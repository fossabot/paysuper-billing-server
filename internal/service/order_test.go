--- conflicted
+++ resolved
@@ -812,145 +812,6 @@
 		PaymentSystemId: ps5.Id,
 	}
 
-<<<<<<< HEAD
-	commissionStartDate, err := ptypes.TimestampProto(time.Now().Add(time.Minute * -10))
-
-	if err != nil {
-		suite.FailNow("Commission start date conversion failed", "%v", err)
-	}
-
-	commissions := []interface{}{
-		&billing.Commission{
-			PaymentMethodId:         pmBankCard.Id,
-			ProjectId:               project.Id,
-			PaymentMethodCommission: 1,
-			PspCommission:           2,
-			TotalCommissionToUser:   1,
-			StartDate:               commissionStartDate,
-		},
-		&billing.Commission{
-			PaymentMethodId:         pmQiwi.Id,
-			ProjectId:               project.Id,
-			PaymentMethodCommission: 1,
-			PspCommission:           2,
-			TotalCommissionToUser:   2,
-			StartDate:               commissionStartDate,
-		},
-		&billing.Commission{
-			PaymentMethodId:         pmBitcoin.Id,
-			ProjectId:               project.Id,
-			PaymentMethodCommission: 1,
-			PspCommission:           2,
-			TotalCommissionToUser:   3,
-			StartDate:               commissionStartDate,
-		},
-		&billing.Commission{
-			PaymentMethodId:         pmWebMoney.Id,
-			ProjectId:               project.Id,
-			PaymentMethodCommission: 1,
-			PspCommission:           2,
-			TotalCommissionToUser:   3,
-			StartDate:               commissionStartDate,
-		},
-		&billing.Commission{
-			PaymentMethodId:         pmBitcoin1.Id,
-			ProjectId:               project.Id,
-			PaymentMethodCommission: 1,
-			PspCommission:           2,
-			TotalCommissionToUser:   3,
-			StartDate:               commissionStartDate,
-		},
-		&billing.Commission{
-			PaymentMethodId:         pmBankCard.Id,
-			ProjectId:               projectIncorrectPaymentMethodId.Id,
-			PaymentMethodCommission: 1,
-			PspCommission:           2,
-			TotalCommissionToUser:   1,
-			StartDate:               commissionStartDate,
-		},
-		&billing.Commission{
-			PaymentMethodId:         pmQiwi.Id,
-			ProjectId:               projectIncorrectPaymentMethodId.Id,
-			PaymentMethodCommission: 1,
-			PspCommission:           2,
-			TotalCommissionToUser:   2,
-			StartDate:               commissionStartDate,
-		},
-		&billing.Commission{
-			PaymentMethodId:         pmBitcoin.Id,
-			ProjectId:               projectIncorrectPaymentMethodId.Id,
-			PaymentMethodCommission: 1,
-			PspCommission:           2,
-			TotalCommissionToUser:   3,
-			StartDate:               commissionStartDate,
-		},
-		&billing.Commission{
-			PaymentMethodId:         pmBankCard.Id,
-			ProjectId:               projectEmptyPaymentMethodTerminal.Id,
-			PaymentMethodCommission: 1,
-			PspCommission:           2,
-			TotalCommissionToUser:   1,
-			StartDate:               commissionStartDate,
-		},
-		&billing.Commission{
-			PaymentMethodId:         pmQiwi.Id,
-			ProjectId:               projectEmptyPaymentMethodTerminal.Id,
-			PaymentMethodCommission: 1,
-			PspCommission:           2,
-			TotalCommissionToUser:   2,
-			StartDate:               commissionStartDate,
-		},
-		&billing.Commission{
-			PaymentMethodId:         pmBitcoin.Id,
-			ProjectId:               projectEmptyPaymentMethodTerminal.Id,
-			PaymentMethodCommission: 1,
-			PspCommission:           2,
-			TotalCommissionToUser:   3,
-			StartDate:               commissionStartDate,
-		},
-	}
-
-	err = db.Collection(collectionCommission).Insert(commissions...)
-
-	if err != nil {
-		suite.FailNow("Insert commission test data failed", "%v", err)
-	}
-
-	bin := []interface{}{
-		&BinData{
-			Id:                 bson.NewObjectId(),
-			CardBin:            400000,
-			CardBrand:          "MASTERCARD",
-			CardType:           "DEBIT",
-			CardCategory:       "WORLD",
-			BankName:           "ALFA BANK",
-			BankCountryName:    "USA",
-			BankCountryIsoCode: "US",
-		},
-		&BinData{
-			Id:                 bson.NewObjectId(),
-			CardBin:            400001,
-			CardBrand:          "MASTERCARD",
-			CardType:           "DEBIT",
-			CardCategory:       "WORLD",
-			BankName:           "ALFA BANK",
-			BankCountryName:    "UKRAINE",
-			BankCountryIsoCode: "UA",
-		},
-		&BinData{
-			Id:                 bson.NewObjectId(),
-			CardBin:            400002,
-			CardBrand:          "MASTERCARD",
-			CardType:           "DEBIT",
-			CardCategory:       "WORLD",
-			BankName:           "ALFA BANK",
-			BankCountryName:    "BELARUS",
-			BankCountryIsoCode: "BY",
-		},
-	}
-
-	err = db.Collection(collectionBinData).Insert(bin...)
-=======
 	bin := &BinData{
 		Id:                 bson.NewObjectId(),
 		CardBin:            400000,
@@ -974,7 +835,6 @@
 	}
 
 	err = db.Collection(collectionBinData).Insert(bin)
->>>>>>> 8e9a2d45
 
 	if err != nil {
 		suite.FailNow("Insert BIN test data failed", "%v", err)
@@ -3230,11 +3090,8 @@
 	assert.False(suite.T(), order.UserAddressDataRequired)
 	assert.Equal(suite.T(), order.PrivateStatus, int32(constant.OrderStatusNew))
 
-	req1 := &grpc.PaymentFormJsonDataRequest{
-		OrderId: order.Uuid,
-		Scheme:  "https",
-		Host:    "unit.test",
-		Ip:      "94.131.198.60", // Ukrainian IP -> payments not allowed but available to change country
+	req1 := &grpc.PaymentFormJsonDataRequest{OrderId: order.Uuid, Scheme: "https", Host: "unit.test",
+		Ip: "94.131.198.60", // Ukrainian IP -> payments not allowed but available to change country
 	}
 	rsp := &grpc.PaymentFormJsonDataResponse{}
 	err = suite.service.PaymentFormJsonDataProcess(context.TODO(), req1, rsp)
@@ -4627,7 +4484,7 @@
 	req1 := &grpc.PaymentFormUserChangePaymentAccountRequest{
 		OrderId:  rsp.Uuid,
 		MethodId: suite.paymentMethodWithInactivePaymentSystem.Id,
-		Account:  "380444190039",
+		Account:  "375444190039",
 	}
 	rsp1 := &grpc.PaymentFormDataChangeResponse{}
 	err = suite.service.PaymentFormPaymentAccountChanged(context.TODO(), req1, rsp1)
@@ -4636,7 +4493,7 @@
 	assert.Empty(suite.T(), rsp1.Message)
 	assert.NotNil(suite.T(), rsp1.Item)
 	assert.True(suite.T(), rsp1.Item.UserAddressDataRequired)
-	assert.Equal(suite.T(), "UA", rsp1.Item.UserIpData.Country)
+	assert.Equal(suite.T(), "BY", rsp1.Item.UserIpData.Country)
 	assert.Equal(suite.T(), rsp.User.Address.PostalCode, rsp1.Item.UserIpData.Zip)
 	assert.Equal(suite.T(), rsp.User.Address.City, rsp1.Item.UserIpData.City)
 	assert.Empty(suite.T(), rsp1.Item.Brand)
@@ -6468,16 +6325,6 @@
 	assert.Equal(suite.T(), fmt.Sprintf(errorNotFound, collectionZipCode), rsp1.Message.Message)
 }
 
-<<<<<<< HEAD
-func (suite *OrderTestSuite) TestOrder_PaymentFormPaymentAccountChanged_CountryRestricted_ChangeAllowed_Error() {
-	req := &billing.OrderCreateRequest{
-		ProjectId:   suite.project.Id,
-		Currency:    "RUB",
-		Amount:      100,
-		Account:     "unit test",
-		Description: "unit test",
-		OrderId:     bson.NewObjectId().Hex(),
-=======
 func (suite *OrderTestSuite) TestOrder_PaymentCallbackProcess_AccountingEntries_Ok() {
 	req := &billing.OrderCreateRequest{
 		ProjectId:   suite.projectWithProducts.Id,
@@ -6486,49 +6333,10 @@
 		Description: "unit test",
 		OrderId:     bson.NewObjectId().Hex(),
 		Products:    suite.productIds,
->>>>>>> 8e9a2d45
-		User: &billing.OrderUser{
-			Email: "test@unit.unit",
-			Ip:    "127.0.0.1",
-		},
-<<<<<<< HEAD
-	}
-
-	rsp0 := &grpc.OrderCreateProcessResponse{}
-	err := suite.service.OrderCreateProcess(context.TODO(), req, rsp0)
-
-	assert.Nil(suite.T(), err)
-	assert.Equal(suite.T(), rsp0.Status, pkg.ResponseStatusOk)
-	rsp := rsp0.Item
-	assert.True(suite.T(), len(rsp.Id) > 0)
-
-	req1 := &grpc.PaymentFormUserChangePaymentAccountRequest{
-		OrderId:  rsp.Uuid,
-		MethodId: suite.paymentMethod.Id,
-		Account:  "4000010000000002",
-	}
-	rsp1 := &grpc.PaymentFormDataChangeResponse{}
-	err = suite.service.PaymentFormPaymentAccountChanged(context.TODO(), req1, rsp1)
-	assert.NoError(suite.T(), err)
-	assert.Equal(suite.T(), pkg.ResponseStatusOk, rsp1.Status)
-	assert.Empty(suite.T(), rsp1.Message)
-	assert.NotNil(suite.T(), rsp1.Item)
-	assert.True(suite.T(), rsp1.Item.UserAddressDataRequired)
-	assert.Equal(suite.T(), "UA", rsp1.Item.UserIpData.Country)
-	assert.Equal(suite.T(), "MASTERCARD", rsp1.Item.Brand)
-	assert.True(suite.T(), rsp1.Item.CountryChangeAllowed)
-	assert.False(suite.T(), rsp1.Item.CountryPaymentsAllowed)
-
-	order, err := suite.service.getOrderByUuid(rsp.Uuid)
-	assert.NoError(suite.T(), err)
-	assert.NotNil(suite.T(), order)
-	assert.Equal(suite.T(), "UA", order.User.Address.Country)
-}
-
-func (suite *OrderTestSuite) TestOrder_PaymentFormPaymentAccountChanged_CountryRestricted_ChangeNotAllowed_Error() {
-	req := &billing.OrderCreateRequest{
-		ProjectId:   suite.project.Id,
-=======
+		User: &billing.OrderUser{
+			Email: "test@unit.unit",
+			Ip:    "127.0.0.1",
+		},
 		Type: billing.OrderType_product,
 	}
 
@@ -6631,7 +6439,6 @@
 func (suite *OrderTestSuite) TestOrder_PaymentCallbackProcess_Error() {
 	req := &billing.OrderCreateRequest{
 		ProjectId:   suite.projectFixedAmount.Id,
->>>>>>> 8e9a2d45
 		Currency:    "RUB",
 		Amount:      100,
 		Account:     "unit test",
@@ -6641,40 +6448,6 @@
 			Email: "test@unit.unit",
 			Ip:    "127.0.0.1",
 		},
-<<<<<<< HEAD
-	}
-
-	rsp0 := &grpc.OrderCreateProcessResponse{}
-	err := suite.service.OrderCreateProcess(context.TODO(), req, rsp0)
-
-	assert.Nil(suite.T(), err)
-	assert.Equal(suite.T(), rsp0.Status, pkg.ResponseStatusOk)
-	rsp := rsp0.Item
-	assert.True(suite.T(), len(rsp.Id) > 0)
-
-	req1 := &grpc.PaymentFormUserChangePaymentAccountRequest{
-		OrderId:  rsp.Uuid,
-		MethodId: suite.paymentMethod.Id,
-		Account:  "4000020000000002",
-	}
-	rsp1 := &grpc.PaymentFormDataChangeResponse{}
-	err = suite.service.PaymentFormPaymentAccountChanged(context.TODO(), req1, rsp1)
-	assert.NoError(suite.T(), err)
-	assert.Equal(suite.T(), pkg.ResponseStatusForbidden, rsp1.Status)
-	assert.Equal(suite.T(), orderCountryPaymentRestrictedError, rsp1.Message)
-
-	order, err := suite.service.getOrderByUuid(rsp.Uuid)
-	assert.NoError(suite.T(), err)
-	assert.NotNil(suite.T(), order)
-
-	assert.NotNil(suite.T(), order.CountryRestriction)
-	assert.Equal(suite.T(), order.CountryRestriction.IsoCodeA2, "BY")
-	assert.False(suite.T(), order.CountryRestriction.PaymentsAllowed)
-	assert.False(suite.T(), order.CountryRestriction.ChangeAllowed)
-	assert.True(suite.T(), order.UserAddressDataRequired)
-	assert.Equal(suite.T(), "BY", order.User.Address.Country)
-}
-=======
 		Type: billing.OrderType_simple,
 	}
 
@@ -7011,4 +6784,3 @@
 	}
 	return string(b)
 }
->>>>>>> 8e9a2d45
