package service

import (
	"context"
	"crypto/sha512"
	"encoding/hex"
	"encoding/json"
	"fmt"
	"github.com/ProtocolONE/rabbitmq/pkg"
	"github.com/globalsign/mgo/bson"
	"github.com/go-redis/redis"
	"github.com/golang/protobuf/ptypes"
	"github.com/google/uuid"
	"github.com/paysuper/paysuper-billing-server/internal/config"
	"github.com/paysuper/paysuper-billing-server/internal/database"
	"github.com/paysuper/paysuper-billing-server/internal/mock"
	"github.com/paysuper/paysuper-billing-server/pkg"
	"github.com/paysuper/paysuper-billing-server/pkg/proto/billing"
	"github.com/paysuper/paysuper-billing-server/pkg/proto/grpc"
	mongodb "github.com/paysuper/paysuper-database-mongo"
	"github.com/paysuper/paysuper-recurring-repository/pkg/constant"
	"github.com/paysuper/paysuper-recurring-repository/tools"
	"github.com/stoewer/go-strcase"
	"github.com/stretchr/testify/assert"
	"github.com/stretchr/testify/suite"
	"go.uber.org/zap"
	"net"
	"sort"
	"strconv"
	"strings"
	"testing"
	"time"
)

type OrderTestSuite struct {
	suite.Suite
	service *Service
	cache   CacheInterface
	log     *zap.Logger

	project                                *billing.Project
	projectFixedAmount                     *billing.Project
	inactiveProject                        *billing.Project
	projectWithoutPaymentMethods           *billing.Project
	projectIncorrectPaymentMethodId        *billing.Project
	projectEmptyPaymentMethodTerminal      *billing.Project
	projectUahLimitCurrency                *billing.Project
	paymentMethod                          *billing.PaymentMethod
	inactivePaymentMethod                  *billing.PaymentMethod
	paymentMethodWithInactivePaymentSystem *billing.PaymentMethod
	pmWebMoney                             *billing.PaymentMethod
	pmBitcoin1                             *billing.PaymentMethod
	productIds                             []string
	merchantDefaultCurrency                string
}

func Test_Order(t *testing.T) {
	suite.Run(t, new(OrderTestSuite))
}

func (suite *OrderTestSuite) SetupTest() {
	cfg, err := config.NewConfig()
	if err != nil {
		suite.FailNow("Config load failed", "%v", err)
	}
	cfg.AccountingCurrency = "RUB"
	cfg.CardPayApiUrl = "https://sandbox.cardpay.com"

	db, err := mongodb.NewDatabase()
	if err != nil {
		suite.FailNow("Database connection failed", "%v", err)
	}

	rub := &billing.Currency{
		CodeInt:  643,
		CodeA3:   "RUB",
		Name:     &billing.Name{Ru: "Российский рубль", En: "Russian ruble"},
		IsActive: true,
	}
	usd := &billing.Currency{
		CodeInt:  840,
		CodeA3:   "USD",
		Name:     &billing.Name{Ru: "Доллар США", En: "US Dollar"},
		IsActive: true,
	}
	uah := &billing.Currency{
		CodeInt:  980,
		CodeA3:   "UAH",
		Name:     &billing.Name{Ru: "Украинская гривна", En: "Ukrainian Hryvnia"},
		IsActive: true,
	}
	amd := &billing.Currency{
		CodeInt:  51,
		CodeA3:   "AMD",
		Name:     &billing.Name{Ru: "Армянский драм", En: "Armenian dram"},
		IsActive: true,
	}

	rate := []*billing.CurrencyRate{
		{
			CurrencyFrom: 840,
			CurrencyTo:   643,
			Rate:         0.015625,
			Date:         ptypes.TimestampNow(),
			IsActive:     true,
		},
		{
			CurrencyFrom: 643,
			CurrencyTo:   840,
			Rate:         64,
			Date:         ptypes.TimestampNow(),
			IsActive:     true,
		},
		{
			CurrencyFrom: 643,
			CurrencyTo:   643,
			Rate:         1,
			Date:         ptypes.TimestampNow(),
			IsActive:     true,
		},
		{
			CurrencyFrom: 643,
			CurrencyTo:   51,
			Rate:         1,
			Date:         ptypes.TimestampNow(),
			IsActive:     true,
		},
	}

	ru := &billing.Country{
		IsoCodeA2:       "RU",
		Region:          "Russia",
		Currency:        "RUB",
		PaymentsAllowed: true,
		ChangeAllowed:   true,
		VatEnabled:      true,
		PriceGroupId:    "",
		VatCurrency:     "RUB",
	}
	us := &billing.Country{
		IsoCodeA2:       "US",
		Region:          "North America",
		Currency:        "USD",
		PaymentsAllowed: true,
		ChangeAllowed:   true,
		VatEnabled:      true,
		PriceGroupId:    "",
		VatCurrency:     "USD",
	}
	by := &billing.Country{
		IsoCodeA2:       "BY",
		Region:          "CIS",
		Currency:        "USD",
		PaymentsAllowed: false,
		ChangeAllowed:   false,
		VatEnabled:      true,
		PriceGroupId:    "",
		VatCurrency:     "BYN",
	}
	ua := &billing.Country{
		IsoCodeA2:       "UA",
		Region:          "CIS",
		Currency:        "UAH",
		PaymentsAllowed: false,
		ChangeAllowed:   true,
		VatEnabled:      false,
		PriceGroupId:    "",
		VatCurrency:     "",
	}

	ps1 := &billing.PaymentSystem{
		Id:                 bson.NewObjectId().Hex(),
		Name:               "CardPay",
		AccountingCurrency: rub,
		AccountingPeriod:   "every-day",
		Country:            "",
		IsActive:           true,
		Handler:            "cardpay",
	}

	pmBankCard := &billing.PaymentMethod{
		Id:               bson.NewObjectId().Hex(),
		Name:             "Bank card",
		Group:            "BANKCARD",
		MinPaymentAmount: 100,
		MaxPaymentAmount: 15000,
		Currencies:       []int32{643, 840, 980},
		ExternalId:       "BANKCARD",
		ProductionSettings: map[string]*billing.PaymentMethodParams{
			"RUB": {
				TerminalId:     "15985",
				Secret:         "A1tph4I6BD0f",
				SecretCallback: "0V1rJ7t4jCRv",
			},
			"USD": {
				TerminalId:     "15985",
				Secret:         "A1tph4I6BD0f",
				SecretCallback: "0V1rJ7t4jCRv",
			},
		},
		TestSettings: map[string]*billing.PaymentMethodParams{
			"USD": {
				TerminalId:     "15985",
				Secret:         "A1tph4I6BD0f",
				SecretCallback: "0V1rJ7t4jCRv",
			},
		},
		Type:            "bank_card",
		IsActive:        true,
		AccountRegexp:   "^(?:4[0-9]{12}(?:[0-9]{3})?|[25][1-7][0-9]{14}|6(?:011|5[0-9][0-9])[0-9]{12}|3[47][0-9]{13}|3(?:0[0-5]|[68][0-9])[0-9]{11}|(?:2131|1800|35\\d{3})\\d{11})$",
		PaymentSystemId: ps1.Id,
	}

	ps2 := &billing.PaymentSystem{
		Id:                 bson.NewObjectId().Hex(),
		Name:               "CardPay",
		AccountingCurrency: rub,
		AccountingPeriod:   "every-day",
		Country:            "",
		IsActive:           true,
		Handler:            "cardpay2",
	}

	pmBitcoin1 := &billing.PaymentMethod{
		Id:               bson.NewObjectId().Hex(),
		Name:             "Bitcoin",
		Group:            "BITCOIN_1",
		MinPaymentAmount: 0,
		MaxPaymentAmount: 0,
		Currencies:       []int32{643, 840, 980},
		ExternalId:       "BITCOIN",
		ProductionSettings: map[string]*billing.PaymentMethodParams{
			"RUB": {
				TerminalId: "16007",
			},
			"USD": {
				TerminalId: "16007",
			},
		},
		TestSettings: map[string]*billing.PaymentMethodParams{
			"RUB": {
				TerminalId: "16007",
			},
		},
		Type:            "crypto",
		IsActive:        true,
		PaymentSystemId: ps2.Id,
	}

	ps3 := &billing.PaymentSystem{
		Id:                 bson.NewObjectId().Hex(),
		Name:               "CardPay 2",
		AccountingCurrency: uah,
		AccountingPeriod:   "every-day",
		Country:            "",
		IsActive:           false,
		Handler:            "cardpay",
	}

	pmQiwi := &billing.PaymentMethod{
		Id:               bson.NewObjectId().Hex(),
		Name:             "Qiwi",
		Group:            "QIWI",
		MinPaymentAmount: 0,
		MaxPaymentAmount: 0,
		Currencies:       []int32{643, 840, 980},
		ExternalId:       "QIWI",
		ProductionSettings: map[string]*billing.PaymentMethodParams{
			"RUB": {
				TerminalId: "15993",
			},
			"USD": {
				TerminalId: "16007",
			},
		},
		TestSettings: map[string]*billing.PaymentMethodParams{
			"RUB": {
				TerminalId: "15993",
			},
		},
		Type:            "ewallet",
		IsActive:        true,
		AccountRegexp:   "^\\d{1,15}",
		PaymentSystemId: ps3.Id,
	}

	date, err := ptypes.TimestampProto(time.Now().Add(time.Hour * -360))

	if err != nil {
		suite.FailNow("Generate merchant date failed", "%v", err)
	}

	merchant := &billing.Merchant{
		Id:      bson.NewObjectId().Hex(),
		Name:    "Unit test",
		Country: ru.IsoCodeA2,
		Zip:     "190000",
		City:    "St.Petersburg",
		Contacts: &billing.MerchantContact{
			Authorized: &billing.MerchantContactAuthorized{
				Name:     "Unit Test",
				Email:    "test@unit.test",
				Phone:    "123456789",
				Position: "Unit Test",
			},
			Technical: &billing.MerchantContactTechnical{
				Name:  "Unit Test",
				Email: "test@unit.test",
				Phone: "123456789",
			},
		},
		Banking: &billing.MerchantBanking{
			Currency: usd,
			Name:     "Bank name",
		},
		IsVatEnabled:              true,
		IsCommissionToUserEnabled: true,
		Status:                    pkg.MerchantStatusDraft,
		LastPayout: &billing.MerchantLastPayout{
			Date:   date,
			Amount: 999999,
		},
		IsSigned: true,
		PaymentMethods: map[string]*billing.MerchantPaymentMethod{
			pmBankCard.Id: {
				PaymentMethod: &billing.MerchantPaymentMethodIdentification{
					Id:   pmBankCard.Id,
					Name: pmBankCard.Name,
				},
				Commission: &billing.MerchantPaymentMethodCommissions{
					Fee: 2.5,
					PerTransaction: &billing.MerchantPaymentMethodPerTransactionCommission{
						Fee:      30,
						Currency: rub.CodeA3,
					},
				},
				Integration: &billing.MerchantPaymentMethodIntegration{
					TerminalId:               "15985",
					TerminalPassword:         "A1tph4I6BD0f",
					TerminalCallbackPassword: "0V1rJ7t4jCRv",
					Integrated:               true,
				},
				IsActive: true,
			},
			pmBitcoin1.Id: {
				PaymentMethod: &billing.MerchantPaymentMethodIdentification{
					Id:   pmBitcoin1.Id,
					Name: pmBitcoin1.Name,
				},
				Commission: &billing.MerchantPaymentMethodCommissions{
					Fee: 3.5,
					PerTransaction: &billing.MerchantPaymentMethodPerTransactionCommission{
						Fee:      300,
						Currency: rub.CodeA3,
					},
				},
				Integration: &billing.MerchantPaymentMethodIntegration{
					TerminalId:       "1234567890",
					TerminalPassword: "0987654321",
					Integrated:       true,
				},
				IsActive: true,
			},
			pmQiwi.Id: {
				PaymentMethod: &billing.MerchantPaymentMethodIdentification{
					Id:   pmQiwi.Id,
					Name: pmQiwi.Name,
				},
				Commission: &billing.MerchantPaymentMethodCommissions{
					Fee: 3.5,
					PerTransaction: &billing.MerchantPaymentMethodPerTransactionCommission{
						Fee:      300,
						Currency: rub.CodeA3,
					},
				},
				Integration: &billing.MerchantPaymentMethodIntegration{
					TerminalId:       "1234567890",
					TerminalPassword: "0987654321",
					Integrated:       true,
				},
				IsActive: true,
			},
		},
	}

	merchantAgreement := &billing.Merchant{
		Id:      bson.NewObjectId().Hex(),
		Name:    "Unit test status Agreement",
		Country: ru.IsoCodeA2,
		Zip:     "190000",
		City:    "St.Petersburg",
		Contacts: &billing.MerchantContact{
			Authorized: &billing.MerchantContactAuthorized{
				Name:     "Unit Test",
				Email:    "test@unit.test",
				Phone:    "123456789",
				Position: "Unit Test",
			},
			Technical: &billing.MerchantContactTechnical{
				Name:  "Unit Test",
				Email: "test@unit.test",
				Phone: "123456789",
			},
		},
		Banking: &billing.MerchantBanking{
			Currency: rub,
			Name:     "Bank name",
		},
		IsVatEnabled:              true,
		IsCommissionToUserEnabled: true,
		Status:                    pkg.MerchantStatusAgreementRequested,
		LastPayout: &billing.MerchantLastPayout{
			Date:   date,
			Amount: 10000,
		},
		IsSigned: true,
	}
	merchant1 := &billing.Merchant{
		Id:      bson.NewObjectId().Hex(),
		Name:    "merchant1",
		Country: ru.IsoCodeA2,
		Zip:     "190000",
		City:    "St.Petersburg",
		Contacts: &billing.MerchantContact{
			Authorized: &billing.MerchantContactAuthorized{
				Name:     "Unit Test",
				Email:    "test@unit.test",
				Phone:    "123456789",
				Position: "Unit Test",
			},
			Technical: &billing.MerchantContactTechnical{
				Name:  "Unit Test",
				Email: "test@unit.test",
				Phone: "123456789",
			},
		},
		Banking: &billing.MerchantBanking{
			Currency: rub,
			Name:     "Bank name",
		},
		IsVatEnabled:              true,
		IsCommissionToUserEnabled: true,
		Status:                    pkg.MerchantStatusDraft,
		LastPayout: &billing.MerchantLastPayout{
			Date:   date,
			Amount: 100000,
		},
		IsSigned: false,
	}

	project := &billing.Project{
		Id:                       bson.NewObjectId().Hex(),
		CallbackCurrency:         rub.CodeA3,
		CallbackProtocol:         "default",
		LimitsCurrency:           usd.CodeA3,
		MaxPaymentAmount:         15000,
		MinPaymentAmount:         1,
		Name:                     map[string]string{"en": "test project 1"},
		IsProductsCheckout:       false,
		AllowDynamicRedirectUrls: true,
		SecretKey:                "test project 1 secret key",
		Status:                   pkg.ProjectStatusInProduction,
		MerchantId:               merchant.Id,
	}
	projectFixedAmount := &billing.Project{
		Id:                       bson.NewObjectId().Hex(),
		CallbackCurrency:         rub.CodeA3,
		CallbackProtocol:         "default",
		LimitsCurrency:           usd.CodeA3,
		MaxPaymentAmount:         15000,
		MinPaymentAmount:         1,
		Name:                     map[string]string{"en": "test project 1"},
		IsProductsCheckout:       true,
		AllowDynamicRedirectUrls: true,
		SecretKey:                "test project 1 secret key",
		Status:                   pkg.ProjectStatusDraft,
		MerchantId:               merchant.Id,
	}
	projectUahLimitCurrency := &billing.Project{
		Id:                 bson.NewObjectId().Hex(),
		CallbackCurrency:   rub.CodeA3,
		CallbackProtocol:   "default",
		LimitsCurrency:     uah.CodeA3,
		MaxPaymentAmount:   15000,
		MinPaymentAmount:   0,
		Name:               map[string]string{"en": "project uah limit currency"},
		IsProductsCheckout: true,
		SecretKey:          "project uah limit currency secret key",
		Status:             pkg.ProjectStatusInProduction,
		MerchantId:         merchant1.Id,
	}
	projectIncorrectPaymentMethodId := &billing.Project{
		Id:                 bson.NewObjectId().Hex(),
		CallbackCurrency:   rub.CodeA3,
		CallbackProtocol:   "default",
		LimitsCurrency:     rub.CodeA3,
		MaxPaymentAmount:   15000,
		MinPaymentAmount:   0,
		Name:               map[string]string{"en": "project incorrect payment method id"},
		IsProductsCheckout: true,
		SecretKey:          "project incorrect payment method id secret key",
		Status:             pkg.ProjectStatusInProduction,
		MerchantId:         merchant1.Id,
	}
	projectEmptyPaymentMethodTerminal := &billing.Project{
		Id:                 bson.NewObjectId().Hex(),
		MerchantId:         merchant1.Id,
		CallbackCurrency:   rub.CodeA3,
		CallbackProtocol:   "default",
		LimitsCurrency:     rub.CodeA3,
		MaxPaymentAmount:   15000,
		MinPaymentAmount:   0,
		Name:               map[string]string{"en": "project incorrect payment method id"},
		IsProductsCheckout: false,
		SecretKey:          "project incorrect payment method id secret key",
		Status:             pkg.ProjectStatusInProduction,
	}
	projectWithoutPaymentMethods := &billing.Project{
		Id:                 bson.NewObjectId().Hex(),
		MerchantId:         merchant1.Id,
		CallbackCurrency:   rub.CodeA3,
		CallbackProtocol:   "default",
		LimitsCurrency:     rub.CodeA3,
		MaxPaymentAmount:   15000,
		MinPaymentAmount:   0,
		Name:               map[string]string{"en": "test project 1"},
		IsProductsCheckout: true,
		SecretKey:          "test project 1 secret key",
		Status:             pkg.ProjectStatusInProduction,
	}
	inactiveProject := &billing.Project{
		Id:                 bson.NewObjectId().Hex(),
		MerchantId:         merchant1.Id,
		CallbackCurrency:   rub.CodeA3,
		CallbackProtocol:   "xsolla",
		LimitsCurrency:     rub.CodeA3,
		MaxPaymentAmount:   15000,
		MinPaymentAmount:   0,
		Name:               map[string]string{"en": "test project 2"},
		IsProductsCheckout: true,
		SecretKey:          "test project 2 secret key",
		Status:             pkg.ProjectStatusDeleted,
	}
	projects := []*billing.Project{
		project,
		projectFixedAmount,
		inactiveProject,
		projectWithoutPaymentMethods,
		projectIncorrectPaymentMethodId,
		projectEmptyPaymentMethodTerminal,
		projectUahLimitCurrency,
	}

	ps4 := &billing.PaymentSystem{
		Id:                 bson.NewObjectId().Hex(),
		Name:               "CardPay",
		AccountingCurrency: rub,
		AccountingPeriod:   "every-day",
		Country:            "",
		IsActive:           true,
		Handler:            "cardpay",
	}

	pmWebMoney := &billing.PaymentMethod{
		Id:               bson.NewObjectId().Hex(),
		Name:             "WebMoney",
		Group:            "WEBMONEY",
		MinPaymentAmount: 0,
		MaxPaymentAmount: 0,
		Currencies:       []int32{643, 840, 980},
		ExternalId:       "WEBMONEY",
		ProductionSettings: map[string]*billing.PaymentMethodParams{
			"RUB": {
				TerminalId: "15985",
			},
			"USD": {
				TerminalId: "15985",
			},
		},
		TestSettings: map[string]*billing.PaymentMethodParams{
			"RUB": {
				TerminalId: "15985",
			},
		},
		Type:            "ewallet",
		IsActive:        true,
		PaymentSystemId: ps4.Id,
	}

	ps5 := &billing.PaymentSystem{
		Id:                 bson.NewObjectId().Hex(),
		Name:               "CardPay",
		AccountingCurrency: rub,
		AccountingPeriod:   "every-day",
		Country:            "",
		IsActive:           true,
		Handler:            "cardpay",
	}

	pmWebMoneyWME := &billing.PaymentMethod{
		Id:               bson.NewObjectId().Hex(),
		Name:             "WebMoney WME",
		Group:            "WEBMONEY_WME",
		MinPaymentAmount: 0,
		MaxPaymentAmount: 0,
		Currencies:       []int32{978},
		ExternalId:       "WEBMONEY",
		ProductionSettings: map[string]*billing.PaymentMethodParams{
			"RUB": {
				TerminalId: "15985",
			},
			"USD": {
				TerminalId: "15985",
			},
		},
		TestSettings: map[string]*billing.PaymentMethodParams{
			"RUB": {
				TerminalId: "15985",
			},
		},
		Type:            "ewallet",
		IsActive:        true,
		PaymentSystemId: ps5.Id,
	}
	pmBitcoin := &billing.PaymentMethod{
		Id:               bson.NewObjectId().Hex(),
		Name:             "Bitcoin",
		Group:            "BITCOIN",
		MinPaymentAmount: 0,
		MaxPaymentAmount: 0,
		Currencies:       []int32{643, 840, 980},
		ExternalId:       "BITCOIN",
		ProductionSettings: map[string]*billing.PaymentMethodParams{
			"RUB": {
				TerminalId: "16007",
			},
			"USD": {
				TerminalId: "16007",
			},
		},
		TestSettings: map[string]*billing.PaymentMethodParams{
			"RUB": {
				Currency:       "RUB",
				TerminalId:     "16007",
				Secret:         "A1tph4I6BD0f",
				SecretCallback: "0V1rJ7t4jCRv",
			},
		},
		Type:            "crypto",
		IsActive:        false,
		PaymentSystemId: ps5.Id,
	}

	bin := &BinData{
		Id:                 bson.NewObjectId(),
		CardBin:            400000,
		CardBrand:          "MASTERCARD",
		CardType:           "DEBIT",
		CardCategory:       "WORLD",
		BankName:           "ALFA BANK",
		BankCountryName:    "UKRAINE",
		BankCountryIsoCode: "US",
	}

	err = db.Collection(collectionBinData).Insert(bin)

	if err != nil {
		suite.FailNow("Insert BIN test data failed", "%v", err)
	}

	zipCode := &billing.ZipCode{
		Zip:     "98001",
		Country: "US",
		City:    "Washington",
		State: &billing.ZipCodeState{
			Code: "NJ",
			Name: "New Jersey",
		},
		CreatedAt: ptypes.TimestampNow(),
	}

	err = db.Collection(collectionZipCode).Insert(zipCode)

	if err != nil {
		suite.FailNow("Insert zip codes test data failed", "%v", err)
	}

<<<<<<< HEAD
=======
	commissionStartDate, err := ptypes.TimestampProto(time.Now().Add(time.Minute * -10))

	if err != nil {
		suite.FailNow("Commission start date conversion failed", "%v", err)
	}

	commissions := []interface{}{
		&billing.Commission{
			PaymentMethodId:         pmBankCard.Id,
			ProjectId:               project.Id,
			PaymentMethodCommission: 1,
			PspCommission:           2,
			TotalCommissionToUser:   1,
			StartDate:               commissionStartDate,
		},
		&billing.Commission{
			PaymentMethodId:         pmQiwi.Id,
			ProjectId:               project.Id,
			PaymentMethodCommission: 1,
			PspCommission:           2,
			TotalCommissionToUser:   2,
			StartDate:               commissionStartDate,
		},
		&billing.Commission{
			PaymentMethodId:         pmBitcoin.Id,
			ProjectId:               project.Id,
			PaymentMethodCommission: 1,
			PspCommission:           2,
			TotalCommissionToUser:   3,
			StartDate:               commissionStartDate,
		},
		&billing.Commission{
			PaymentMethodId:         pmBankCard.Id,
			ProjectId:               projectFixedAmount.Id,
			PaymentMethodCommission: 1,
			PspCommission:           2,
			TotalCommissionToUser:   1,
			StartDate:               commissionStartDate,
		},
		&billing.Commission{
			PaymentMethodId:         pmQiwi.Id,
			ProjectId:               projectFixedAmount.Id,
			PaymentMethodCommission: 1,
			PspCommission:           2,
			TotalCommissionToUser:   2,
			StartDate:               commissionStartDate,
		},
		&billing.Commission{
			PaymentMethodId:         pmBitcoin.Id,
			ProjectId:               projectFixedAmount.Id,
			PaymentMethodCommission: 1,
			PspCommission:           2,
			TotalCommissionToUser:   3,
			StartDate:               commissionStartDate,
		},
		&billing.Commission{
			PaymentMethodId:         pmBankCard.Id,
			ProjectId:               projectUahLimitCurrency.Id,
			PaymentMethodCommission: 1,
			PspCommission:           2,
			TotalCommissionToUser:   1,
			StartDate:               commissionStartDate,
		},
		&billing.Commission{
			PaymentMethodId:         pmQiwi.Id,
			ProjectId:               projectUahLimitCurrency.Id,
			PaymentMethodCommission: 1,
			PspCommission:           2,
			TotalCommissionToUser:   2,
			StartDate:               commissionStartDate,
		},
		&billing.Commission{
			PaymentMethodId:         pmBitcoin.Id,
			ProjectId:               projectUahLimitCurrency.Id,
			PaymentMethodCommission: 1,
			PspCommission:           2,
			TotalCommissionToUser:   3,
			StartDate:               commissionStartDate,
		},
	}

	err = db.Collection(collectionCommission).Insert(commissions...)

	if err != nil {
		suite.FailNow("Insert commission test data failed", "%v", err)
	}

>>>>>>> fdb5d67f
	suite.log, err = zap.NewProduction()

	if err != nil {
		suite.FailNow("Logger initialization failed", "%v", err)
	}

	broker, err := rabbitmq.NewBroker(cfg.BrokerAddress)

	if err != nil {
		suite.FailNow("Creating RabbitMQ publisher failed", "%v", err)
	}

	if err := InitTestCurrency(db, []interface{}{rub}); err != nil {
		suite.FailNow("Insert currency test data failed", "%v", err)
	}

	redisClient := database.NewRedis(
		&redis.Options{
			Addr:     cfg.RedisHost,
			Password: cfg.RedisPassword,
		},
	)

	redisdb := mock.NewTestRedis()
	suite.cache = NewCacheRedis(redisdb)
	suite.service = NewBillingService(
		db,
		cfg,
		mock.NewGeoIpServiceTestOk(),
		mock.NewRepositoryServiceOk(),
		mock.NewTaxServiceOkMock(),
		broker,
		redisClient,
		suite.cache,
		mock.NewCurrencyServiceMockOk(),
		nil,
	)

	if err := suite.service.Init(); err != nil {
		suite.FailNow("Billing service initialization failed", "%v", err)
	}

	pms := []*billing.PaymentMethod{pmBankCard, pmQiwi, pmBitcoin, pmWebMoney, pmWebMoneyWME, pmBitcoin1}
	if err := suite.service.paymentMethod.MultipleInsert(pms); err != nil {
		suite.FailNow("Insert payment methods test data failed", "%v", err)
	}

	merchants := []*billing.Merchant{merchant, merchantAgreement, merchant1}
	if err := suite.service.merchant.MultipleInsert(merchants); err != nil {
		suite.FailNow("Insert merchant test data failed", "%v", err)
	}

	country := []*billing.Country{ru, us, by, ua}
	if err := suite.service.country.MultipleInsert(country); err != nil {
		suite.FailNow("Insert country test data failed", "%v", err)
	}

	if err = suite.service.currencyRate.MultipleInsert(rate); err != nil {
		suite.FailNow("Insert rates test data failed", "%v", err)
	}

	if err := suite.service.project.MultipleInsert(projects); err != nil {
		suite.FailNow("Insert project test data failed", "%v", err)
	}

	currency := []*billing.Currency{rub, usd, uah, amd}
	if err := suite.service.currency.MultipleInsert(currency); err != nil {
		suite.FailNow("Insert currency test data failed", "%v", err)
	}

	ps := []*billing.PaymentSystem{ps1, ps2, ps3, ps4, ps5}
	if err := suite.service.paymentSystem.MultipleInsert(ps); err != nil {
		suite.FailNow("Insert currency test data failed", "%v", err)
	}

	var productIds []string
	names := []string{"Madalin Stunt Cars M2", "Plants vs Zombies"}

	for i, n := range names {
		req := &grpc.Product{
			Object:          "product",
			Type:            "simple_product",
			Sku:             "ru_" + strconv.Itoa(i) + "_" + strcase.SnakeCase(n),
			Name:            map[string]string{"en": n},
			DefaultCurrency: "USD",
			Enabled:         true,
			Description:     map[string]string{"en": n + " description"},
			MerchantId:      projectFixedAmount.MerchantId,
			ProjectId:       projectFixedAmount.Id,
		}

		baseAmount := 37.00 * float64(i+1) // base amount in product's default currency

		req.Prices = append(req.Prices, &grpc.ProductPrice{
			Currency: "USD",
			Amount:   baseAmount,
		})
		req.Prices = append(req.Prices, &grpc.ProductPrice{
			Currency: "RUB",
			Amount:   baseAmount * 65.13,
		})

		prod := grpc.Product{}

		assert.NoError(suite.T(), suite.service.CreateOrUpdateProduct(context.TODO(), req, &prod))

		productIds = append(productIds, prod.Id)
	}

	sysCost := &billing.PaymentChannelCostSystem{
		Id:        bson.NewObjectId().Hex(),
		Name:      "MASTERCARD",
		Region:    "CIS",
		Country:   "AZ",
		Percent:   1.5,
		FixAmount: 5,
	}

	sysCost1 := &billing.PaymentChannelCostSystem{
		Name:      "MASTERCARD",
		Region:    "CIS",
		Country:   "",
		Percent:   2.2,
		FixAmount: 0,
	}

	err = suite.service.paymentChannelCostSystem.MultipleInsert([]*billing.PaymentChannelCostSystem{sysCost, sysCost1})

	if err != nil {
		suite.FailNow("Insert PaymentChannelCostSystem test data failed", "%v", err)
	}

	merCost := &billing.PaymentChannelCostMerchant{
		Id:                 bson.NewObjectId().Hex(),
		MerchantId:         project.GetMerchantId(),
		Name:               "MASTERCARD",
		PayoutCurrency:     "USD",
		MinAmount:          0.75,
		Region:             "CIS",
		Country:            "AZ",
		MethodPercent:      1.5,
		MethodFixAmount:    0.01,
		PsPercent:          3,
		PsFixedFee:         0.01,
		PsFixedFeeCurrency: "EUR",
	}

	merCost1 := &billing.PaymentChannelCostMerchant{
		MerchantId:         project.GetMerchantId(),
		Name:               "MASTERCARD",
		PayoutCurrency:     "USD",
		MinAmount:          5,
		Region:             "Russia",
		Country:            "RU",
		MethodPercent:      2.5,
		MethodFixAmount:    2,
		PsPercent:          5,
		PsFixedFee:         0.05,
		PsFixedFeeCurrency: "EUR",
	}

	merCost2 := &billing.PaymentChannelCostMerchant{
		MerchantId:         project.GetMerchantId(),
		Name:               "MASTERCARD",
		PayoutCurrency:     "USD",
		MinAmount:          0,
		Region:             "CIS",
		Country:            "",
		MethodPercent:      2.2,
		MethodFixAmount:    0,
		PsPercent:          5,
		PsFixedFee:         0.05,
		PsFixedFeeCurrency: "EUR",
	}

	err = suite.service.paymentChannelCostMerchant.MultipleInsert([]*billing.PaymentChannelCostMerchant{merCost, merCost1, merCost2})

	if err != nil {
		suite.FailNow("Insert PaymentChannelCostMerchant test data failed", "%v", err)
	}

	suite.project = project
	suite.projectFixedAmount = projectFixedAmount
	suite.inactiveProject = inactiveProject
	suite.projectWithoutPaymentMethods = projectWithoutPaymentMethods
	suite.projectIncorrectPaymentMethodId = projectIncorrectPaymentMethodId
	suite.projectEmptyPaymentMethodTerminal = projectEmptyPaymentMethodTerminal
	suite.projectUahLimitCurrency = projectUahLimitCurrency
	suite.paymentMethod = pmBankCard
	suite.inactivePaymentMethod = pmBitcoin
	suite.paymentMethodWithInactivePaymentSystem = pmQiwi
	suite.pmWebMoney = pmWebMoney
	suite.pmBitcoin1 = pmBitcoin1
	suite.productIds = productIds
	suite.merchantDefaultCurrency = "USD"

}

func (suite *OrderTestSuite) TearDownTest() {
	if err := suite.service.db.Drop(); err != nil {
		suite.FailNow("Database deletion failed", "%v", err)
	}

	suite.service.db.Close()
}

func (suite *OrderTestSuite) TestOrder_ProcessProject_Ok() {
	req := &billing.OrderCreateRequest{
		ProjectId: suite.project.Id,
	}
	processor := &OrderCreateRequestProcessor{
		Service: suite.service,
		request: req,
		checked: &orderCreateRequestProcessorChecked{},
	}
	assert.Nil(suite.T(), processor.checked.project)

	err := processor.processProject()

	assert.Nil(suite.T(), err)
	assert.NotNil(suite.T(), processor.checked.project)
	assert.Equal(suite.T(), processor.checked.project.Id, suite.project.Id)
}

func (suite *OrderTestSuite) TestOrder_ProcessProject_NotFound() {
	req := &billing.OrderCreateRequest{
		ProjectId: "5bf67ebd46452d00062c7cc1",
	}
	processor := &OrderCreateRequestProcessor{
		Service: suite.service,
		request: req,
		checked: &orderCreateRequestProcessorChecked{},
	}
	assert.Nil(suite.T(), processor.checked.project)

	err := processor.processProject()

	assert.Error(suite.T(), err)
	assert.Nil(suite.T(), processor.checked.project)
	assert.Equal(suite.T(), orderErrorProjectNotFound, err)
}

func (suite *OrderTestSuite) TestOrder_ProcessProject_InactiveProject() {
	req := &billing.OrderCreateRequest{
		ProjectId: suite.inactiveProject.Id,
	}
	processor := &OrderCreateRequestProcessor{
		Service: suite.service,
		request: req,
		checked: &orderCreateRequestProcessorChecked{},
	}
	assert.Nil(suite.T(), processor.checked.project)

	err := processor.processProject()

	assert.Error(suite.T(), err)
	assert.Nil(suite.T(), processor.checked.project)
	assert.Equal(suite.T(), orderErrorProjectInactive, err)
}

func (suite *OrderTestSuite) TestOrder_ProcessCurrency_Ok() {
	req := &billing.OrderCreateRequest{
		Currency: "RUB",
	}
	processor := &OrderCreateRequestProcessor{
		Service: suite.service,
		request: req,
		checked: &orderCreateRequestProcessorChecked{},
	}
	assert.Nil(suite.T(), processor.checked.currency)

	err := processor.processCurrency()

	assert.Nil(suite.T(), err)
	assert.NotNil(suite.T(), processor.checked.currency)
	assert.Equal(suite.T(), req.Currency, processor.checked.currency.CodeA3)
}

func (suite *OrderTestSuite) TestOrder_ProcessCurrency_Error() {
	req := &billing.OrderCreateRequest{
		Currency: "EUR",
	}
	processor := &OrderCreateRequestProcessor{
		Service: suite.service,
		request: req,
		checked: &orderCreateRequestProcessorChecked{},
	}
	assert.Nil(suite.T(), processor.checked.currency)

	err := processor.processCurrency()

	assert.Error(suite.T(), err)
	assert.Nil(suite.T(), processor.checked.currency)
	assert.Equal(suite.T(), orderErrorCurrencyNotFound, err)
}

func (suite *OrderTestSuite) TestOrder_ProcessPayerData_EmptyEmailAndPhone_Ok() {
	req := &billing.OrderCreateRequest{
		User: &billing.OrderUser{
			Ip: "127.0.0.1",
		},
	}
	processor := &OrderCreateRequestProcessor{
		Service: suite.service,
		request: req,
		checked: &orderCreateRequestProcessorChecked{},
	}
	assert.Nil(suite.T(), processor.checked.user)

	err := processor.processUserData()
	assert.Nil(suite.T(), err)

	err = processor.processPayerIp()

	assert.Nil(suite.T(), err)
	assert.NotNil(suite.T(), processor.checked.user)
	assert.NotNil(suite.T(), processor.checked.user.Address)
	assert.NotEmpty(suite.T(), processor.checked.user.Address.State)
}

func (suite *OrderTestSuite) TestOrder_ProcessPayerData_EmptySubdivision_Ok() {
	suite.service.geo = mock.NewGeoIpServiceTestOkWithoutSubdivision()

	req := &billing.OrderCreateRequest{
		User: &billing.OrderUser{Ip: "127.0.0.1"},
	}
	processor := &OrderCreateRequestProcessor{
		Service: suite.service,
		request: req,
		checked: &orderCreateRequestProcessorChecked{},
	}
	assert.Nil(suite.T(), processor.checked.user)

	err := processor.processUserData()
	assert.NoError(suite.T(), err)

	err = processor.processPayerIp()

	assert.Nil(suite.T(), err)
	assert.NotNil(suite.T(), processor.checked.user)
	assert.NotNil(suite.T(), processor.checked.user.Address)
	assert.Empty(suite.T(), processor.checked.user.Address.State)

	suite.service.geo = mock.NewGeoIpServiceTestOk()
}

func (suite *OrderTestSuite) TestOrder_ProcessPayerData_NotEmptyEmailAndPhone_Ok() {
	req := &billing.OrderCreateRequest{
		ProjectId: suite.project.Id,
		User: &billing.OrderUser{
			Ip:    "127.0.0.1",
			Email: "some_email@unit.com",
			Phone: "123456789",
		},
	}
	processor := &OrderCreateRequestProcessor{
		Service: suite.service,
		request: req,
		checked: &orderCreateRequestProcessorChecked{},
	}
	assert.Nil(suite.T(), processor.checked.user)

	err := processor.processProject()
	assert.NoError(suite.T(), err)

	err = processor.processUserData()
	assert.NoError(suite.T(), err)
	assert.NotNil(suite.T(), processor.checked.user)
	assert.Equal(suite.T(), req.User.Email, processor.checked.user.Email)
	assert.Equal(suite.T(), req.User.Phone, processor.checked.user.Phone)

	err = processor.processPayerIp()
	assert.Nil(suite.T(), err)
	assert.NotNil(suite.T(), processor.checked.user.Address)
}

func (suite *OrderTestSuite) TestOrder_ProcessPayerData_Error() {
	suite.service.geo = mock.NewGeoIpServiceTestError()

	req := &billing.OrderCreateRequest{
		User: &billing.OrderUser{Ip: "127.0.0.1"},
	}
	processor := &OrderCreateRequestProcessor{
		Service: suite.service,
		request: req,
		checked: &orderCreateRequestProcessorChecked{},
	}
	assert.Nil(suite.T(), processor.checked.user)

	err := processor.processUserData()
	assert.NoError(suite.T(), err)

	err = processor.processPayerIp()

	assert.Error(suite.T(), err)
	assert.Nil(suite.T(), processor.checked.user.Address)
	assert.Equal(suite.T(), orderErrorPayerRegionUnknown, err)
}

func (suite *OrderTestSuite) TestOrder_ValidateProductsForOrder_Ok() {
	_, err := suite.service.GetOrderProducts(suite.projectFixedAmount.Id, suite.productIds)
	assert.Nil(suite.T(), err)
}

func (suite *OrderTestSuite) TestOrder_ValidateProductsForOrder_AnotherProject_Fail() {
	_, err := suite.service.GetOrderProducts(suite.project.Id, suite.productIds)
	assert.Error(suite.T(), err)
	assert.Equal(suite.T(), orderErrorProductsInvalid, err)
}

func (suite *OrderTestSuite) TestOrder_ValidateProductsForOrder_OneProductIsInactive_Fail() {
	n := "Bubble Hunter"
	baseAmount := 7.00

	req := &grpc.Product{
		Object:          "product",
		Type:            "simple_product",
		Sku:             "ru_3_" + strcase.SnakeCase(n),
		Name:            map[string]string{"en": n},
		DefaultCurrency: "USD",
		Enabled:         false,
		Description:     map[string]string{"en": n + " description"},
		MerchantId:      suite.projectFixedAmount.MerchantId,
		ProjectId:       suite.projectFixedAmount.Id,
		Prices: []*grpc.ProductPrice{
			{
				Currency: "USD",
				Amount:   baseAmount,
			},
			{
				Currency: "RUB",
				Amount:   baseAmount * 65.13,
			},
		},
	}

	inactiveProd := grpc.Product{}
	if assert.NoError(suite.T(), suite.service.CreateOrUpdateProduct(context.TODO(), req, &inactiveProd)) {
		products := []string{suite.productIds[0], inactiveProd.Id}
		_, err := suite.service.GetOrderProducts(suite.projectFixedAmount.Id, products)
		assert.Error(suite.T(), err)
		assert.Equal(suite.T(), orderErrorProductsInvalid, err)
	}
}

func (suite *OrderTestSuite) TestOrder_ValidateProductsForOrder_SomeProductsIsNotFound_Fail() {
	products := []string{suite.productIds[0], bson.NewObjectId().Hex()}
	_, err := suite.service.GetOrderProducts(suite.projectFixedAmount.Id, products)
	assert.Error(suite.T(), err)
	assert.Equal(suite.T(), orderErrorProductsInvalid, err)
}

func (suite *OrderTestSuite) TestOrder_ValidateProductsForOrder_EmptyProducts_Fail() {
	_, err := suite.service.GetOrderProducts(suite.projectFixedAmount.Id, []string{})
	assert.Error(suite.T(), err)
	assert.Equal(suite.T(), orderErrorProductsEmpty, err)
}

func (suite *OrderTestSuite) TestOrder_GetProductsOrderAmount_Ok() {
	p, err := suite.service.GetOrderProducts(suite.projectFixedAmount.Id, suite.productIds)
	assert.Nil(suite.T(), err)

	amount, err := suite.service.GetOrderProductsAmount(p, suite.merchantDefaultCurrency)

	assert.Nil(suite.T(), err)
	assert.Equal(suite.T(), amount, float64(111))
}

func (suite *OrderTestSuite) TestOrder_GetProductsOrderAmount_EmptyProducts_Fail() {
	_, err := suite.service.GetOrderProductsAmount([]*grpc.Product{}, suite.merchantDefaultCurrency)
	assert.Error(suite.T(), err)
	assert.Equal(suite.T(), orderErrorProductsEmpty, err)
}

func (suite *OrderTestSuite) TestOrder_GetProductsOrderAmount_DifferentCurrencies_Fail() {
	n1 := "Bubble Hunter"
	baseAmount1 := 7.00
	req1 := &grpc.Product{
		Object:          "product",
		Type:            "simple_product",
		Sku:             "ru_4_" + strcase.SnakeCase(n1),
		Name:            map[string]string{"en": n1},
		DefaultCurrency: "USD",
		Enabled:         false,
		Description:     map[string]string{"en": n1 + " description"},
		MerchantId:      suite.projectFixedAmount.MerchantId,
		ProjectId:       suite.projectFixedAmount.Id,
		Prices: []*grpc.ProductPrice{
			{
				Currency: "USD",
				Amount:   baseAmount1,
			},
			{
				Currency: "RUB",
				Amount:   baseAmount1 * 0.89,
			},
		},
	}
	prod1 := grpc.Product{}
	assert.NoError(suite.T(), suite.service.CreateOrUpdateProduct(context.TODO(), req1, &prod1))

	n2 := "Scary Maze"
	baseAmount2 := 8.00
	req2 := &grpc.Product{
		Object:          "product",
		Type:            "simple_product",
		Sku:             "ru_5_" + strcase.SnakeCase(n2),
		Name:            map[string]string{"en": n2},
		DefaultCurrency: "USD",
		Enabled:         false,
		Description:     map[string]string{"en": n2 + " description"},
		MerchantId:      suite.projectFixedAmount.MerchantId,
		ProjectId:       suite.projectFixedAmount.Id,
		Prices: []*grpc.ProductPrice{
			{
				Currency: "USD",
				Amount:   baseAmount2,
			},
			{
				Currency: "EUR",
				Amount:   baseAmount2 * 0.89,
			},
		},
	}
	prod2 := grpc.Product{}
	assert.NoError(suite.T(), suite.service.CreateOrUpdateProduct(context.TODO(), req2, &prod2))

	p := []*grpc.Product{&prod1, &prod2}

	_, err := suite.service.GetOrderProductsAmount(p, "RUB")
	assert.Error(suite.T(), err)
	assert.Equal(suite.T(), orderErrorNoProductsCommonCurrency, err)
}

func (suite *OrderTestSuite) TestOrder_GetProductsOrderAmount_DifferentCurrenciesWithFallback_Fail() {
	n1 := "Bubble Hunter"
	baseAmount1 := 7.00
	req1 := &grpc.Product{
		Object:          "product",
		Type:            "simple_product",
		Sku:             "ru_6_" + strcase.SnakeCase(n1),
		Name:            map[string]string{"en": n1},
		DefaultCurrency: "EUR",
		Enabled:         false,
		Description:     map[string]string{"en": n1 + " description"},
		MerchantId:      suite.projectFixedAmount.MerchantId,
		ProjectId:       suite.projectFixedAmount.Id,
		Prices: []*grpc.ProductPrice{
			{
				Currency: "EUR",
				Amount:   baseAmount1,
			},
			{
				Currency: "UAH",
				Amount:   baseAmount1 * 30.21,
			},
		},
	}
	prod1 := grpc.Product{}
	assert.NoError(suite.T(), suite.service.CreateOrUpdateProduct(context.TODO(), req1, &prod1))

	n2 := "Scary Maze"
	baseAmount2 := 8.00
	req2 := &grpc.Product{
		Object:          "product",
		Type:            "simple_product",
		Sku:             "ru_7_" + strcase.SnakeCase(n2),
		Name:            map[string]string{"en": n2},
		DefaultCurrency: "EUR",
		Enabled:         false,
		Description:     map[string]string{"en": n2 + " description"},
		MerchantId:      suite.projectFixedAmount.MerchantId,
		ProjectId:       suite.projectFixedAmount.Id,
		Prices: []*grpc.ProductPrice{
			{
				Currency: "EUR",
				Amount:   baseAmount2,
			},
			{
				Currency: "UAH",
				Amount:   baseAmount2 * 30.21,
			},
		},
	}
	prod2 := grpc.Product{}
	assert.NoError(suite.T(), suite.service.CreateOrUpdateProduct(context.TODO(), req2, &prod2))

	p := []*grpc.Product{&prod1, &prod2}

	_, err := suite.service.GetOrderProductsAmount(p, "RUB")
	assert.Error(suite.T(), err)
	assert.Equal(suite.T(), orderErrorNoProductsCommonCurrency, err)
}

func (suite *OrderTestSuite) TestOrder_GetOrderProductsItems_Ok() {
	p, err := suite.service.GetOrderProducts(suite.projectFixedAmount.Id, suite.productIds)
	assert.Nil(suite.T(), err)

	items, err := suite.service.GetOrderProductsItems(p, DefaultLanguage, suite.merchantDefaultCurrency)

	assert.Nil(suite.T(), err)
	assert.Equal(suite.T(), len(items), 2)
}

func (suite *OrderTestSuite) TestOrder_GetOrderProductsItems_EmptyProducts_Fail() {
	_, err := suite.service.GetOrderProductsItems([]*grpc.Product{}, DefaultLanguage, suite.merchantDefaultCurrency)
	assert.Error(suite.T(), err)
	assert.Equal(suite.T(), orderErrorProductsEmpty, err)
}

func (suite *OrderTestSuite) TestOrder_GetOrderProductsItems_DifferentCurrencies_Fail() {
	n1 := "Bubble Hunter"
	baseAmount1 := 7.00
	req1 := &grpc.Product{
		Object:          "product",
		Type:            "simple_product",
		Sku:             "ru_8_" + strcase.SnakeCase(n1),
		Name:            map[string]string{"en": n1},
		DefaultCurrency: "USD",
		Enabled:         false,
		Description:     map[string]string{"en": n1 + " description"},
		MerchantId:      suite.projectFixedAmount.MerchantId,
		ProjectId:       suite.projectFixedAmount.Id,
		Prices: []*grpc.ProductPrice{
			{
				Currency: "USD",
				Amount:   baseAmount1,
			},
			{
				Currency: "RUB",
				Amount:   baseAmount1 * 0.89,
			},
		},
	}
	prod1 := grpc.Product{}
	assert.NoError(suite.T(), suite.service.CreateOrUpdateProduct(context.TODO(), req1, &prod1))

	n2 := "Scary Maze"
	baseAmount2 := 8.00
	req2 := &grpc.Product{
		Object:          "product",
		Type:            "simple_product",
		Sku:             "ru_9_" + strcase.SnakeCase(n2),
		Name:            map[string]string{"en": n2},
		DefaultCurrency: "USD",
		Enabled:         false,
		Description:     map[string]string{"en": n2 + " description"},
		MerchantId:      suite.projectFixedAmount.MerchantId,
		ProjectId:       suite.projectFixedAmount.Id,
		Prices: []*grpc.ProductPrice{
			{
				Currency: "USD",
				Amount:   baseAmount2,
			},
			{
				Currency: "EUR",
				Amount:   baseAmount2 * 0.89,
			},
		},
	}
	prod2 := grpc.Product{}
	assert.NoError(suite.T(), suite.service.CreateOrUpdateProduct(context.TODO(), req2, &prod2))

	p := []*grpc.Product{&prod1, &prod2}

	_, err := suite.service.GetOrderProductsItems(p, DefaultLanguage, "EUR")
	assert.Error(suite.T(), err)
	assert.Equal(suite.T(), orderErrorProductsPrice, err)
}

func (suite *OrderTestSuite) TestOrder_GetOrderProductsItems_ProductHasNoDescInSelectedLanguageButFallback_Fail() {
	n1 := "Bubble Hunter"
	baseAmount1 := 7.00
	req1 := &grpc.Product{
		Object:          "product",
		Type:            "simple_product",
		Sku:             "ru_8_" + strcase.SnakeCase(n1),
		Name:            map[string]string{"en": n1},
		DefaultCurrency: "USD",
		Enabled:         false,
		Description:     map[string]string{"en": n1 + " description"},
		MerchantId:      suite.projectFixedAmount.MerchantId,
		ProjectId:       suite.projectFixedAmount.Id,
		Prices: []*grpc.ProductPrice{
			{
				Currency: "USD",
				Amount:   baseAmount1,
			},
			{
				Currency: "RUB",
				Amount:   baseAmount1 * 0.89,
			},
		},
	}
	prod1 := grpc.Product{}
	assert.NoError(suite.T(), suite.service.CreateOrUpdateProduct(context.TODO(), req1, &prod1))

	p := []*grpc.Product{&prod1}

	items, err := suite.service.GetOrderProductsItems(p, "ru", suite.merchantDefaultCurrency)
	assert.NoError(suite.T(), err)
	assert.Equal(suite.T(), len(items), 1)
}

func (suite *OrderTestSuite) TestOrder_ProcessProjectOrderId_Ok() {
	req := &billing.OrderCreateRequest{
		ProjectId: suite.project.Id,
		Amount:    100,
	}
	processor := &OrderCreateRequestProcessor{
		Service: suite.service,
		request: req,
		checked: &orderCreateRequestProcessorChecked{},
	}

	err := processor.processProject()
	assert.Nil(suite.T(), err)

	err = processor.processProjectOrderId()
	assert.Nil(suite.T(), err)
}

func (suite *OrderTestSuite) TestOrder_ProcessProjectOrderId_Duplicate_Error() {
	req := &billing.OrderCreateRequest{
		ProjectId: suite.project.Id,
		Amount:    100,
		OrderId:   "1234567890",
		Account:   "unit-test",
		Currency:  "RUB",
		Other:     make(map[string]string),
		User:      &billing.OrderUser{Ip: "127.0.0.1"},
	}
	processor := &OrderCreateRequestProcessor{
		Service: suite.service,
		request: req,
		checked: &orderCreateRequestProcessorChecked{},
	}

	err := processor.processProject()
	assert.Nil(suite.T(), err)

	err = processor.processUserData()
	assert.Nil(suite.T(), err)

	err = processor.processCurrency()
	assert.Nil(suite.T(), err)

	err = processor.processPayerIp()
	assert.Nil(suite.T(), err)

	err = processor.processPaylinkProducts()
	assert.Nil(suite.T(), err)

	id := bson.NewObjectId().Hex()

	order := &billing.Order{
		Id: id,
		Project: &billing.ProjectOrder{
			Id:                processor.checked.project.Id,
			Name:              processor.checked.project.Name,
			UrlSuccess:        processor.checked.project.UrlRedirectSuccess,
			UrlFail:           processor.checked.project.UrlRedirectFail,
			SendNotifyEmail:   processor.checked.project.SendNotifyEmail,
			NotifyEmails:      processor.checked.project.NotifyEmails,
			SecretKey:         processor.checked.project.SecretKey,
			UrlCheckAccount:   processor.checked.project.UrlCheckAccount,
			UrlProcessPayment: processor.checked.project.UrlProcessPayment,
			CallbackProtocol:  processor.checked.project.CallbackProtocol,
			MerchantId:        processor.checked.project.MerchantId,
		},
		Description:                        fmt.Sprintf(orderDefaultDescription, id),
		ProjectOrderId:                     req.OrderId,
		ProjectAccount:                     req.Account,
		ProjectIncomeAmount:                req.Amount,
		ProjectIncomeCurrency:              processor.checked.currency,
		ProjectOutcomeAmount:               req.Amount,
		ProjectParams:                      req.Other,
		PrivateStatus:                      constant.OrderStatusNew,
		CreatedAt:                          ptypes.TimestampNow(),
		IsJsonRequest:                      false,
		AmountInMerchantAccountingCurrency: tools.FormatAmount(req.Amount),
		PaymentMethodOutcomeAmount:         req.Amount,
		PaymentMethodOutcomeCurrency:       processor.checked.currency,
		PaymentMethodIncomeAmount:          req.Amount,
		PaymentMethodIncomeCurrency:        processor.checked.currency,
	}

	err = suite.service.db.Collection(collectionOrder).Insert(order)
	assert.Nil(suite.T(), err)

	err = processor.processProjectOrderId()
	assert.Error(suite.T(), err)
	assert.Equal(suite.T(), orderErrorProjectOrderIdIsDuplicate, err)
}

func (suite *OrderTestSuite) TestOrder_ProcessPaymentMethod_Ok() {
	req := &billing.OrderCreateRequest{
		ProjectId:     suite.project.Id,
		PaymentMethod: suite.paymentMethod.Group,
		Currency:      "RUB",
	}
	processor := &OrderCreateRequestProcessor{
		Service: suite.service,
		request: req,
		checked: &orderCreateRequestProcessorChecked{},
	}
	assert.Nil(suite.T(), processor.checked.paymentMethod)

	err := processor.processProject()
	assert.Nil(suite.T(), err)

	err = processor.processCurrency()
	assert.Nil(suite.T(), err)

	pm, err := suite.service.paymentMethod.GetByGroupAndCurrency(req.PaymentMethod, processor.checked.currency.CodeInt)
	assert.Nil(suite.T(), err)
	assert.NotNil(suite.T(), pm)

	err = processor.processPaymentMethod(pm)
	assert.Nil(suite.T(), err)
	assert.NotNil(suite.T(), processor.checked.paymentMethod)
}

func (suite *OrderTestSuite) TestOrder_ProcessPaymentMethod_PaymentMethodInactive_Error() {
	req := &billing.OrderCreateRequest{
		PaymentMethod: suite.inactivePaymentMethod.Group,
		Currency:      "RUB",
	}
	processor := &OrderCreateRequestProcessor{
		Service: suite.service,
		request: req,
		checked: &orderCreateRequestProcessorChecked{},
	}
	assert.Nil(suite.T(), processor.checked.paymentMethod)

	err := processor.processCurrency()
	assert.Nil(suite.T(), err)

	pm, err := suite.service.paymentMethod.GetByGroupAndCurrency(req.PaymentMethod, processor.checked.currency.CodeInt)
	assert.Nil(suite.T(), err)
	assert.NotNil(suite.T(), pm)

	err = processor.processPaymentMethod(pm)
	assert.Error(suite.T(), err)
	assert.Nil(suite.T(), processor.checked.paymentMethod)
	assert.Equal(suite.T(), orderErrorPaymentMethodInactive, err)
}

func (suite *OrderTestSuite) TestOrder_ProcessPaymentMethod_PaymentSystemInactive_Error() {
	req := &billing.OrderCreateRequest{
		PaymentMethod: suite.paymentMethodWithInactivePaymentSystem.Group,
		Currency:      "RUB",
	}
	processor := &OrderCreateRequestProcessor{
		Service: suite.service,
		request: req,
		checked: &orderCreateRequestProcessorChecked{},
	}
	assert.Nil(suite.T(), processor.checked.paymentMethod)

	err := processor.processCurrency()
	assert.Nil(suite.T(), err)

	pm, err := suite.service.paymentMethod.GetByGroupAndCurrency(req.PaymentMethod, processor.checked.currency.CodeInt)
	assert.Nil(suite.T(), err)
	assert.NotNil(suite.T(), pm)

	err = processor.processPaymentMethod(pm)
	assert.Error(suite.T(), err)
	assert.Nil(suite.T(), processor.checked.paymentMethod)
	assert.Equal(suite.T(), orderErrorPaymentSystemInactive, err)
}

func (suite *OrderTestSuite) TestOrder_ProcessLimitAmounts_Ok() {
	req := &billing.OrderCreateRequest{
		ProjectId:     suite.project.Id,
		PaymentMethod: suite.paymentMethod.Group,
		Currency:      "RUB",
		Amount:        100,
	}
	processor := &OrderCreateRequestProcessor{
		Service: suite.service,
		request: req,
		checked: &orderCreateRequestProcessorChecked{},
	}
	assert.Nil(suite.T(), processor.checked.paymentMethod)

	err := processor.processProject()
	assert.Nil(suite.T(), err)

	err = processor.processCurrency()
	assert.Nil(suite.T(), err)

	processor.processAmount()

	pm, err := suite.service.paymentMethod.GetByGroupAndCurrency(req.PaymentMethod, processor.checked.currency.CodeInt)
	assert.Nil(suite.T(), err)
	assert.NotNil(suite.T(), pm)

	err = processor.processPaymentMethod(pm)
	assert.Nil(suite.T(), err)

	err = processor.processLimitAmounts()
	assert.Nil(suite.T(), err)
}

func (suite *OrderTestSuite) TestOrder_ProcessLimitAmounts_ConvertAmount_Ok() {
	req := &billing.OrderCreateRequest{
		ProjectId:     suite.project.Id,
		PaymentMethod: suite.paymentMethod.Group,
		Currency:      "RUB",
		Amount:        100,
	}
	processor := &OrderCreateRequestProcessor{
		Service: suite.service,
		request: req,
		checked: &orderCreateRequestProcessorChecked{},
	}
	assert.Nil(suite.T(), processor.checked.paymentMethod)

	err := processor.processProject()
	assert.Nil(suite.T(), err)

	err = processor.processCurrency()
	assert.Nil(suite.T(), err)

	processor.processAmount()

	pm, err := suite.service.paymentMethod.GetByGroupAndCurrency(req.PaymentMethod, processor.checked.currency.CodeInt)
	assert.Nil(suite.T(), err)
	assert.NotNil(suite.T(), pm)

	err = processor.processPaymentMethod(pm)
	assert.Nil(suite.T(), err)

	err = processor.processLimitAmounts()
	assert.Nil(suite.T(), err)
}

func (suite *OrderTestSuite) TestOrder_ProcessLimitAmounts_ProjectMinAmount_Error() {
	req := &billing.OrderCreateRequest{
		ProjectId:     suite.project.Id,
		PaymentMethod: suite.paymentMethod.Group,
		Currency:      "RUB",
		Amount:        1,
	}
	processor := &OrderCreateRequestProcessor{
		Service: suite.service,
		request: req,
		checked: &orderCreateRequestProcessorChecked{},
	}
	assert.Nil(suite.T(), processor.checked.paymentMethod)

	err := processor.processProject()
	assert.Nil(suite.T(), err)

	err = processor.processCurrency()
	assert.Nil(suite.T(), err)

	pm, err := suite.service.paymentMethod.GetByGroupAndCurrency(req.PaymentMethod, processor.checked.currency.CodeInt)
	assert.Nil(suite.T(), err)
	assert.NotNil(suite.T(), pm)

	err = processor.processPaymentMethod(pm)
	assert.Nil(suite.T(), err)

	err = processor.processLimitAmounts()
	assert.Error(suite.T(), err)
	assert.Equal(suite.T(), orderErrorAmountLowerThanMinAllowed, err)
}

func (suite *OrderTestSuite) TestOrder_ProcessLimitAmounts_ProjectMaxAmount_Error() {
	req := &billing.OrderCreateRequest{
		ProjectId:     suite.project.Id,
		PaymentMethod: suite.paymentMethod.Group,
		Currency:      "RUB",
		Amount:        10000000,
	}
	processor := &OrderCreateRequestProcessor{
		Service: suite.service,
		request: req,
		checked: &orderCreateRequestProcessorChecked{},
	}
	assert.Nil(suite.T(), processor.checked.paymentMethod)

	err := processor.processProject()
	assert.Nil(suite.T(), err)

	err = processor.processCurrency()
	assert.Nil(suite.T(), err)

	processor.processAmount()

	pm, err := suite.service.paymentMethod.GetByGroupAndCurrency(req.PaymentMethod, processor.checked.currency.CodeInt)
	assert.Nil(suite.T(), err)
	assert.NotNil(suite.T(), pm)

	err = processor.processPaymentMethod(pm)
	assert.Nil(suite.T(), err)

	err = processor.processLimitAmounts()
	assert.Error(suite.T(), err)
	assert.Equal(suite.T(), orderErrorAmountGreaterThanMaxAllowed, err)
}

func (suite *OrderTestSuite) TestOrder_ProcessLimitAmounts_PaymentMethodMinAmount_Error() {
	req := &billing.OrderCreateRequest{
		ProjectId:     suite.project.Id,
		PaymentMethod: suite.paymentMethod.Group,
		Currency:      "RUB",
		Amount:        99,
	}
	processor := &OrderCreateRequestProcessor{
		Service: suite.service,
		request: req,
		checked: &orderCreateRequestProcessorChecked{},
	}
	assert.Nil(suite.T(), processor.checked.paymentMethod)

	err := processor.processProject()
	assert.Nil(suite.T(), err)

	err = processor.processCurrency()
	assert.Nil(suite.T(), err)

	processor.processAmount()

	pm, err := suite.service.paymentMethod.GetByGroupAndCurrency(req.PaymentMethod, processor.checked.currency.CodeInt)
	assert.Nil(suite.T(), err)
	assert.NotNil(suite.T(), pm)

	err = processor.processPaymentMethod(pm)
	assert.Nil(suite.T(), err)

	err = processor.processLimitAmounts()
	assert.Error(suite.T(), err)
	assert.Equal(suite.T(), orderErrorAmountLowerThanMinAllowedPaymentMethod, err)
}

func (suite *OrderTestSuite) TestOrder_ProcessLimitAmounts_PaymentMethodMaxAmount_Error() {
	req := &billing.OrderCreateRequest{
		ProjectId:     suite.project.Id,
		PaymentMethod: suite.paymentMethod.Group,
		Currency:      "RUB",
		Amount:        15001,
	}
	processor := &OrderCreateRequestProcessor{
		Service: suite.service,
		request: req,
		checked: &orderCreateRequestProcessorChecked{},
	}
	assert.Nil(suite.T(), processor.checked.paymentMethod)

	err := processor.processProject()
	assert.Nil(suite.T(), err)

	err = processor.processCurrency()
	assert.Nil(suite.T(), err)

	processor.processAmount()

	pm, err := suite.service.paymentMethod.GetByGroupAndCurrency(req.PaymentMethod, processor.checked.currency.CodeInt)
	assert.Nil(suite.T(), err)
	assert.NotNil(suite.T(), pm)

	err = processor.processPaymentMethod(pm)
	assert.Nil(suite.T(), err)

	err = processor.processLimitAmounts()
	assert.Error(suite.T(), err)
	assert.Equal(suite.T(), orderErrorAmountGreaterThanMaxAllowedPaymentMethod, err)
}

func (suite *OrderTestSuite) TestOrder_ProcessSignature_Form_Ok() {
	req := &billing.OrderCreateRequest{
		ProjectId:     suite.project.Id,
		PaymentMethod: suite.paymentMethod.Group,
		Currency:      "RUB",
		Amount:        100,
		Account:       "unit test",
		Description:   "unit test",
		OrderId:       bson.NewObjectId().Hex(),
		PayerEmail:    "test@unit.unit",
	}

	req.RawParams = map[string]string{
		"PO_PROJECT_ID":     req.ProjectId,
		"PO_PAYMENT_METHOD": req.PaymentMethod,
		"PO_CURRENCY":       req.Currency,
		"PO_AMOUNT":         fmt.Sprintf("%f", req.Amount),
		"PO_ACCOUNT":        req.Account,
		"PO_DESCRIPTION":    req.Description,
		"PO_ORDER_ID":       req.OrderId,
		"PO_PAYER_EMAIL":    req.PayerEmail,
	}

	var keys []string
	var elements []string

	for k := range req.RawParams {
		keys = append(keys, k)
	}

	sort.Strings(keys)

	for _, k := range keys {
		value := k + "=" + req.RawParams[k]
		elements = append(elements, value)
	}

	hashString := strings.Join(elements, "") + suite.project.SecretKey

	h := sha512.New()
	h.Write([]byte(hashString))

	req.Signature = hex.EncodeToString(h.Sum(nil))

	processor := &OrderCreateRequestProcessor{
		Service: suite.service,
		request: req,
		checked: &orderCreateRequestProcessorChecked{},
	}
	assert.Nil(suite.T(), processor.checked.paymentMethod)

	err := processor.processProject()
	assert.Nil(suite.T(), err)

	err = processor.processSignature()
	assert.Nil(suite.T(), err)
}

func (suite *OrderTestSuite) TestOrder_ProcessSignature_Json_Ok() {
	req := &billing.OrderCreateRequest{
		ProjectId:     suite.project.Id,
		PaymentMethod: suite.paymentMethod.Group,
		Currency:      "RUB",
		Amount:        100,
		Account:       "unit test",
		Description:   "unit test",
		OrderId:       bson.NewObjectId().Hex(),
		PayerEmail:    "test@unit.unit",
		IsJson:        true,
	}

	req.RawBody = `{"project":"` + suite.project.Id + `","amount":` + fmt.Sprintf("%f", req.Amount) +
		`,"currency":"` + req.Currency + `","account":"` + req.Account + `","order_id":"` + req.OrderId +
		`","description":"` + req.Description + `","payment_method":"` + req.PaymentMethod + `","payer_email":"` + req.PayerEmail + `"}`
	hashString := req.RawBody + suite.project.SecretKey

	h := sha512.New()
	h.Write([]byte(hashString))

	req.Signature = hex.EncodeToString(h.Sum(nil))

	processor := &OrderCreateRequestProcessor{
		Service: suite.service,
		request: req,
		checked: &orderCreateRequestProcessorChecked{},
	}
	assert.Nil(suite.T(), processor.checked.paymentMethod)

	err := processor.processProject()
	assert.Nil(suite.T(), err)

	err = processor.processSignature()
	assert.Nil(suite.T(), err)
}

func (suite *OrderTestSuite) TestOrder_ProcessSignature_Error() {
	req := &billing.OrderCreateRequest{
		ProjectId:     suite.project.Id,
		PaymentMethod: suite.paymentMethod.Group,
		Currency:      "RUB",
		Amount:        100,
		Account:       "unit test",
		Description:   "unit test",
		OrderId:       bson.NewObjectId().Hex(),
		PayerEmail:    "test@unit.unit",
		IsJson:        true,
	}

	req.RawBody = `{"project":"` + suite.project.Id + `","amount":` + fmt.Sprintf("%f", req.Amount) +
		`,"currency":"` + req.Currency + `","account":"` + req.Account + `","order_id":"` + req.OrderId +
		`","description":"` + req.Description + `","payment_method":"` + req.PaymentMethod + `","payer_email":"` + req.PayerEmail + `"}`

	fakeBody := `{"project":"` + suite.project.Id + `","amount":` + fmt.Sprintf("%f", req.Amount) +
		`,"currency":"` + req.Currency + `","account":"fake_account","order_id":"` + req.OrderId +
		`","description":"` + req.Description + `","payment_method":"` + req.PaymentMethod + `","payer_email":"` + req.PayerEmail + `"}`
	hashString := fakeBody + suite.project.SecretKey

	h := sha512.New()
	h.Write([]byte(hashString))

	req.Signature = hex.EncodeToString(h.Sum(nil))

	processor := &OrderCreateRequestProcessor{
		Service: suite.service,
		request: req,
		checked: &orderCreateRequestProcessorChecked{},
	}
	assert.Nil(suite.T(), processor.checked.paymentMethod)

	err := processor.processProject()
	assert.Nil(suite.T(), err)

	err = processor.processSignature()
	assert.Error(suite.T(), err)
	assert.Equal(suite.T(), orderErrorSignatureInvalid, err)
}

func (suite *OrderTestSuite) TestOrder_PrepareOrder_Ok() {
	req := &billing.OrderCreateRequest{
		ProjectId:   suite.projectFixedAmount.Id,
		Currency:    "RUB",
		Amount:      100,
		Account:     "unit test",
		Description: "unit test",
		OrderId:     bson.NewObjectId().Hex(),
		User: &billing.OrderUser{
			Email: "test@unit.unit",
			Ip:    "127.0.0.1",
		},
		UrlSuccess: "https://unit.test",
		UrlFail:    "https://unit.test",
		Products:   suite.productIds,
	}

	processor := &OrderCreateRequestProcessor{
		Service: suite.service,
		request: req,
		checked: &orderCreateRequestProcessorChecked{},
	}

	err := processor.processProject()
	assert.Nil(suite.T(), err)

	err = processor.processUserData()
	assert.Nil(suite.T(), err)

	err = processor.processPayerIp()
	assert.Nil(suite.T(), err)

	err = processor.processPayerIp()
	assert.Nil(suite.T(), err)

	err = processor.processCurrency()
	assert.Nil(suite.T(), err)

	err = processor.processPaylinkProducts()
	assert.Nil(suite.T(), err)

	err = processor.processProjectOrderId()
	assert.Nil(suite.T(), err)

	err = processor.processLimitAmounts()
	assert.Nil(suite.T(), err)

	order, err := processor.prepareOrder()
	assert.Nil(suite.T(), err)
	assert.NotNil(suite.T(), order)
	assert.Equal(suite.T(), req.UrlFail, order.Project.UrlFail)
	assert.Equal(suite.T(), req.UrlSuccess, order.Project.UrlSuccess)
}

func (suite *OrderTestSuite) TestOrder_PrepareOrder_PaymentMethod_Ok() {
	req := &billing.OrderCreateRequest{
		ProjectId:     suite.projectFixedAmount.Id,
		PaymentMethod: suite.paymentMethod.Group,
		Currency:      "RUB",
		Amount:        100,
		Account:       "unit test",
		Description:   "unit test",
		OrderId:       bson.NewObjectId().Hex(),
		User: &billing.OrderUser{
			Email: "test@unit.unit",
			Ip:    "127.0.0.1",
		},
		Products: suite.productIds,
	}

	processor := &OrderCreateRequestProcessor{
		Service: suite.service,
		request: req,
		checked: &orderCreateRequestProcessorChecked{},
	}

	err := processor.processProject()
	assert.Nil(suite.T(), err)

	err = processor.processUserData()
	assert.Nil(suite.T(), err)

	err = processor.processPayerIp()
	assert.Nil(suite.T(), err)

	err = processor.processCurrency()
	assert.Nil(suite.T(), err)

	err = processor.processPaylinkProducts()
	assert.Nil(suite.T(), err)

	err = processor.processProjectOrderId()
	assert.Nil(suite.T(), err)

	err = processor.processLimitAmounts()
	assert.Nil(suite.T(), err)

	pm, err := suite.service.paymentMethod.GetByGroupAndCurrency(req.PaymentMethod, processor.checked.currency.CodeInt)
	assert.Nil(suite.T(), err)
	assert.NotNil(suite.T(), pm)

	err = processor.processPaymentMethod(pm)
	assert.Nil(suite.T(), err)

	order, err := processor.prepareOrder()
	assert.Nil(suite.T(), err)
	assert.NotNil(suite.T(), order)

	assert.NotNil(suite.T(), order.PaymentMethod)
	assert.Equal(suite.T(), processor.checked.paymentMethod.Id, order.PaymentMethod.Id)

	assert.NotNil(suite.T(), order.PaymentSystemFeeAmount)
	assert.True(suite.T(), order.Tax.Amount > 0)
	assert.NotEmpty(suite.T(), order.Tax.Currency)
}

func (suite *OrderTestSuite) TestOrder_PrepareOrder_UrlVerify_Error() {
	req := &billing.OrderCreateRequest{
		ProjectId:   suite.projectFixedAmount.Id,
		Currency:    "RUB",
		Amount:      100,
		Account:     "unit test",
		Description: "unit test",
		OrderId:     bson.NewObjectId().Hex(),
		User: &billing.OrderUser{
			Email: "test@unit.unit",
			Ip:    "127.0.0.1",
		},
		UrlNotify: "https://unit.test",
		UrlVerify: "https://unit.test",
		Products:  suite.productIds,
	}

	processor := &OrderCreateRequestProcessor{
		Service: suite.service,
		request: req,
		checked: &orderCreateRequestProcessorChecked{},
	}

	err := processor.processProject()
	assert.Nil(suite.T(), err)

	err = processor.processUserData()
	assert.Nil(suite.T(), err)

	err = processor.processPayerIp()
	assert.Nil(suite.T(), err)

	err = processor.processCurrency()
	assert.Nil(suite.T(), err)

	err = processor.processPaylinkProducts()
	assert.Nil(suite.T(), err)

	err = processor.processProjectOrderId()
	assert.Nil(suite.T(), err)

	err = processor.processLimitAmounts()
	assert.Nil(suite.T(), err)

	order, err := processor.prepareOrder()
	assert.Error(suite.T(), err)
	assert.Nil(suite.T(), order)
	assert.Equal(suite.T(), orderErrorDynamicNotifyUrlsNotAllowed, err)
}

func (suite *OrderTestSuite) TestOrder_PrepareOrder_UrlRedirect_Error() {
	req := &billing.OrderCreateRequest{
		ProjectId:   suite.projectFixedAmount.Id,
		Currency:    "RUB",
		Amount:      100,
		Account:     "unit test",
		Description: "unit test",
		OrderId:     bson.NewObjectId().Hex(),
		User: &billing.OrderUser{
			Email: "test@unit.unit",
			Ip:    "127.0.0.1",
		},
		UrlFail:    "https://unit.test",
		UrlSuccess: "https://unit.test",
		Products:   suite.productIds,
	}

	processor := &OrderCreateRequestProcessor{
		Service: suite.service,
		request: req,
		checked: &orderCreateRequestProcessorChecked{},
	}

	err := processor.processProject()
	assert.Nil(suite.T(), err)

	err = processor.processUserData()
	assert.Nil(suite.T(), err)

	err = processor.processPayerIp()
	assert.Nil(suite.T(), err)

	err = processor.processCurrency()
	assert.Nil(suite.T(), err)

	err = processor.processPaylinkProducts()
	assert.Nil(suite.T(), err)

	err = processor.processProjectOrderId()
	assert.Nil(suite.T(), err)

	err = processor.processLimitAmounts()
	assert.Nil(suite.T(), err)

	processor.checked.project = suite.projectUahLimitCurrency

	order, err := processor.prepareOrder()
	assert.Error(suite.T(), err)
	assert.Nil(suite.T(), order)
	assert.Equal(suite.T(), orderErrorDynamicRedirectUrlsNotAllowed, err)
}

func (suite *OrderTestSuite) TestOrder_PrepareOrder_Convert_Error() {
	req := &billing.OrderCreateRequest{
		ProjectId:   suite.projectUahLimitCurrency.Id,
		Currency:    "RUB",
		Amount:      100,
		Account:     "unit test",
		Description: "unit test",
		OrderId:     bson.NewObjectId().Hex(),
		User: &billing.OrderUser{
			Email: "test@unit.unit",
			Ip:    "127.0.0.1",
		},
	}

	processor := &OrderCreateRequestProcessor{
		Service: suite.service,
		request: req,
		checked: &orderCreateRequestProcessorChecked{},
	}

	err := processor.processProject()
	assert.Nil(suite.T(), err)

	err = processor.processUserData()
	assert.Nil(suite.T(), err)

	err = processor.processPayerIp()
	assert.Nil(suite.T(), err)

	err = processor.processCurrency()
	assert.Nil(suite.T(), err)

	err = processor.processPaylinkProducts()
	assert.Nil(suite.T(), err)

	err = processor.processProjectOrderId()
	assert.Nil(suite.T(), err)

	processor.checked.merchant.Banking.Currency = &billing.Currency{
		CodeInt:  980,
		CodeA3:   "UAH",
		Name:     &billing.Name{Ru: "Украинская гривна", En: "Ukrainian Hryvnia"},
		IsActive: true,
	}

	order, err := processor.prepareOrder()
	assert.Error(suite.T(), err)
	assert.Nil(suite.T(), order)
	assert.Equal(suite.T(), fmt.Sprintf(errorNotFound, collectionCurrencyRate), err.Error())
}

func (suite *OrderTestSuite) TestOrder_PrepareOrder_Commission_Error() {
	req := &billing.OrderCreateRequest{
		ProjectId:     suite.projectFixedAmount.Id,
		PaymentMethod: suite.paymentMethod.Group,
		Currency:      "RUB",
		Amount:        100,
		Account:       "unit test",
		Description:   "unit test",
		OrderId:       bson.NewObjectId().Hex(),
		User: &billing.OrderUser{
			Email: "test@unit.unit",
			Ip:    "127.0.0.1",
		},
		Products: suite.productIds,
	}

	processor := &OrderCreateRequestProcessor{
		Service: suite.service,
		request: req,
		checked: &orderCreateRequestProcessorChecked{},
	}

	err := processor.processProject()
	assert.Nil(suite.T(), err)

	err = processor.processUserData()
	assert.Nil(suite.T(), err)

	err = processor.processPayerIp()
	assert.Nil(suite.T(), err)

	err = processor.processCurrency()
	assert.Nil(suite.T(), err)

	err = processor.processPaylinkProducts()
	assert.Nil(suite.T(), err)

	err = processor.processProjectOrderId()
	assert.Nil(suite.T(), err)

	err = processor.processLimitAmounts()
	assert.Nil(suite.T(), err)

	pm, err := suite.service.paymentMethod.GetByGroupAndCurrency(req.PaymentMethod, processor.checked.currency.CodeInt)
	assert.Nil(suite.T(), err)
	assert.NotNil(suite.T(), pm)

	err = processor.processPaymentMethod(pm)
	assert.Nil(suite.T(), err)
}

func (suite *OrderTestSuite) TestOrder_ProcessOrderCommissions_Ok() {
	req := &billing.OrderCreateRequest{
		ProjectId:     suite.project.Id,
		PaymentMethod: suite.paymentMethod.Group,
		Currency:      "RUB",
		Amount:        100,
		User: &billing.OrderUser{
			Email: "test@unit.unit",
			Ip:    "127.0.0.1",
		},
	}

	processor := &OrderCreateRequestProcessor{
		Service: suite.service,
		request: req,
		checked: &orderCreateRequestProcessorChecked{},
	}

	err := processor.processProject()
	assert.Nil(suite.T(), err)

	err = processor.processUserData()
	assert.Nil(suite.T(), err)

	err = processor.processPayerIp()
	assert.Nil(suite.T(), err)

	err = processor.processCurrency()
	assert.Nil(suite.T(), err)

	err = processor.processPaylinkProducts()
	assert.Nil(suite.T(), err)

	pm, err := suite.service.paymentMethod.GetByGroupAndCurrency(req.PaymentMethod, processor.checked.currency.CodeInt)
	assert.Nil(suite.T(), err)
	assert.NotNil(suite.T(), pm)

	err = processor.processPaymentMethod(pm)
	assert.Nil(suite.T(), err)

	id := bson.NewObjectId().Hex()

	order := &billing.Order{
		Id: id,
		Project: &billing.ProjectOrder{
			Id:                processor.checked.project.Id,
			Name:              processor.checked.project.Name,
			UrlSuccess:        processor.checked.project.UrlRedirectSuccess,
			UrlFail:           processor.checked.project.UrlRedirectFail,
			SendNotifyEmail:   processor.checked.project.SendNotifyEmail,
			NotifyEmails:      processor.checked.project.NotifyEmails,
			SecretKey:         processor.checked.project.SecretKey,
			UrlCheckAccount:   processor.checked.project.UrlCheckAccount,
			UrlProcessPayment: processor.checked.project.UrlProcessPayment,
			CallbackProtocol:  processor.checked.project.CallbackProtocol,
			MerchantId:        processor.checked.project.MerchantId,
		},
		Description:                        fmt.Sprintf(orderDefaultDescription, id),
		ProjectOrderId:                     req.OrderId,
		ProjectAccount:                     req.Account,
		ProjectIncomeAmount:                req.Amount,
		ProjectIncomeCurrency:              processor.checked.currency,
		ProjectOutcomeAmount:               req.Amount,
		ProjectParams:                      req.Other,
		PrivateStatus:                      constant.OrderStatusNew,
		CreatedAt:                          ptypes.TimestampNow(),
		IsJsonRequest:                      false,
		AmountInMerchantAccountingCurrency: tools.FormatAmount(req.Amount),
		PaymentMethodOutcomeAmount:         req.Amount,
		PaymentMethodOutcomeCurrency:       processor.checked.currency,
		PaymentMethodIncomeAmount:          req.Amount,
		PaymentMethodIncomeCurrency:        processor.checked.currency,
		PaymentMethod: &billing.PaymentMethodOrder{
			PaymentSystemId: suite.paymentMethod.PaymentSystemId,
		},
	}

	assert.Nil(suite.T(), order.PlatformFee)
	assert.Nil(suite.T(), order.PspFeeAmount)
	assert.Nil(suite.T(), order.PaymentSystemFeeAmount)
	assert.Nil(suite.T(), order.Tax)

	err = processor.processOrderCommissions(order)
	assert.Nil(suite.T(), err)
	assert.NotNil(suite.T(), order.PaymentSystemFeeAmount)

	assert.True(suite.T(), order.PaymentSystemFeeAmount.AmountPaymentMethodCurrency > 0)
	assert.True(suite.T(), order.PaymentSystemFeeAmount.AmountMerchantCurrency > 0)
	assert.True(suite.T(), order.PaymentSystemFeeAmount.AmountPaymentSystemCurrency > 0)
}

func (suite *OrderTestSuite) TestOrder_ProcessOrderCommissions_VatNotFound_Error() {
	req := &billing.OrderCreateRequest{
		ProjectId:     suite.project.Id,
		PaymentMethod: suite.paymentMethod.Group,
		Currency:      "RUB",
		Amount:        100,
		User: &billing.OrderUser{
			Email: "test@unit.unit",
			Ip:    "127.0.0.1",
		},
	}

	processor := &OrderCreateRequestProcessor{
		Service: suite.service,
		request: req,
		checked: &orderCreateRequestProcessorChecked{},
	}

	err := processor.processProject()
	assert.Nil(suite.T(), err)

	err = processor.processUserData()
	assert.Nil(suite.T(), err)

	err = processor.processPayerIp()
	assert.Nil(suite.T(), err)

	err = processor.processCurrency()
	assert.Nil(suite.T(), err)

	err = processor.processPaylinkProducts()
	assert.Nil(suite.T(), err)

	pm, err := suite.service.paymentMethod.GetByGroupAndCurrency(req.PaymentMethod, processor.checked.currency.CodeInt)
	assert.Nil(suite.T(), err)
	assert.NotNil(suite.T(), pm)

	err = processor.processPaymentMethod(pm)
	assert.Nil(suite.T(), err)

	id := bson.NewObjectId().Hex()

	order := &billing.Order{
		Id: id,
		Project: &billing.ProjectOrder{
			Id:                processor.checked.project.Id,
			Name:              processor.checked.project.Name,
			UrlSuccess:        processor.checked.project.UrlRedirectSuccess,
			UrlFail:           processor.checked.project.UrlRedirectFail,
			SendNotifyEmail:   processor.checked.project.SendNotifyEmail,
			NotifyEmails:      processor.checked.project.NotifyEmails,
			SecretKey:         processor.checked.project.SecretKey,
			UrlCheckAccount:   processor.checked.project.UrlCheckAccount,
			UrlProcessPayment: processor.checked.project.UrlProcessPayment,
			CallbackProtocol:  processor.checked.project.CallbackProtocol,
			MerchantId:        processor.checked.project.MerchantId,
		},
		Description:                        fmt.Sprintf(orderDefaultDescription, id),
		ProjectOrderId:                     req.OrderId,
		ProjectAccount:                     req.Account,
		ProjectIncomeAmount:                req.Amount,
		ProjectIncomeCurrency:              processor.checked.currency,
		ProjectOutcomeAmount:               req.Amount,
		ProjectParams:                      req.Other,
		PrivateStatus:                      constant.OrderStatusNew,
		CreatedAt:                          ptypes.TimestampNow(),
		IsJsonRequest:                      false,
		AmountInMerchantAccountingCurrency: tools.FormatAmount(req.Amount),
		PaymentMethodOutcomeAmount:         req.Amount,
		PaymentMethodOutcomeCurrency:       processor.checked.currency,
		PaymentMethodIncomeAmount:          req.Amount,
		PaymentMethodIncomeCurrency:        processor.checked.currency,
		PaymentMethod: &billing.PaymentMethodOrder{
			PaymentSystemId: suite.paymentMethod.PaymentSystemId,
		},
	}

	assert.Nil(suite.T(), order.PlatformFee)
	assert.Nil(suite.T(), order.PspFeeAmount)
	assert.Nil(suite.T(), order.PaymentSystemFeeAmount)
}

func (suite *OrderTestSuite) TestOrder_ProcessOrderCommissions_PaymentSystemAccountingCurrencyConvert_Error() {
	req := &billing.OrderCreateRequest{
		ProjectId: suite.project.Id,
		Currency:  "RUB",
		Amount:    100,
		User: &billing.OrderUser{
			Email: "test@unit.unit",
			Ip:    "127.0.0.1",
		},
	}

	processor := &OrderCreateRequestProcessor{
		Service: suite.service,
		request: req,
		checked: &orderCreateRequestProcessorChecked{},
	}

	err := processor.processProject()
	assert.Nil(suite.T(), err)

	err = processor.processUserData()
	assert.Nil(suite.T(), err)

	err = processor.processPayerIp()
	assert.Nil(suite.T(), err)

	err = processor.processCurrency()
	assert.Nil(suite.T(), err)

	id := bson.NewObjectId().Hex()

	order := &billing.Order{
		Id: id,
		Project: &billing.ProjectOrder{
			Id:                processor.checked.project.Id,
			Name:              processor.checked.project.Name,
			UrlSuccess:        processor.checked.project.UrlRedirectSuccess,
			UrlFail:           processor.checked.project.UrlRedirectFail,
			SendNotifyEmail:   processor.checked.project.SendNotifyEmail,
			NotifyEmails:      processor.checked.project.NotifyEmails,
			SecretKey:         processor.checked.project.SecretKey,
			UrlCheckAccount:   processor.checked.project.UrlCheckAccount,
			UrlProcessPayment: processor.checked.project.UrlProcessPayment,
			CallbackProtocol:  processor.checked.project.CallbackProtocol,
			MerchantId:        processor.checked.project.MerchantId,
		},
		Description:                        fmt.Sprintf(orderDefaultDescription, id),
		ProjectOrderId:                     req.OrderId,
		ProjectAccount:                     req.Account,
		ProjectIncomeAmount:                req.Amount,
		ProjectIncomeCurrency:              processor.checked.currency,
		ProjectOutcomeAmount:               req.Amount,
		ProjectParams:                      req.Other,
		PrivateStatus:                      constant.OrderStatusNew,
		CreatedAt:                          ptypes.TimestampNow(),
		IsJsonRequest:                      false,
		AmountInMerchantAccountingCurrency: tools.FormatAmount(req.Amount),
		PaymentMethodOutcomeAmount:         req.Amount,
		PaymentMethodOutcomeCurrency:       processor.checked.currency,
		PaymentMethodIncomeAmount:          req.Amount,
		PaymentMethodIncomeCurrency:        processor.checked.currency,
		PaymentMethod: &billing.PaymentMethodOrder{
			PaymentSystemId: suite.paymentMethod.PaymentSystemId,
		},
	}

	assert.Nil(suite.T(), order.PlatformFee)
	assert.Nil(suite.T(), order.PspFeeAmount)
	assert.Nil(suite.T(), order.PaymentSystemFeeAmount)

	order.PaymentMethod.PaymentSystemId = suite.paymentMethodWithInactivePaymentSystem.Id

	err = processor.processOrderCommissions(order)
	assert.Error(suite.T(), err)
	assert.Equal(suite.T(), fmt.Sprintf(errorNotFound, collectionPaymentSystem), err.Error())
}

func (suite *OrderTestSuite) TestOrder_OrderCreateProcess_Ok() {
	req := &billing.OrderCreateRequest{
		ProjectId:     suite.project.Id,
		PaymentMethod: suite.paymentMethod.Group,
		Currency:      "RUB",
		Amount:        100,
		Account:       "unit test",
		Description:   "unit test",
		OrderId:       bson.NewObjectId().Hex(),
		User: &billing.OrderUser{
			Email: "test@unit.unit",
			Ip:    "127.0.0.1",
		},
	}

	rsp := &grpc.OrderCreateProcessResponse{}
	err := suite.service.OrderCreateProcess(context.TODO(), req, rsp)

	assert.Nil(suite.T(), err)
	assert.Equal(suite.T(), rsp.Status, pkg.ResponseStatusOk)
	assert.True(suite.T(), len(rsp.Item.Id) > 0)
	assert.NotNil(suite.T(), rsp.Item.Project)
	assert.NotNil(suite.T(), rsp.Item.PaymentMethod)
	assert.NotNil(suite.T(), rsp.Item.PaymentSystemFeeAmount)
}

func (suite *OrderTestSuite) TestOrder_OrderCreateProcess_ProjectInactive_Error() {
	req := &billing.OrderCreateRequest{
		ProjectId:     suite.inactiveProject.Id,
		PaymentMethod: suite.paymentMethod.Group,
		Currency:      "RUB",
		Amount:        100,
		Account:       "unit test",
		Description:   "unit test",
		OrderId:       bson.NewObjectId().Hex(),
		User: &billing.OrderUser{
			Email: "test@unit.unit",
			Ip:    "127.0.0.1",
		},
	}

	rsp := &grpc.OrderCreateProcessResponse{}
	err := suite.service.OrderCreateProcess(context.TODO(), req, rsp)

	assert.NoError(suite.T(), err)
	assert.Equal(suite.T(), rsp.Status, pkg.ResponseStatusBadData)
	assert.Equal(suite.T(), orderErrorProjectInactive, rsp.Message)

	assert.Nil(suite.T(), rsp.Item)
}

func (suite *OrderTestSuite) TestOrder_OrderCreateProcess_SignatureInvalid_Error() {
	req := &billing.OrderCreateRequest{
		ProjectId:     suite.project.Id,
		PaymentMethod: suite.paymentMethod.Group,
		Currency:      "RUB",
		Amount:        100,
		Account:       "unit test",
		Description:   "unit test",
		OrderId:       bson.NewObjectId().Hex(),
		PayerEmail:    "test@unit.unit",
		PayerIp:       "127.0.0.1",
		IsJson:        true,
	}

	req.RawBody = `{"project":"` + suite.project.Id + `","amount":` + fmt.Sprintf("%f", req.Amount) +
		`,"currency":"` + req.Currency + `","account":"` + req.Account + `","order_id":"` + req.OrderId +
		`","description":"` + req.Description + `","payment_method":"` + req.PaymentMethod + `","payer_email":"` + req.PayerEmail + `"}`

	fakeBody := `{"project":"` + suite.project.Id + `","amount":` + fmt.Sprintf("%f", req.Amount) +
		`,"currency":"` + req.Currency + `","account":"fake_account","order_id":"` + req.OrderId +
		`","description":"` + req.Description + `","payment_method":"` + req.PaymentMethod + `","payer_email":"` + req.PayerEmail + `"}`
	hashString := fakeBody + suite.project.SecretKey

	h := sha512.New()
	h.Write([]byte(hashString))

	req.Signature = hex.EncodeToString(h.Sum(nil))

	rsp := &grpc.OrderCreateProcessResponse{}
	err := suite.service.OrderCreateProcess(context.TODO(), req, rsp)

	assert.NoError(suite.T(), err)
	assert.Equal(suite.T(), rsp.Status, pkg.ResponseStatusBadData)
	assert.Equal(suite.T(), orderErrorSignatureInvalid, rsp.Message)

	assert.Nil(suite.T(), rsp.Item)
}

func (suite *OrderTestSuite) TestOrder_OrderCreateProcess_CurrencyInvalid_Error() {
	req := &billing.OrderCreateRequest{
		ProjectId:     suite.project.Id,
		PaymentMethod: suite.paymentMethod.Group,
		Currency:      "AUD",
		Amount:        100,
		Account:       "unit test",
		Description:   "unit test",
		OrderId:       bson.NewObjectId().Hex(),
		User: &billing.OrderUser{
			Email: "test@unit.unit",
			Ip:    "127.0.0.1",
		},
	}

	rsp := &grpc.OrderCreateProcessResponse{}
	err := suite.service.OrderCreateProcess(context.TODO(), req, rsp)

	assert.NoError(suite.T(), err)
	assert.Equal(suite.T(), rsp.Status, pkg.ResponseStatusBadData)
	assert.Equal(suite.T(), orderErrorCurrencyNotFound, rsp.Message)
}

func (suite *OrderTestSuite) TestOrder_OrderCreateProcess_CurrencyEmpty_Error() {
	req := &billing.OrderCreateRequest{
		ProjectId:     suite.projectEmptyPaymentMethodTerminal.Id,
		PaymentMethod: suite.paymentMethod.Group,
		Amount:        100,
		Account:       "unit test",
		Description:   "unit test",
		OrderId:       bson.NewObjectId().Hex(),
		User: &billing.OrderUser{
			Email: "test@unit.unit",
			Ip:    "127.0.0.1",
		},
	}

	rsp := &grpc.OrderCreateProcessResponse{}
	err := suite.service.OrderCreateProcess(context.TODO(), req, rsp)

	assert.NoError(suite.T(), err)
	assert.Equal(suite.T(), rsp.Status, pkg.ResponseStatusBadData)
	assert.Equal(suite.T(), orderErrorCurrencyIsRequired, rsp.Message)

	assert.Nil(suite.T(), rsp.Item)
}

func (suite *OrderTestSuite) TestOrder_OrderCreateProcess_DuplicateProjectOrderId_Error() {
	orderId := bson.NewObjectId().Hex()

	req := &billing.OrderCreateRequest{
		ProjectId:     suite.project.Id,
		PaymentMethod: suite.paymentMethod.Group,
		Currency:      "RUB",
		Amount:        100,
		Account:       "unit test",
		Description:   "unit test",
		OrderId:       orderId,
		User: &billing.OrderUser{
			Email: "test@unit.unit",
			Ip:    "127.0.0.1",
		},
	}

	order := &billing.Order{
		Id: bson.NewObjectId().Hex(),
		Project: &billing.ProjectOrder{
			Id:                suite.project.Id,
			Name:              suite.project.Name,
			UrlSuccess:        suite.project.UrlRedirectSuccess,
			UrlFail:           suite.project.UrlRedirectFail,
			SendNotifyEmail:   suite.project.SendNotifyEmail,
			NotifyEmails:      suite.project.NotifyEmails,
			SecretKey:         suite.project.SecretKey,
			UrlCheckAccount:   suite.project.UrlCheckAccount,
			UrlProcessPayment: suite.project.UrlProcessPayment,
			CallbackProtocol:  suite.project.CallbackProtocol,
			MerchantId:        suite.project.MerchantId,
		},
		Description:         fmt.Sprintf(orderDefaultDescription, orderId),
		ProjectOrderId:      req.OrderId,
		ProjectAccount:      req.Account,
		ProjectIncomeAmount: req.Amount,
		ProjectIncomeCurrency: &billing.Currency{
			CodeInt:  643,
			CodeA3:   "RUB",
			Name:     &billing.Name{Ru: "Российский рубль", En: "Russian ruble"},
			IsActive: true,
		},
		ProjectOutcomeAmount: req.Amount,
		ProjectOutcomeCurrency: &billing.Currency{
			CodeInt:  643,
			CodeA3:   "RUB",
			Name:     &billing.Name{Ru: "Российский рубль", En: "Russian ruble"},
			IsActive: true,
		},
		ProjectParams: req.Other,
		PrivateStatus: constant.OrderStatusNew,
		CreatedAt:     ptypes.TimestampNow(),
		IsJsonRequest: false,

		AmountInMerchantAccountingCurrency: tools.FormatAmount(req.Amount),
		PaymentMethodOutcomeAmount:         req.Amount,
		PaymentMethodOutcomeCurrency: &billing.Currency{
			CodeInt:  643,
			CodeA3:   "RUB",
			Name:     &billing.Name{Ru: "Российский рубль", En: "Russian ruble"},
			IsActive: true,
		},
		PaymentMethodIncomeAmount: req.Amount,
		PaymentMethodIncomeCurrency: &billing.Currency{
			CodeInt:  643,
			CodeA3:   "RUB",
			Name:     &billing.Name{Ru: "Российский рубль", En: "Russian ruble"},
			IsActive: true,
		},
	}

	err := suite.service.db.Collection(collectionOrder).Insert(order)
	assert.Nil(suite.T(), err)

	rsp := &grpc.OrderCreateProcessResponse{}
	err = suite.service.OrderCreateProcess(context.TODO(), req, rsp)

	assert.NoError(suite.T(), err)
	assert.Equal(suite.T(), rsp.Status, pkg.ResponseStatusBadData)
	assert.Equal(suite.T(), orderErrorProjectOrderIdIsDuplicate, rsp.Message)

	assert.Nil(suite.T(), rsp.Item)
	assert.Equal(suite.T(), orderErrorProjectOrderIdIsDuplicate, rsp.Message)
}

func (suite *OrderTestSuite) TestOrder_OrderCreateProcess_PaymentMethodInvalid_Error() {
	req := &billing.OrderCreateRequest{
		ProjectId:     suite.project.Id,
		PaymentMethod: suite.inactivePaymentMethod.Group,
		Currency:      "RUB",
		Amount:        100,
		Account:       "unit test",
		Description:   "unit test",
		OrderId:       bson.NewObjectId().Hex(),
		User: &billing.OrderUser{
			Email: "test@unit.unit",
			Ip:    "127.0.0.1",
		},
	}

	rsp := &grpc.OrderCreateProcessResponse{}
	err := suite.service.OrderCreateProcess(context.TODO(), req, rsp)

	assert.NoError(suite.T(), err)
	assert.Equal(suite.T(), rsp.Status, pkg.ResponseStatusBadData)
	assert.Equal(suite.T(), orderErrorPaymentMethodInactive, rsp.Message)
}

func (suite *OrderTestSuite) TestOrder_OrderCreateProcess_AmountInvalid_Error() {
	req := &billing.OrderCreateRequest{
		ProjectId:     suite.project.Id,
		PaymentMethod: suite.paymentMethod.Group,
		Currency:      "RUB",
		Amount:        10,
		Account:       "unit test",
		Description:   "unit test",
		User: &billing.OrderUser{
			Email: "test@unit.unit",
			Ip:    "127.0.0.1",
		},
	}

	rsp := &grpc.OrderCreateProcessResponse{}
	err := suite.service.OrderCreateProcess(context.TODO(), req, rsp)

	assert.NoError(suite.T(), err)
	assert.Equal(suite.T(), rsp.Status, pkg.ResponseStatusBadData)
	assert.Equal(suite.T(), orderErrorAmountLowerThanMinAllowed, rsp.Message)

	assert.Nil(suite.T(), rsp.Item)
}

func (suite *OrderTestSuite) TestOrder_ProcessRenderFormPaymentMethods_DevEnvironment_Ok() {
	req := &billing.OrderCreateRequest{
		ProjectId:     suite.project.Id,
		PaymentMethod: suite.paymentMethod.Group,
		Currency:      "RUB",
		Amount:        100,
		Account:       "unit test",
		Description:   "unit test",
		OrderId:       bson.NewObjectId().Hex(),
		User: &billing.OrderUser{
			Email: "test@unit.unit",
			Ip:    "127.0.0.1",
		},
	}

	rsp := &grpc.OrderCreateProcessResponse{}
	err := suite.service.OrderCreateProcess(context.TODO(), req, rsp)

	assert.Nil(suite.T(), err)
	assert.Equal(suite.T(), rsp.Status, pkg.ResponseStatusOk)
	order := rsp.Item
	assert.True(suite.T(), len(order.Id) > 0)

	processor := &PaymentFormProcessor{
		service: suite.service,
		order:   order,
		request: &grpc.PaymentFormJsonDataRequest{
			OrderId: order.Id,
			Scheme:  "http",
			Host:    "unit.test",
		},
	}

	pms, err := processor.processRenderFormPaymentMethods()

	assert.Nil(suite.T(), err)
	assert.True(suite.T(), len(pms) > 0)
}

func (suite *OrderTestSuite) TestOrder_ProcessRenderFormPaymentMethods_ProdEnvironment_Ok() {
	req := &billing.OrderCreateRequest{
		ProjectId:     suite.project.Id,
		PaymentMethod: suite.paymentMethod.Group,
		Currency:      "RUB",
		Amount:        100,
		Account:       "unit test",
		Description:   "unit test",
		OrderId:       bson.NewObjectId().Hex(),
		User: &billing.OrderUser{
			Email: "test@unit.unit",
			Ip:    "127.0.0.1",
		},
	}

	rsp := &grpc.OrderCreateProcessResponse{}
	err := suite.service.OrderCreateProcess(context.TODO(), req, rsp)

	assert.Nil(suite.T(), err)
	assert.Equal(suite.T(), rsp.Status, pkg.ResponseStatusOk)
	order := rsp.Item
	assert.True(suite.T(), len(order.Id) > 0)

	processor := &PaymentFormProcessor{
		service: suite.service,
		order:   order,
		request: &grpc.PaymentFormJsonDataRequest{
			OrderId: order.Id,
			Scheme:  "http",
			Host:    "unit.test",
		},
	}
	pms, err := processor.processRenderFormPaymentMethods()

	assert.Nil(suite.T(), err)
	assert.True(suite.T(), len(pms) > 0)
}

func (suite *OrderTestSuite) TestOrder_ProcessPaymentMethodsData_SavedCards_Ok() {
	req := &billing.OrderCreateRequest{
		ProjectId:     suite.project.Id,
		PaymentMethod: suite.paymentMethod.Group,
		Currency:      "RUB",
		Amount:        100,
		Account:       "unit test",
		Description:   "unit test",
		OrderId:       bson.NewObjectId().Hex(),
		User: &billing.OrderUser{
			Email: "test@unit.unit",
			Ip:    "127.0.0.1",
		},
	}

	rsp := &grpc.OrderCreateProcessResponse{}
	err := suite.service.OrderCreateProcess(context.TODO(), req, rsp)

	assert.Nil(suite.T(), err)
	assert.Equal(suite.T(), rsp.Status, pkg.ResponseStatusOk)
	order := rsp.Item

	processor := &PaymentFormProcessor{service: suite.service, order: order}

	pm := &billing.PaymentFormPaymentMethod{
		Id:            suite.paymentMethod.Id,
		Name:          suite.paymentMethod.Name,
		Type:          suite.paymentMethod.Type,
		Group:         suite.paymentMethod.Group,
		AccountRegexp: suite.paymentMethod.AccountRegexp,
	}

	assert.True(suite.T(), len(pm.SavedCards) <= 0)

	err = processor.processPaymentMethodsData(pm)
	assert.Nil(suite.T(), err)
	assert.True(suite.T(), pm.HasSavedCards)
	assert.True(suite.T(), len(pm.SavedCards) > 0)
}

func (suite *OrderTestSuite) TestOrder_ProcessPaymentMethodsData_EmptySavedCards_Ok() {
	req := &billing.OrderCreateRequest{
		ProjectId:     suite.project.Id,
		PaymentMethod: suite.paymentMethod.Group,
		Currency:      "RUB",
		Amount:        100,
		Account:       "unit test",
		Description:   "unit test",
		OrderId:       bson.NewObjectId().Hex(),
		User: &billing.OrderUser{
			Email: "test@unit.unit",
			Ip:    "127.0.0.1",
		},
	}

	suite.service.rep = mock.NewRepositoryServiceEmpty()

	rsp := &grpc.OrderCreateProcessResponse{}
	err := suite.service.OrderCreateProcess(context.TODO(), req, rsp)

	assert.Nil(suite.T(), err)
	assert.Equal(suite.T(), rsp.Status, pkg.ResponseStatusOk)
	order := rsp.Item

	processor := &PaymentFormProcessor{service: suite.service, order: order}

	pm := &billing.PaymentFormPaymentMethod{
		Id:            suite.paymentMethod.Id,
		Name:          suite.paymentMethod.Name,
		Type:          suite.paymentMethod.Type,
		Group:         suite.paymentMethod.Group,
		AccountRegexp: suite.paymentMethod.AccountRegexp,
	}

	assert.True(suite.T(), len(pm.SavedCards) <= 0)

	err = processor.processPaymentMethodsData(pm)
	assert.Nil(suite.T(), err)
	assert.False(suite.T(), pm.HasSavedCards)
	assert.Len(suite.T(), pm.SavedCards, 0)
}

func (suite *OrderTestSuite) TestOrder_ProcessPaymentMethodsData_NotBankCard_Ok() {
	req := &billing.OrderCreateRequest{
		ProjectId:     suite.project.Id,
		PaymentMethod: suite.paymentMethod.Group,
		Currency:      "RUB",
		Amount:        100,
		Account:       "unit test",
		Description:   "unit test",
		OrderId:       bson.NewObjectId().Hex(),
		User: &billing.OrderUser{
			Email: "test@unit.unit",
			Ip:    "127.0.0.1",
		},
	}

	suite.service.rep = mock.NewRepositoryServiceEmpty()

	rsp := &grpc.OrderCreateProcessResponse{}
	err := suite.service.OrderCreateProcess(context.TODO(), req, rsp)

	assert.Nil(suite.T(), err)
	assert.Equal(suite.T(), rsp.Status, pkg.ResponseStatusOk)
	order := rsp.Item

	processor := &PaymentFormProcessor{service: suite.service, order: order}

	pm := &billing.PaymentFormPaymentMethod{
		Id:            suite.paymentMethod.Id,
		Name:          suite.paymentMethodWithInactivePaymentSystem.Name,
		Type:          suite.paymentMethodWithInactivePaymentSystem.Type,
		Group:         suite.paymentMethodWithInactivePaymentSystem.Group,
		AccountRegexp: suite.paymentMethodWithInactivePaymentSystem.AccountRegexp,
	}

	assert.True(suite.T(), len(pm.SavedCards) <= 0)

	err = processor.processPaymentMethodsData(pm)
	assert.Nil(suite.T(), err)
	assert.False(suite.T(), pm.HasSavedCards)
	assert.Len(suite.T(), pm.SavedCards, 0)
}

func (suite *OrderTestSuite) TestOrder_ProcessPaymentMethodsData_GetSavedCards_Error() {
	req := &billing.OrderCreateRequest{
		ProjectId:     suite.project.Id,
		PaymentMethod: suite.paymentMethod.Group,
		Currency:      "RUB",
		Amount:        100,
		Account:       "unit test",
		Description:   "unit test",
		OrderId:       bson.NewObjectId().Hex(),
		User: &billing.OrderUser{
			Email: "test@unit.unit",
			Ip:    "127.0.0.1",
		},
	}

	suite.service.rep = mock.NewRepositoryServiceError()

	rsp := &grpc.OrderCreateProcessResponse{}
	err := suite.service.OrderCreateProcess(context.TODO(), req, rsp)

	assert.Nil(suite.T(), err)
	assert.Equal(suite.T(), rsp.Status, pkg.ResponseStatusOk)
	order := rsp.Item

	processor := &PaymentFormProcessor{service: suite.service, order: order}

	pm := &billing.PaymentFormPaymentMethod{
		Id:            suite.paymentMethod.Id,
		Name:          suite.paymentMethod.Name,
		Type:          suite.paymentMethod.Type,
		Group:         suite.paymentMethod.Group,
		AccountRegexp: suite.paymentMethod.AccountRegexp,
	}

	err = processor.processPaymentMethodsData(pm)
	assert.Nil(suite.T(), err)
	assert.False(suite.T(), pm.HasSavedCards)
	assert.Len(suite.T(), pm.SavedCards, 0)
}

func (suite *OrderTestSuite) TestOrder_PaymentFormJsonDataProcess_Ok() {
	req := &billing.OrderCreateRequest{
		ProjectId:     suite.project.Id,
		PaymentMethod: suite.paymentMethod.Group,
		Currency:      "RUB",
		Amount:        100,
		Account:       "unit test",
		Description:   "unit test",
		OrderId:       bson.NewObjectId().Hex(),
		User: &billing.OrderUser{
			Email: "test@unit.unit",
			Ip:    "127.0.0.1",
			Address: &billing.OrderBillingAddress{
				Country: "RU",
			},
		},
	}

	rsp1 := &grpc.OrderCreateProcessResponse{}
	err := suite.service.OrderCreateProcess(context.TODO(), req, rsp1)

	assert.Nil(suite.T(), err)
	assert.Equal(suite.T(), rsp1.Status, pkg.ResponseStatusOk)
	order := rsp1.Item
	assert.NotNil(suite.T(), order.CountryRestriction)
	assert.Equal(suite.T(), order.CountryRestriction.IsoCodeA2, "RU")
	assert.True(suite.T(), order.CountryRestriction.PaymentsAllowed)
	assert.True(suite.T(), order.CountryRestriction.ChangeAllowed)
	assert.False(suite.T(), order.UserAddressDataRequired)
	assert.Equal(suite.T(), order.PrivateStatus, int32(constant.OrderStatusNew))

	req1 := &grpc.PaymentFormJsonDataRequest{OrderId: order.Uuid, Scheme: "https", Host: "unit.test",
		Ip: "94.131.198.60", // Ukrainian IP -> payments not allowed but available to change country
	}
	rsp := &grpc.PaymentFormJsonDataResponse{}
	err = suite.service.PaymentFormJsonDataProcess(context.TODO(), req1, rsp)

	assert.Nil(suite.T(), err)
	assert.True(suite.T(), len(rsp.PaymentMethods) > 0)
	assert.True(suite.T(), len(rsp.PaymentMethods[0].Id) > 0)
	assert.Equal(suite.T(), len(rsp.Items), 0)
	assert.Equal(suite.T(), req.Description, rsp.Description)
	assert.False(suite.T(), rsp.CountryPaymentsAllowed)
	assert.True(suite.T(), rsp.CountryChangeAllowed)

	order, err = suite.service.getOrderByUuid(order.Uuid)
	assert.Nil(suite.T(), err)
	assert.NotNil(suite.T(), order.CountryRestriction)
	assert.Equal(suite.T(), order.CountryRestriction.IsoCodeA2, "UA")
	assert.False(suite.T(), order.CountryRestriction.PaymentsAllowed)
	assert.True(suite.T(), order.CountryRestriction.ChangeAllowed)
	assert.True(suite.T(), order.UserAddressDataRequired)
}

func (suite *OrderTestSuite) TestOrder_PaymentFormJsonDataProcessWithProducts_Ok() {
	req := &billing.OrderCreateRequest{
		ProjectId:     suite.projectFixedAmount.Id,
		PaymentMethod: suite.paymentMethod.Group,
		Currency:      "RUB",
		Amount:        100,
		Account:       "unit test",
		Description:   "unit test",
		OrderId:       bson.NewObjectId().Hex(),
		User: &billing.OrderUser{
			Email: "test@unit.unit",
			Ip:    "127.0.0.1",
		},
		Products: suite.productIds,
	}

	rsp1 := &grpc.OrderCreateProcessResponse{}
	err := suite.service.OrderCreateProcess(context.TODO(), req, rsp1)

	assert.Nil(suite.T(), err)
	assert.Equal(suite.T(), rsp1.Status, pkg.ResponseStatusOk)
	order := rsp1.Item

	req1 := &grpc.PaymentFormJsonDataRequest{OrderId: order.Uuid, Scheme: "https", Host: "unit.test"}
	rsp := &grpc.PaymentFormJsonDataResponse{}
	err = suite.service.PaymentFormJsonDataProcess(context.TODO(), req1, rsp)

	assert.Nil(suite.T(), err)
	assert.True(suite.T(), len(rsp.PaymentMethods) > 0)
	assert.True(suite.T(), len(rsp.PaymentMethods[0].Id) > 0)
	assert.Equal(suite.T(), len(rsp.Items), 2)
}

func (suite *OrderTestSuite) TestOrder_ProcessPaymentFormData_BankCard_Ok() {
	req := &billing.OrderCreateRequest{
		ProjectId:   suite.project.Id,
		Currency:    "RUB",
		Amount:      100,
		Account:     "unit test",
		Description: "unit test",
		OrderId:     bson.NewObjectId().Hex(),
		User: &billing.OrderUser{
			Email: "test@unit.unit",
			Ip:    "127.0.0.1",
		},
	}

	rsp1 := &grpc.OrderCreateProcessResponse{}
	err := suite.service.OrderCreateProcess(context.TODO(), req, rsp1)

	assert.Nil(suite.T(), err)
	assert.Equal(suite.T(), rsp1.Status, pkg.ResponseStatusOk)
	rsp := rsp1.Item

	data := map[string]string{
		pkg.PaymentCreateFieldOrderId:         rsp.Uuid,
		pkg.PaymentCreateFieldPaymentMethodId: suite.paymentMethod.Id,
		pkg.PaymentCreateFieldEmail:           "test@unit.unit",
		pkg.PaymentCreateFieldPan:             "4000000000000002",
		pkg.PaymentCreateFieldCvv:             "123",
		pkg.PaymentCreateFieldMonth:           "02",
		pkg.PaymentCreateFieldYear:            "2100",
		pkg.PaymentCreateFieldHolder:          "Mr. Card Holder",
	}

	processor := &PaymentCreateProcessor{service: suite.service, data: data}
	err = processor.processPaymentFormData()

	assert.Nil(suite.T(), err)
	assert.NotNil(suite.T(), processor.checked.order)
	assert.NotNil(suite.T(), processor.checked.project)
	assert.NotNil(suite.T(), processor.checked.paymentMethod)

	bankBrand, ok := processor.checked.order.PaymentRequisites[pkg.PaymentCreateBankCardFieldBrand]

	assert.True(suite.T(), ok)
	assert.True(suite.T(), len(bankBrand) > 0)
}

func (suite *OrderTestSuite) TestOrder_ProcessPaymentFormData_Bitcoin_Ok() {
	req := &billing.OrderCreateRequest{
		ProjectId:   suite.project.Id,
		Currency:    "RUB",
		Amount:      100,
		Account:     "unit test",
		Description: "unit test",
		OrderId:     bson.NewObjectId().Hex(),
		User: &billing.OrderUser{
			Email: "test@unit.unit",
			Ip:    "127.0.0.1",
		},
	}

	rsp1 := &grpc.OrderCreateProcessResponse{}
	err := suite.service.OrderCreateProcess(context.TODO(), req, rsp1)

	assert.Nil(suite.T(), err)
	assert.Equal(suite.T(), rsp1.Status, pkg.ResponseStatusOk)
	rsp := rsp1.Item

	data := map[string]string{
		pkg.PaymentCreateFieldOrderId:         rsp.Uuid,
		pkg.PaymentCreateFieldPaymentMethodId: suite.pmBitcoin1.Id,
		pkg.PaymentCreateFieldEmail:           "test@unit.unit",
		pkg.PaymentCreateFieldCrypto:          "bitcoin_address",
	}

	processor := &PaymentCreateProcessor{service: suite.service, data: data}
	err = processor.processPaymentFormData()

	assert.Nil(suite.T(), err)
	assert.NotNil(suite.T(), processor.checked.order)
	assert.NotNil(suite.T(), processor.checked.project)
	assert.NotNil(suite.T(), processor.checked.paymentMethod)
}

func (suite *OrderTestSuite) TestOrder_ProcessPaymentFormData_OrderIdEmpty_Error() {
	req := &billing.OrderCreateRequest{
		ProjectId:   suite.project.Id,
		Currency:    "RUB",
		Amount:      100,
		Account:     "unit test",
		Description: "unit test",
		OrderId:     bson.NewObjectId().Hex(),
		User: &billing.OrderUser{
			Email: "test@unit.unit",
			Ip:    "127.0.0.1",
		},
	}

	rsp1 := &grpc.OrderCreateProcessResponse{}
	err := suite.service.OrderCreateProcess(context.TODO(), req, rsp1)

	assert.Nil(suite.T(), err)
	assert.Equal(suite.T(), rsp1.Status, pkg.ResponseStatusOk)

	data := map[string]string{
		pkg.PaymentCreateFieldPaymentMethodId: suite.pmBitcoin1.Id,
		pkg.PaymentCreateFieldEmail:           "test@unit.unit",
		pkg.PaymentCreateFieldCrypto:          "bitcoin_address",
	}

	processor := &PaymentCreateProcessor{service: suite.service, data: data}
	err = processor.processPaymentFormData()

	assert.Error(suite.T(), err)
	assert.Nil(suite.T(), processor.checked.order)
	assert.Nil(suite.T(), processor.checked.project)
	assert.Nil(suite.T(), processor.checked.paymentMethod)
	assert.Equal(suite.T(), orderErrorCreatePaymentRequiredFieldIdNotFound, err)
}

func (suite *OrderTestSuite) TestOrder_ProcessPaymentFormData_PaymentMethodEmpty_Error() {
	req := &billing.OrderCreateRequest{
		ProjectId:   suite.project.Id,
		Currency:    "RUB",
		Amount:      100,
		Account:     "unit test",
		Description: "unit test",
		OrderId:     bson.NewObjectId().Hex(),
		User: &billing.OrderUser{
			Email: "test@unit.unit",
			Ip:    "127.0.0.1",
		},
	}

	rsp1 := &grpc.OrderCreateProcessResponse{}
	err := suite.service.OrderCreateProcess(context.TODO(), req, rsp1)

	assert.Nil(suite.T(), err)
	assert.Equal(suite.T(), rsp1.Status, pkg.ResponseStatusOk)
	rsp := rsp1.Item

	data := map[string]string{
		pkg.PaymentCreateFieldOrderId: rsp.Id,
		pkg.PaymentCreateFieldEmail:   "test@unit.unit",
		pkg.PaymentCreateFieldCrypto:  "bitcoin_address",
	}

	processor := &PaymentCreateProcessor{service: suite.service, data: data}
	err = processor.processPaymentFormData()

	assert.Error(suite.T(), err)
	assert.Nil(suite.T(), processor.checked.order)
	assert.Nil(suite.T(), processor.checked.project)
	assert.Nil(suite.T(), processor.checked.paymentMethod)
	assert.Equal(suite.T(), orderErrorCreatePaymentRequiredFieldPaymentMethodNotFound, err)
}

func (suite *OrderTestSuite) TestOrder_ProcessPaymentFormData_EmailEmpty_Error() {
	req := &billing.OrderCreateRequest{
		ProjectId:   suite.project.Id,
		Currency:    "RUB",
		Amount:      100,
		Account:     "unit test",
		Description: "unit test",
		OrderId:     bson.NewObjectId().Hex(),
		User: &billing.OrderUser{
			Email: "test@unit.unit",
			Ip:    "127.0.0.1",
		},
	}

	rsp1 := &grpc.OrderCreateProcessResponse{}
	err := suite.service.OrderCreateProcess(context.TODO(), req, rsp1)

	assert.Nil(suite.T(), err)
	assert.Equal(suite.T(), rsp1.Status, pkg.ResponseStatusOk)
	rsp := rsp1.Item

	data := map[string]string{
		pkg.PaymentCreateFieldOrderId:         rsp.Uuid,
		pkg.PaymentCreateFieldPaymentMethodId: suite.pmBitcoin1.Id,
		pkg.PaymentCreateFieldCrypto:          "bitcoin_address",
	}

	processor := &PaymentCreateProcessor{service: suite.service, data: data}
	err = processor.processPaymentFormData()

	assert.Error(suite.T(), err)
	assert.Nil(suite.T(), processor.checked.order)
	assert.Nil(suite.T(), processor.checked.project)
	assert.Nil(suite.T(), processor.checked.paymentMethod)
	assert.Equal(suite.T(), orderErrorCreatePaymentRequiredFieldEmailNotFound, err)
}

func (suite *OrderTestSuite) TestOrder_ProcessPaymentFormData_OrderNotFound_Error() {
	req := &billing.OrderCreateRequest{
		ProjectId:   suite.project.Id,
		Currency:    "RUB",
		Amount:      100,
		Account:     "unit test",
		Description: "unit test",
		OrderId:     bson.NewObjectId().Hex(),
		User: &billing.OrderUser{
			Email: "test@unit.unit",
			Ip:    "127.0.0.1",
		},
	}

	rsp1 := &grpc.OrderCreateProcessResponse{}
	err := suite.service.OrderCreateProcess(context.TODO(), req, rsp1)

	assert.Nil(suite.T(), err)
	assert.Equal(suite.T(), rsp1.Status, pkg.ResponseStatusOk)

	data := map[string]string{
		pkg.PaymentCreateFieldOrderId:         bson.NewObjectId().Hex(),
		pkg.PaymentCreateFieldPaymentMethodId: suite.pmBitcoin1.Id,
		pkg.PaymentCreateFieldEmail:           "test@unit.unit",
		pkg.PaymentCreateFieldCrypto:          "bitcoin_address",
	}

	processor := &PaymentCreateProcessor{service: suite.service, data: data}
	err = processor.processPaymentFormData()

	assert.Error(suite.T(), err)
	assert.Nil(suite.T(), processor.checked.order)
	assert.Nil(suite.T(), processor.checked.project)
	assert.Nil(suite.T(), processor.checked.paymentMethod)
	assert.Equal(suite.T(), orderErrorNotFound, err)
}

func (suite *OrderTestSuite) TestOrder_ProcessPaymentFormData_OrderHasEndedStatus_Error() {
	req := &billing.OrderCreateRequest{
		ProjectId:   suite.project.Id,
		Currency:    "RUB",
		Amount:      100,
		Account:     "unit test",
		Description: "unit test",
		OrderId:     bson.NewObjectId().Hex(),
		User: &billing.OrderUser{
			Email: "test@unit.unit",
			Ip:    "127.0.0.1",
		},
	}

	rsp1 := &grpc.OrderCreateProcessResponse{}
	err := suite.service.OrderCreateProcess(context.TODO(), req, rsp1)

	assert.Nil(suite.T(), err)
	assert.Equal(suite.T(), rsp1.Status, pkg.ResponseStatusOk)
	rsp := rsp1.Item

	rsp.PrivateStatus = constant.OrderStatusProjectComplete
	err = suite.service.updateOrder(rsp)

	data := map[string]string{
		pkg.PaymentCreateFieldOrderId:         rsp.Uuid,
		pkg.PaymentCreateFieldPaymentMethodId: suite.pmBitcoin1.Id,
		pkg.PaymentCreateFieldEmail:           "test@unit.unit",
		pkg.PaymentCreateFieldCrypto:          "bitcoin_address",
	}

	processor := &PaymentCreateProcessor{service: suite.service, data: data}
	err = processor.processPaymentFormData()

	assert.Error(suite.T(), err)
	assert.Nil(suite.T(), processor.checked.order)
	assert.Nil(suite.T(), processor.checked.project)
	assert.Nil(suite.T(), processor.checked.paymentMethod)
	assert.Equal(suite.T(), orderErrorOrderAlreadyComplete, err)
}

func (suite *OrderTestSuite) TestOrder_ProcessPaymentFormData_ProjectProcess_Error() {
	req := &billing.OrderCreateRequest{
		ProjectId:   suite.project.Id,
		Currency:    "RUB",
		Amount:      100,
		Account:     "unit test",
		Description: "unit test",
		OrderId:     bson.NewObjectId().Hex(),
		User: &billing.OrderUser{
			Email: "test@unit.unit",
			Ip:    "127.0.0.1",
		},
	}

	rsp1 := &grpc.OrderCreateProcessResponse{}
	err := suite.service.OrderCreateProcess(context.TODO(), req, rsp1)

	assert.Nil(suite.T(), err)
	assert.Equal(suite.T(), rsp1.Status, pkg.ResponseStatusOk)
	rsp := rsp1.Item

	rsp.Project.Id = suite.inactiveProject.Id
	err = suite.service.updateOrder(rsp)

	data := map[string]string{
		pkg.PaymentCreateFieldOrderId:         rsp.Uuid,
		pkg.PaymentCreateFieldPaymentMethodId: suite.pmBitcoin1.Id,
		pkg.PaymentCreateFieldEmail:           "test@unit.unit",
		pkg.PaymentCreateFieldCrypto:          "bitcoin_address",
	}

	processor := &PaymentCreateProcessor{service: suite.service, data: data}
	err = processor.processPaymentFormData()

	assert.Error(suite.T(), err)
	assert.Nil(suite.T(), processor.checked.order)
	assert.Nil(suite.T(), processor.checked.project)
	assert.Nil(suite.T(), processor.checked.paymentMethod)
	assert.Equal(suite.T(), orderErrorProjectInactive, err)
}

func (suite *OrderTestSuite) TestOrder_ProcessPaymentFormData_PaymentMethodNotFound_Error() {
	req := &billing.OrderCreateRequest{
		ProjectId:   suite.project.Id,
		Currency:    "RUB",
		Amount:      100,
		Account:     "unit test",
		Description: "unit test",
		OrderId:     bson.NewObjectId().Hex(),
		User: &billing.OrderUser{
			Email: "test@unit.unit",
			Ip:    "127.0.0.1",
		},
	}

	rsp1 := &grpc.OrderCreateProcessResponse{}
	err := suite.service.OrderCreateProcess(context.TODO(), req, rsp1)

	assert.Nil(suite.T(), err)
	assert.Equal(suite.T(), rsp1.Status, pkg.ResponseStatusOk)
	rsp := rsp1.Item

	data := map[string]string{
		pkg.PaymentCreateFieldOrderId:         rsp.Uuid,
		pkg.PaymentCreateFieldPaymentMethodId: bson.NewObjectId().Hex(),
		pkg.PaymentCreateFieldEmail:           "test@unit.unit",
		pkg.PaymentCreateFieldCrypto:          "bitcoin_address",
	}

	processor := &PaymentCreateProcessor{service: suite.service, data: data}
	err = processor.processPaymentFormData()

	assert.Error(suite.T(), err)
	assert.Nil(suite.T(), processor.checked.order)
	assert.Nil(suite.T(), processor.checked.project)
	assert.Nil(suite.T(), processor.checked.paymentMethod)
	assert.Equal(suite.T(), orderErrorPaymentMethodNotFound, err)
}

func (suite *OrderTestSuite) TestOrder_ProcessPaymentFormData_PaymentMethodProcess_Error() {
	req := &billing.OrderCreateRequest{
		ProjectId:   suite.project.Id,
		Currency:    "RUB",
		Amount:      100,
		Account:     "unit test",
		Description: "unit test",
		OrderId:     bson.NewObjectId().Hex(),
		User: &billing.OrderUser{
			Email: "test@unit.unit",
			Ip:    "127.0.0.1",
		},
	}

	rsp1 := &grpc.OrderCreateProcessResponse{}
	err := suite.service.OrderCreateProcess(context.TODO(), req, rsp1)

	assert.Nil(suite.T(), err)
	assert.Equal(suite.T(), rsp1.Status, pkg.ResponseStatusOk)
	rsp := rsp1.Item

	data := map[string]string{
		pkg.PaymentCreateFieldOrderId:         rsp.Uuid,
		pkg.PaymentCreateFieldPaymentMethodId: suite.inactivePaymentMethod.Id,
		pkg.PaymentCreateFieldEmail:           "test@unit.unit",
		pkg.PaymentCreateFieldCrypto:          "bitcoin_address",
	}

	processor := &PaymentCreateProcessor{service: suite.service, data: data}
	err = processor.processPaymentFormData()

	assert.Error(suite.T(), err)
	assert.Nil(suite.T(), processor.checked.order)
	assert.Nil(suite.T(), processor.checked.project)
	assert.Nil(suite.T(), processor.checked.paymentMethod)
	assert.Equal(suite.T(), orderErrorPaymentMethodInactive, err)
}

func (suite *OrderTestSuite) TestOrder_ProcessPaymentFormData_AmountLimitProcess_Error() {
	req := &billing.OrderCreateRequest{
		ProjectId:   suite.project.Id,
		Currency:    "RUB",
		Amount:      100,
		Account:     "unit test",
		Description: "unit test",
		OrderId:     bson.NewObjectId().Hex(),
		User: &billing.OrderUser{
			Email: "test@unit.unit",
			Ip:    "127.0.0.1",
		},
	}

	rsp1 := &grpc.OrderCreateProcessResponse{}
	err := suite.service.OrderCreateProcess(context.TODO(), req, rsp1)

	assert.Nil(suite.T(), err)
	assert.Equal(suite.T(), rsp1.Status, pkg.ResponseStatusOk)
	rsp := rsp1.Item

	rsp.ProjectIncomeAmount = 10
	err = suite.service.updateOrder(rsp)

	data := map[string]string{
		pkg.PaymentCreateFieldOrderId:         rsp.Uuid,
		pkg.PaymentCreateFieldPaymentMethodId: suite.paymentMethod.Id,
		pkg.PaymentCreateFieldEmail:           "test@unit.unit",
		pkg.PaymentCreateFieldCrypto:          "bitcoin_address",
	}

	processor := &PaymentCreateProcessor{service: suite.service, data: data}
	err = processor.processPaymentFormData()

	assert.Error(suite.T(), err)
	assert.Nil(suite.T(), processor.checked.order)
	assert.Nil(suite.T(), processor.checked.project)
	assert.Nil(suite.T(), processor.checked.paymentMethod)
	assert.Equal(suite.T(), orderErrorAmountLowerThanMinAllowed, err)
}

func (suite *OrderTestSuite) TestOrder_ProcessPaymentFormData_BankCardNumberInvalid_Error() {
	req := &billing.OrderCreateRequest{
		ProjectId:   suite.project.Id,
		Currency:    "RUB",
		Amount:      100,
		Account:     "unit test",
		Description: "unit test",
		OrderId:     bson.NewObjectId().Hex(),
		User: &billing.OrderUser{
			Email: "test@unit.unit",
			Ip:    "127.0.0.1",
		},
	}

	rsp1 := &grpc.OrderCreateProcessResponse{}
	err := suite.service.OrderCreateProcess(context.TODO(), req, rsp1)

	assert.Nil(suite.T(), err)
	assert.Equal(suite.T(), rsp1.Status, pkg.ResponseStatusOk)
	rsp := rsp1.Item

	data := map[string]string{
		pkg.PaymentCreateFieldOrderId:         rsp.Uuid,
		pkg.PaymentCreateFieldPaymentMethodId: suite.paymentMethod.Id,
		pkg.PaymentCreateFieldEmail:           "test@unit.unit",
		pkg.PaymentCreateFieldPan:             "fake_bank_card_number",
		pkg.PaymentCreateFieldCvv:             "123",
		pkg.PaymentCreateFieldMonth:           "02",
		pkg.PaymentCreateFieldYear:            "2100",
		pkg.PaymentCreateFieldHolder:          "Mr. Card Holder",
	}

	processor := &PaymentCreateProcessor{service: suite.service, data: data}
	err = processor.processPaymentFormData()

	assert.Error(suite.T(), err)
	assert.Nil(suite.T(), processor.checked.order)
	assert.Nil(suite.T(), processor.checked.project)
	assert.Nil(suite.T(), processor.checked.paymentMethod)
	assert.Equal(suite.T(), bankCardPanIsInvalid, err)
}

func (suite *OrderTestSuite) TestOrder_ProcessPaymentFormData_GetBinData_Error() {
	req := &billing.OrderCreateRequest{
		ProjectId:   suite.project.Id,
		Currency:    "RUB",
		Amount:      100,
		Account:     "unit test",
		Description: "unit test",
		OrderId:     bson.NewObjectId().Hex(),
		User: &billing.OrderUser{
			Email: "test@unit.unit",
			Ip:    "127.0.0.1",
		},
	}

	rsp1 := &grpc.OrderCreateProcessResponse{}
	err := suite.service.OrderCreateProcess(context.TODO(), req, rsp1)

	assert.Nil(suite.T(), err)
	assert.Equal(suite.T(), rsp1.Status, pkg.ResponseStatusOk)
	rsp := rsp1.Item

	data := map[string]string{
		pkg.PaymentCreateFieldOrderId:         rsp.Uuid,
		pkg.PaymentCreateFieldPaymentMethodId: suite.paymentMethod.Id,
		pkg.PaymentCreateFieldEmail:           "test@unit.unit",
		pkg.PaymentCreateFieldPan:             "5555555555554444",
		pkg.PaymentCreateFieldCvv:             "123",
		pkg.PaymentCreateFieldMonth:           "02",
		pkg.PaymentCreateFieldYear:            "2100",
		pkg.PaymentCreateFieldHolder:          "Mr. Card Holder",
	}

	suite.service.rep = mock.NewRepositoryServiceError()

	processor := &PaymentCreateProcessor{service: suite.service, data: data}
	err = processor.processPaymentFormData()

	assert.Nil(suite.T(), err)
	assert.NotNil(suite.T(), processor.checked.order)
	assert.NotNil(suite.T(), processor.checked.project)
	assert.NotNil(suite.T(), processor.checked.paymentMethod)

	bankBrand, ok := processor.checked.order.PaymentRequisites[pkg.PaymentCreateBankCardFieldBrand]

	assert.False(suite.T(), ok)
	assert.Len(suite.T(), bankBrand, 0)

	suite.service.rep = mock.NewRepositoryServiceOk()
}

func (suite *OrderTestSuite) TestOrder_ProcessPaymentFormData_AccountEmpty_Error() {
	req := &billing.OrderCreateRequest{
		ProjectId:   suite.project.Id,
		Currency:    "RUB",
		Amount:      100,
		Account:     "unit test",
		Description: "unit test",
		OrderId:     bson.NewObjectId().Hex(),
		User: &billing.OrderUser{
			Email: "test@unit.unit",
			Ip:    "127.0.0.1",
		},
	}

	rsp1 := &grpc.OrderCreateProcessResponse{}
	err := suite.service.OrderCreateProcess(context.TODO(), req, rsp1)

	assert.Nil(suite.T(), err)
	assert.Equal(suite.T(), rsp1.Status, pkg.ResponseStatusOk)
	rsp := rsp1.Item

	data := map[string]string{
		pkg.PaymentCreateFieldOrderId:         rsp.Uuid,
		pkg.PaymentCreateFieldPaymentMethodId: suite.pmBitcoin1.Id,
		pkg.PaymentCreateFieldEmail:           "test@unit.unit",
		pkg.PaymentCreateFieldCrypto:          "",
	}

	processor := &PaymentCreateProcessor{service: suite.service, data: data}
	err = processor.processPaymentFormData()

	assert.Error(suite.T(), err)
	assert.Nil(suite.T(), processor.checked.order)
	assert.Nil(suite.T(), processor.checked.project)
	assert.Nil(suite.T(), processor.checked.paymentMethod)
	assert.Equal(suite.T(), paymentSystemErrorEWalletIdentifierIsInvalid, err)
}

func (suite *OrderTestSuite) TestOrder_ProcessPaymentFormData_ChangePaymentSystemTerminal_Ok() {
	req := &billing.OrderCreateRequest{
		ProjectId:   suite.project.Id,
		Currency:    "RUB",
		Amount:      100,
		Account:     "unit test",
		Description: "unit test",
		OrderId:     bson.NewObjectId().Hex(),
		User: &billing.OrderUser{
			Email: "test@unit.unit",
			Ip:    "127.0.0.1",
		},
	}

	rsp1 := &grpc.OrderCreateProcessResponse{}
	err := suite.service.OrderCreateProcess(context.TODO(), req, rsp1)

	assert.Nil(suite.T(), err)
	assert.Equal(suite.T(), rsp1.Status, pkg.ResponseStatusOk)
	order := rsp1.Item

	expireYear := time.Now().AddDate(1, 0, 0)

	createPaymentRequest := &grpc.PaymentCreateRequest{
		Data: map[string]string{
			pkg.PaymentCreateFieldOrderId:         order.Uuid,
			pkg.PaymentCreateFieldPaymentMethodId: suite.paymentMethod.Id,
			pkg.PaymentCreateFieldEmail:           "test@unit.unit",
			pkg.PaymentCreateFieldPan:             "4000000000000002",
			pkg.PaymentCreateFieldCvv:             "123",
			pkg.PaymentCreateFieldMonth:           "02",
			pkg.PaymentCreateFieldYear:            expireYear.Format("2006"),
			pkg.PaymentCreateFieldHolder:          "Mr. Card Holder",
		},
		Ip: "127.0.0.1",
	}

	rsp := &grpc.PaymentCreateResponse{}
	err = suite.service.PaymentCreateProcess(context.TODO(), createPaymentRequest, rsp)

	assert.Nil(suite.T(), err)
	assert.Equal(suite.T(), pkg.ResponseStatusOk, rsp.Status)
	assert.Nil(suite.T(), rsp.Message)
	assert.True(suite.T(), len(rsp.RedirectUrl) > 0)
	assert.True(suite.T(), rsp.NeedRedirect)

	var check *billing.Order
	err = suite.service.db.Collection(collectionOrder).FindId(bson.ObjectIdHex(order.Id)).One(&check)

	terminal, err := suite.service.merchant.GetPaymentMethodTerminalId(suite.project.MerchantId, suite.paymentMethod.Id)
	assert.NoError(suite.T(), err)

	assert.Nil(suite.T(), err)
	assert.NotNil(suite.T(), check)
	assert.Equal(suite.T(), terminal, check.PaymentMethod.Params.TerminalId)
}

func (suite *OrderTestSuite) TestOrder_ProcessPaymentFormData_ChangeProjectAccount_Ok() {
	req := &billing.OrderCreateRequest{
		ProjectId:   suite.project.Id,
		Currency:    "RUB",
		Amount:      100,
		Description: "unit test",
		OrderId:     bson.NewObjectId().Hex(),
		User: &billing.OrderUser{
			Email: "test@unit.unit",
			Ip:    "127.0.0.1",
		},
	}

	rsp1 := &grpc.OrderCreateProcessResponse{}
	err := suite.service.OrderCreateProcess(context.TODO(), req, rsp1)

	assert.Nil(suite.T(), err)
	assert.Equal(suite.T(), rsp1.Status, pkg.ResponseStatusOk)
	rsp := rsp1.Item
	assert.Equal(suite.T(), "", rsp.ProjectAccount)

	data := map[string]string{
		pkg.PaymentCreateFieldOrderId:         rsp.Uuid,
		pkg.PaymentCreateFieldPaymentMethodId: suite.paymentMethod.Id,
		pkg.PaymentCreateFieldEmail:           "test@unit.unit",
		pkg.PaymentCreateFieldPan:             "4000000000000002",
		pkg.PaymentCreateFieldCvv:             "123",
		pkg.PaymentCreateFieldMonth:           "02",
		pkg.PaymentCreateFieldYear:            "2100",
		pkg.PaymentCreateFieldHolder:          "Mr. Card Holder",
	}

	processor := &PaymentCreateProcessor{service: suite.service, data: data}
	err = processor.processPaymentFormData()

	assert.Nil(suite.T(), err)
	assert.NotNil(suite.T(), processor.checked.order)
	assert.NotNil(suite.T(), processor.checked.project)
	assert.NotNil(suite.T(), processor.checked.paymentMethod)
	assert.Equal(suite.T(), "test@unit.unit", processor.checked.order.User.Email)
}

func (suite *OrderTestSuite) TestOrder_PaymentCreateProcess_Ok() {
	req := &billing.OrderCreateRequest{
		ProjectId:   suite.project.Id,
		Currency:    "RUB",
		Amount:      100,
		Account:     "unit test",
		Description: "unit test",
		OrderId:     bson.NewObjectId().Hex(),
		User: &billing.OrderUser{
			Email: "test@unit.unit",
			Ip:    "127.0.0.1",
		},
	}

	rsp1 := &grpc.OrderCreateProcessResponse{}
	err := suite.service.OrderCreateProcess(context.TODO(), req, rsp1)

	assert.Nil(suite.T(), err)
	assert.Equal(suite.T(), rsp1.Status, pkg.ResponseStatusOk)
	order := rsp1.Item

	expireYear := time.Now().AddDate(1, 0, 0)

	createPaymentRequest := &grpc.PaymentCreateRequest{
		Data: map[string]string{
			pkg.PaymentCreateFieldOrderId:         order.Uuid,
			pkg.PaymentCreateFieldPaymentMethodId: suite.paymentMethod.Id,
			pkg.PaymentCreateFieldEmail:           "test@unit.unit",
			pkg.PaymentCreateFieldPan:             "4000000000000002",
			pkg.PaymentCreateFieldCvv:             "123",
			pkg.PaymentCreateFieldMonth:           "02",
			pkg.PaymentCreateFieldYear:            expireYear.Format("2006"),
			pkg.PaymentCreateFieldHolder:          "Mr. Card Holder",
		},
		Ip: "127.0.0.1",
	}

	rsp := &grpc.PaymentCreateResponse{}
	err = suite.service.PaymentCreateProcess(context.TODO(), createPaymentRequest, rsp)

	assert.Nil(suite.T(), err)
	assert.Equal(suite.T(), pkg.ResponseStatusOk, rsp.Status)
	assert.True(suite.T(), len(rsp.RedirectUrl) > 0)
	assert.Nil(suite.T(), rsp.Message)
	assert.True(suite.T(), rsp.NeedRedirect)

	var order1 *billing.Order
	err = suite.service.db.Collection(collectionOrder).FindId(bson.ObjectIdHex(order.Id)).One(&order1)
	assert.NotNil(suite.T(), order1)

	commission, err := suite.service.commission.GetByProjectIdAndMethod(order1.Project.Id, order1.PaymentMethod.Id)
	assert.Nil(suite.T(), err)
	assert.NotNil(suite.T(), commission)

	merchant, err := suite.service.merchant.GetById(order1.Project.MerchantId)
	assert.NoError(suite.T(), err)

	rate, err := suite.service.currencyRate.GetFromTo(order1.PaymentMethodOutcomeCurrency.CodeInt, merchant.GetPayoutCurrency().CodeInt)
	assert.NoError(suite.T(), err)
	pmCommission := tools.FormatAmount(order1.ProjectIncomeAmount * (commission.Fee / 100))

	assert.Equal(suite.T(), pmCommission, order1.PaymentSystemFeeAmount.AmountPaymentMethodCurrency)
	assert.Equal(suite.T(), pmCommission, order1.PaymentSystemFeeAmount.AmountPaymentSystemCurrency)

	pmCommission1 := tools.FormatAmount(pmCommission / rate.Rate)
	assert.Equal(suite.T(), pmCommission1, order1.PaymentSystemFeeAmount.AmountMerchantCurrency)
}

func (suite *OrderTestSuite) TestOrder_PaymentCreateProcess_ProcessValidation_Error() {
	req := &billing.OrderCreateRequest{
		ProjectId:   suite.project.Id,
		Currency:    "RUB",
		Amount:      100,
		Account:     "unit test",
		Description: "unit test",
		OrderId:     bson.NewObjectId().Hex(),
		User: &billing.OrderUser{
			Email: "test@unit.unit",
			Ip:    "127.0.0.1",
		},
	}

	rsp1 := &grpc.OrderCreateProcessResponse{}
	err := suite.service.OrderCreateProcess(context.TODO(), req, rsp1)

	assert.Nil(suite.T(), err)
	assert.Equal(suite.T(), rsp1.Status, pkg.ResponseStatusOk)
	order := rsp1.Item

	createPaymentRequest := &grpc.PaymentCreateRequest{
		Data: map[string]string{
			pkg.PaymentCreateFieldOrderId:         order.Uuid,
			pkg.PaymentCreateFieldPaymentMethodId: suite.paymentMethod.Id,
			pkg.PaymentCreateFieldEmail:           "test@unit.unit",
			pkg.PaymentCreateFieldPan:             "4000000000000002",
			pkg.PaymentCreateFieldCvv:             "123",
			pkg.PaymentCreateFieldMonth:           "02",
			pkg.PaymentCreateFieldHolder:          "Mr. Card Holder",
		},
	}

	rsp := &grpc.PaymentCreateResponse{}
	err = suite.service.PaymentCreateProcess(context.TODO(), createPaymentRequest, rsp)

	assert.Nil(suite.T(), err)
	assert.Equal(suite.T(), pkg.ResponseStatusBadData, rsp.Status)
	assert.Len(suite.T(), rsp.RedirectUrl, 0)
	assert.True(suite.T(), len(rsp.Message.Message) > 0)
	assert.Equal(suite.T(), bankCardExpireYearIsRequired, rsp.Message)
}

func (suite *OrderTestSuite) TestOrder_PaymentCreateProcess_ChangeTerminalData_Ok() {
	req := &billing.OrderCreateRequest{
		ProjectId:   suite.project.Id,
		Currency:    "RUB",
		Amount:      100,
		Account:     "unit test",
		Description: "unit test",
		OrderId:     bson.NewObjectId().Hex(),
		User: &billing.OrderUser{
			Email: "test@unit.unit",
			Ip:    "127.0.0.1",
		},
	}

	rsp1 := &grpc.OrderCreateProcessResponse{}
	err := suite.service.OrderCreateProcess(context.TODO(), req, rsp1)

	assert.Nil(suite.T(), err)
	assert.Equal(suite.T(), rsp1.Status, pkg.ResponseStatusOk)
	order := rsp1.Item

	expireYear := time.Now().AddDate(1, 0, 0)

	createPaymentRequest := &grpc.PaymentCreateRequest{
		Data: map[string]string{
			pkg.PaymentCreateFieldOrderId:         order.Uuid,
			pkg.PaymentCreateFieldPaymentMethodId: suite.paymentMethod.Id,
			pkg.PaymentCreateFieldEmail:           "test@unit.unit",
			pkg.PaymentCreateFieldPan:             "4000000000000002",
			pkg.PaymentCreateFieldCvv:             "123",
			pkg.PaymentCreateFieldMonth:           "02",
			pkg.PaymentCreateFieldYear:            expireYear.Format("2006"),
			pkg.PaymentCreateFieldHolder:          "Mr. Card Holder",
		},
		Ip: "127.0.0.1",
	}

	rsp := &grpc.PaymentCreateResponse{}
	err = suite.service.PaymentCreateProcess(context.TODO(), createPaymentRequest, rsp)

	assert.Nil(suite.T(), err)
	assert.Equal(suite.T(), pkg.ResponseStatusOk, rsp.Status)
	assert.True(suite.T(), len(rsp.RedirectUrl) > 0)
	assert.Nil(suite.T(), rsp.Message)
	assert.True(suite.T(), rsp.NeedRedirect)
}

func (suite *OrderTestSuite) TestOrder_PaymentCreateProcess_CreatePaymentSystemHandler_Error() {
	req := &billing.OrderCreateRequest{
		ProjectId:   suite.project.Id,
		Currency:    "RUB",
		Amount:      100,
		Account:     "unit test",
		Description: "unit test",
		OrderId:     bson.NewObjectId().Hex(),
		User: &billing.OrderUser{
			Email: "test@unit.unit",
			Ip:    "127.0.0.1",
		},
	}

	rsp1 := &grpc.OrderCreateProcessResponse{}
	err := suite.service.OrderCreateProcess(context.TODO(), req, rsp1)

	assert.Nil(suite.T(), err)
	assert.Equal(suite.T(), rsp1.Status, pkg.ResponseStatusOk)
	order := rsp1.Item

	createPaymentRequest := &grpc.PaymentCreateRequest{
		Data: map[string]string{
			pkg.PaymentCreateFieldOrderId:         order.Uuid,
			pkg.PaymentCreateFieldPaymentMethodId: suite.pmBitcoin1.Id,
			pkg.PaymentCreateFieldEmail:           "test@unit.unit",
			pkg.PaymentCreateFieldCrypto:          "bitcoin_address",
		},
	}

	rsp := &grpc.PaymentCreateResponse{}
	err = suite.service.PaymentCreateProcess(context.TODO(), createPaymentRequest, rsp)

	assert.Nil(suite.T(), err)
	assert.Equal(suite.T(), pkg.ResponseStatusSystemError, rsp.Status)
	assert.Len(suite.T(), rsp.RedirectUrl, 0)
	assert.True(suite.T(), len(rsp.Message.Message) > 0)
	assert.Equal(suite.T(), paymentSystemErrorHandlerNotFound.Error(), rsp.Message.Message)
}

func (suite *OrderTestSuite) TestOrder_PaymentCreateProcess_FormInputTimeExpired_Error() {
	req1 := &billing.OrderCreateRequest{
		ProjectId:   suite.project.Id,
		Currency:    "RUB",
		Amount:      100,
		Account:     "unit test",
		Description: "unit test",
		OrderId:     bson.NewObjectId().Hex(),
		User: &billing.OrderUser{
			Email: "test@unit.unit",
			Ip:    "127.0.0.1",
		},
	}

	rsp := &grpc.OrderCreateProcessResponse{}
	err := suite.service.OrderCreateProcess(context.TODO(), req1, rsp)

	assert.Nil(suite.T(), err)
	assert.Equal(suite.T(), rsp.Status, pkg.ResponseStatusOk)
	rsp1 := rsp.Item

	var order *billing.Order
	err = suite.service.db.Collection(collectionOrder).FindId(bson.ObjectIdHex(rsp1.Id)).One(&order)
	assert.NotNil(suite.T(), order)

	order.ExpireDateToFormInput, err = ptypes.TimestampProto(time.Now().Add(time.Minute * -40))
	assert.NoError(suite.T(), err)

	err = suite.service.updateOrder(order)

	expireYear := time.Now().AddDate(1, 0, 0)

	req2 := &grpc.PaymentCreateRequest{
		Data: map[string]string{
			pkg.PaymentCreateFieldOrderId:         rsp1.Uuid,
			pkg.PaymentCreateFieldPaymentMethodId: suite.paymentMethod.Id,
			pkg.PaymentCreateFieldEmail:           "test@unit.unit",
			pkg.PaymentCreateFieldPan:             "4000000000000002",
			pkg.PaymentCreateFieldCvv:             "123",
			pkg.PaymentCreateFieldMonth:           "02",
			pkg.PaymentCreateFieldYear:            expireYear.Format("2006"),
			pkg.PaymentCreateFieldHolder:          "Mr. Card Holder",
		},
	}

	rsp2 := &grpc.PaymentCreateResponse{}
	err = suite.service.PaymentCreateProcess(context.TODO(), req2, rsp2)
	assert.NoError(suite.T(), err)
	assert.Equal(suite.T(), pkg.ResponseStatusBadData, rsp2.Status)
	assert.Equal(suite.T(), orderErrorFormInputTimeExpired, rsp2.Message)
}

func (suite *OrderTestSuite) TestOrder_PaymentCallbackProcess_Ok() {
	req := &billing.OrderCreateRequest{
		ProjectId:   suite.projectFixedAmount.Id,
		Currency:    "RUB",
		Amount:      100,
		Account:     "unit test",
		Description: "unit test",
		OrderId:     bson.NewObjectId().Hex(),
		Products:    suite.productIds,
		User: &billing.OrderUser{
			Email: "test@unit.unit",
			Ip:    "127.0.0.1",
		},
	}

	rsp1 := &grpc.OrderCreateProcessResponse{}
	err := suite.service.OrderCreateProcess(context.TODO(), req, rsp1)

	assert.Nil(suite.T(), err)
	assert.Equal(suite.T(), rsp1.Status, pkg.ResponseStatusOk)
	order := rsp1.Item

	expireYear := time.Now().AddDate(1, 0, 0)

	createPaymentRequest := &grpc.PaymentCreateRequest{
		Data: map[string]string{
			pkg.PaymentCreateFieldOrderId:         order.Uuid,
			pkg.PaymentCreateFieldPaymentMethodId: suite.paymentMethod.Id,
			pkg.PaymentCreateFieldEmail:           "test@unit.unit",
			pkg.PaymentCreateFieldPan:             "4000000000000002",
			pkg.PaymentCreateFieldCvv:             "123",
			pkg.PaymentCreateFieldMonth:           "02",
			pkg.PaymentCreateFieldYear:            expireYear.Format("2006"),
			pkg.PaymentCreateFieldHolder:          "Mr. Card Holder",
		},
		Ip: "127.0.0.1",
	}

	rsp := &grpc.PaymentCreateResponse{}
	err = suite.service.PaymentCreateProcess(context.TODO(), createPaymentRequest, rsp)

	assert.Nil(suite.T(), err)
	assert.Equal(suite.T(), pkg.ResponseStatusOk, rsp.Status)

	var order1 *billing.Order
	err = suite.service.db.Collection(collectionOrder).FindId(bson.ObjectIdHex(order.Id)).One(&order1)
	suite.NotNil(suite.T(), order1)

	callbackRequest := &billing.CardPayPaymentCallback{
		PaymentMethod: suite.paymentMethod.ExternalId,
		CallbackTime:  time.Now().Format("2006-01-02T15:04:05Z"),
		MerchantOrder: &billing.CardPayMerchantOrder{
			Id:          order.Id,
			Description: order.Description,
			Items: []*billing.CardPayItem{
				{
					Name:        order.Items[0].Name,
					Description: order.Items[0].Name,
					Count:       1,
					Price:       order.Items[0].Amount,
				},
			},
		},
		CardAccount: &billing.CallbackCardPayBankCardAccount{
			Holder:             order.PaymentRequisites[pkg.PaymentCreateFieldHolder],
			IssuingCountryCode: "RU",
			MaskedPan:          order.PaymentRequisites[pkg.PaymentCreateFieldPan],
			Token:              bson.NewObjectId().Hex(),
		},
		Customer: &billing.CardPayCustomer{
			Email:  order.User.Email,
			Ip:     order.User.Ip,
			Id:     order.ProjectAccount,
			Locale: "Europe/Moscow",
		},
		PaymentData: &billing.CallbackCardPayPaymentData{
			Id:          bson.NewObjectId().Hex(),
			Amount:      order1.TotalPaymentAmount,
			Currency:    order1.PaymentMethodOutcomeCurrency.CodeA3,
			Description: order.Description,
			Is_3D:       true,
			Rrn:         bson.NewObjectId().Hex(),
			Status:      pkg.CardPayPaymentResponseStatusCompleted,
		},
	}

	buf, err := json.Marshal(callbackRequest)
	assert.Nil(suite.T(), err)

	hash := sha512.New()
	hash.Write([]byte(string(buf) + order1.PaymentMethod.Params.SecretCallback))

	callbackData := &grpc.PaymentNotifyRequest{
		OrderId:   order.Id,
		Request:   buf,
		Signature: hex.EncodeToString(hash.Sum(nil)),
	}

	callbackResponse := &grpc.PaymentNotifyResponse{}
	err = suite.service.PaymentCallbackProcess(context.TODO(), callbackData, callbackResponse)
	assert.Nil(suite.T(), err)
	assert.Equal(suite.T(), pkg.StatusOK, callbackResponse.Status)

	var order2 *billing.Order
	err = suite.service.db.Collection(collectionOrder).FindId(bson.ObjectIdHex(order.Id)).One(&order2)
	suite.NotNil(suite.T(), order2)

	assert.Equal(suite.T(), int32(constant.OrderStatusPaymentSystemComplete), order2.PrivateStatus)
	assert.Equal(suite.T(), callbackRequest.GetId(), order2.Transaction)
	assert.Equal(suite.T(), callbackRequest.GetAmount(), order2.PaymentMethodIncomeAmount)
	assert.Equal(suite.T(), callbackRequest.GetCurrency(), order2.PaymentMethodIncomeCurrency.CodeA3)
	assert.NotNil(suite.T(), order2.PaymentMethod.Card)
	assert.Equal(suite.T(), order2.PaymentMethod.Card.Brand, "MASTERCARD")
	assert.Equal(suite.T(), order2.PaymentMethod.Card.Masked, "400000******0002")
	assert.Equal(suite.T(), order2.PaymentMethod.Card.First6, "400000")
	assert.Equal(suite.T(), order2.PaymentMethod.Card.Last4, "0002")
	assert.Equal(suite.T(), order2.PaymentMethod.Card.ExpiryMonth, "02")
	assert.Equal(suite.T(), order2.PaymentMethod.Card.ExpiryYear, expireYear.Format("2006"))
	assert.Equal(suite.T(), order2.PaymentMethod.Card.Secure3D, true)
	assert.NotEmpty(suite.T(), order2.PaymentMethod.Card.Fingerprint)
}

func (suite *OrderTestSuite) TestOrder_PaymentCallbackProcess_Recurring_Ok() {
	req := &billing.OrderCreateRequest{
		ProjectId:   suite.projectFixedAmount.Id,
		Currency:    "RUB",
		Amount:      100,
		Account:     "unit test",
		Description: "unit test",
		OrderId:     bson.NewObjectId().Hex(),
		User: &billing.OrderUser{
			Email: "test@unit.unit",
			Ip:    "127.0.0.1",
		},
		Products: suite.productIds,
	}

	rsp1 := &grpc.OrderCreateProcessResponse{}
	err := suite.service.OrderCreateProcess(context.TODO(), req, rsp1)

	assert.Nil(suite.T(), err)
	assert.Equal(suite.T(), rsp1.Status, pkg.ResponseStatusOk)
	order := rsp1.Item

	expireYear := time.Now().AddDate(1, 0, 0)

	createPaymentRequest := &grpc.PaymentCreateRequest{
		Data: map[string]string{
			pkg.PaymentCreateFieldOrderId:         order.Uuid,
			pkg.PaymentCreateFieldPaymentMethodId: suite.paymentMethod.Id,
			pkg.PaymentCreateFieldEmail:           "test@unit.unit",
			pkg.PaymentCreateFieldPan:             "4000000000000002",
			pkg.PaymentCreateFieldCvv:             "123",
			pkg.PaymentCreateFieldMonth:           "02",
			pkg.PaymentCreateFieldYear:            expireYear.Format("2006"),
			pkg.PaymentCreateFieldHolder:          "Mr. Card Holder",
			pkg.PaymentCreateFieldStoreData:       "1",
		},
	}

	rsp := &grpc.PaymentCreateResponse{}
	err = suite.service.PaymentCreateProcess(context.TODO(), createPaymentRequest, rsp)

	assert.Nil(suite.T(), err)
	assert.Equal(suite.T(), pkg.ResponseStatusOk, rsp.Status)

	var order1 *billing.Order
	err = suite.service.db.Collection(collectionOrder).FindId(bson.ObjectIdHex(order.Id)).One(&order1)
	suite.NotNil(suite.T(), order1)

	callbackRequest := &billing.CardPayPaymentCallback{
		PaymentMethod: suite.paymentMethod.ExternalId,
		CallbackTime:  time.Now().Format("2006-01-02T15:04:05Z"),
		MerchantOrder: &billing.CardPayMerchantOrder{
			Id:          order.Id,
			Description: order.Description,
			Items: []*billing.CardPayItem{
				{
					Name:        order.Items[0].Name,
					Description: order.Items[0].Name,
					Count:       1,
					Price:       order.Items[0].Amount,
				},
			},
		},
		CardAccount: &billing.CallbackCardPayBankCardAccount{
			Holder:             order.PaymentRequisites[pkg.PaymentCreateFieldHolder],
			IssuingCountryCode: "RU",
			MaskedPan:          order.PaymentRequisites[pkg.PaymentCreateFieldPan],
			Token:              bson.NewObjectId().Hex(),
		},
		Customer: &billing.CardPayCustomer{
			Email:  order.User.Email,
			Ip:     order.User.Ip,
			Id:     order.ProjectAccount,
			Locale: "Europe/Moscow",
		},
		RecurringData: &billing.CardPayCallbackRecurringData{
			Id:          bson.NewObjectId().Hex(),
			Amount:      order1.TotalPaymentAmount,
			Currency:    order1.PaymentMethodOutcomeCurrency.CodeA3,
			Description: order.Description,
			Is_3D:       true,
			Rrn:         bson.NewObjectId().Hex(),
			Status:      pkg.CardPayPaymentResponseStatusCompleted,
			Filing: &billing.CardPayCallbackRecurringDataFilling{
				Id: bson.NewObjectId().Hex(),
			},
		},
	}

	buf, err := json.Marshal(callbackRequest)
	assert.Nil(suite.T(), err)

	hash := sha512.New()
	hash.Write([]byte(string(buf) + order1.PaymentMethod.Params.SecretCallback))

	callbackData := &grpc.PaymentNotifyRequest{
		OrderId:   order.Id,
		Request:   buf,
		Signature: hex.EncodeToString(hash.Sum(nil)),
	}

	callbackResponse := &grpc.PaymentNotifyResponse{}
	err = suite.service.PaymentCallbackProcess(context.TODO(), callbackData, callbackResponse)

	assert.Nil(suite.T(), err)
	assert.Equal(suite.T(), pkg.StatusOK, callbackResponse.Status)

	var order2 *billing.Order
	err = suite.service.db.Collection(collectionOrder).FindId(bson.ObjectIdHex(order.Id)).One(&order2)
	suite.NotNil(suite.T(), order2)

	assert.Equal(suite.T(), int32(constant.OrderStatusPaymentSystemComplete), order2.PrivateStatus)
	assert.Equal(suite.T(), callbackRequest.GetId(), order2.Transaction)
	assert.Equal(suite.T(), callbackRequest.GetAmount(), order2.PaymentMethodIncomeAmount)
	assert.Equal(suite.T(), callbackRequest.GetCurrency(), order2.PaymentMethodIncomeCurrency.CodeA3)
}

func (suite *OrderTestSuite) TestOrder_PaymentFormLanguageChanged_Ok() {
	req := &billing.OrderCreateRequest{
		ProjectId:   suite.project.Id,
		Currency:    "RUB",
		Amount:      100,
		Account:     "unit test",
		Description: "unit test",
		OrderId:     bson.NewObjectId().Hex(),
		User: &billing.OrderUser{
			Email: "test@unit.unit",
			Ip:    "127.0.0.1",
		},
	}

	rsp0 := &grpc.OrderCreateProcessResponse{}
	err := suite.service.OrderCreateProcess(context.TODO(), req, rsp0)

	assert.Nil(suite.T(), err)
	assert.Equal(suite.T(), rsp0.Status, pkg.ResponseStatusOk)
	rsp := rsp0.Item
	assert.True(suite.T(), len(rsp.Id) > 0)

	req1 := &grpc.PaymentFormUserChangeLangRequest{
		OrderId: rsp.Uuid,
		Lang:    "en",
	}
	rsp1 := &grpc.PaymentFormDataChangeResponse{}
	err = suite.service.PaymentFormLanguageChanged(context.TODO(), req1, rsp1)
	assert.NoError(suite.T(), err)
	assert.Equal(suite.T(), pkg.ResponseStatusOk, rsp1.Status)
	assert.Empty(suite.T(), rsp1.Message)
	assert.NotNil(suite.T(), rsp1.Item)
	assert.True(suite.T(), rsp1.Item.UserAddressDataRequired)
	assert.Equal(suite.T(), rsp.User.Address.Country, rsp1.Item.UserIpData.Country)
	assert.Equal(suite.T(), rsp.User.Address.PostalCode, rsp1.Item.UserIpData.Zip)
	assert.Equal(suite.T(), rsp.User.Address.City, rsp1.Item.UserIpData.City)
}

func (suite *OrderTestSuite) TestOrder_PaymentFormLanguageChanged_OrderNotFound_Error() {
	req := &billing.OrderCreateRequest{
		ProjectId:   suite.project.Id,
		Currency:    "RUB",
		Amount:      100,
		Account:     "unit test",
		Description: "unit test",
		OrderId:     bson.NewObjectId().Hex(),
		User: &billing.OrderUser{
			Email: "test@unit.unit",
			Ip:    "127.0.0.1",
		},
	}

	rsp0 := &grpc.OrderCreateProcessResponse{}
	err := suite.service.OrderCreateProcess(context.TODO(), req, rsp0)

	assert.Nil(suite.T(), err)
	assert.Equal(suite.T(), rsp0.Status, pkg.ResponseStatusOk)
	rsp := rsp0.Item
	assert.True(suite.T(), len(rsp.Id) > 0)

	req1 := &grpc.PaymentFormUserChangeLangRequest{
		OrderId: uuid.New().String(),
		Lang:    "en",
	}
	rsp1 := &grpc.PaymentFormDataChangeResponse{}
	err = suite.service.PaymentFormLanguageChanged(context.TODO(), req1, rsp1)
	assert.NoError(suite.T(), err)
	assert.Equal(suite.T(), pkg.ResponseStatusBadData, rsp1.Status)
	assert.Equal(suite.T(), orderErrorNotFound, rsp1.Message)
}

func (suite *OrderTestSuite) TestOrder_PaymentFormLanguageChanged_NoChanges_Ok() {
	req := &billing.OrderCreateRequest{
		ProjectId:   suite.project.Id,
		Currency:    "RUB",
		Amount:      100,
		Account:     "unit test",
		Description: "unit test",
		OrderId:     bson.NewObjectId().Hex(),
		User: &billing.OrderUser{
			Email:  "test@unit.unit",
			Ip:     "127.0.0.1",
			Locale: "en",
		},
	}

	rsp0 := &grpc.OrderCreateProcessResponse{}
	err := suite.service.OrderCreateProcess(context.TODO(), req, rsp0)

	assert.Nil(suite.T(), err)
	assert.Equal(suite.T(), rsp0.Status, pkg.ResponseStatusOk)
	rsp := rsp0.Item
	assert.True(suite.T(), len(rsp.Id) > 0)

	req2 := &grpc.PaymentFormJsonDataRequest{
		OrderId: rsp.Uuid,
		Scheme:  "http",
		Host:    "localhost",
		Locale:  "en-US",
		Ip:      "127.0.0.1",
	}
	rsp2 := &grpc.PaymentFormJsonDataResponse{}
	err = suite.service.PaymentFormJsonDataProcess(context.TODO(), req2, rsp2)
	assert.NoError(suite.T(), err)

	req1 := &grpc.PaymentFormUserChangeLangRequest{
		OrderId: rsp.Uuid,
		Lang:    "en",
	}
	rsp1 := &grpc.PaymentFormDataChangeResponse{}
	err = suite.service.PaymentFormLanguageChanged(context.TODO(), req1, rsp1)
	assert.NoError(suite.T(), err)
	assert.Equal(suite.T(), pkg.ResponseStatusOk, rsp1.Status)
	assert.Empty(suite.T(), rsp1.Message)
	assert.NotNil(suite.T(), rsp1.Item)
	assert.False(suite.T(), rsp1.Item.UserAddressDataRequired)
}

func (suite *OrderTestSuite) TestOrder_PaymentFormPaymentAccountChanged_BankCard_Ok() {
	req := &billing.OrderCreateRequest{
		ProjectId:   suite.project.Id,
		Currency:    "RUB",
		Amount:      100,
		Account:     "unit test",
		Description: "unit test",
		OrderId:     bson.NewObjectId().Hex(),
		User: &billing.OrderUser{
			Email: "test@unit.unit",
			Ip:    "127.0.0.1",
		},
	}

	rsp0 := &grpc.OrderCreateProcessResponse{}
	err := suite.service.OrderCreateProcess(context.TODO(), req, rsp0)

	assert.Nil(suite.T(), err)
	assert.Equal(suite.T(), rsp0.Status, pkg.ResponseStatusOk)
	rsp := rsp0.Item
	assert.True(suite.T(), len(rsp.Id) > 0)

	req1 := &grpc.PaymentFormUserChangePaymentAccountRequest{
		OrderId:  rsp.Uuid,
		MethodId: suite.paymentMethod.Id,
		Account:  "4000000000000002",
	}
	rsp1 := &grpc.PaymentFormDataChangeResponse{}
	err = suite.service.PaymentFormPaymentAccountChanged(context.TODO(), req1, rsp1)
	assert.NoError(suite.T(), err)
	assert.Equal(suite.T(), pkg.ResponseStatusOk, rsp1.Status)
	assert.Empty(suite.T(), rsp1.Message)
	assert.NotNil(suite.T(), rsp1.Item)
	assert.True(suite.T(), rsp1.Item.UserAddressDataRequired)
	assert.Equal(suite.T(), "US", rsp1.Item.UserIpData.Country)
	assert.Equal(suite.T(), rsp.User.Address.PostalCode, rsp1.Item.UserIpData.Zip)
	assert.Equal(suite.T(), rsp.User.Address.City, rsp1.Item.UserIpData.City)
	assert.Equal(suite.T(), "MASTERCARD", rsp1.Item.Brand)
}

func (suite *OrderTestSuite) TestOrder_PaymentFormPaymentAccountChanged_Qiwi_Ok() {
	req := &billing.OrderCreateRequest{
		ProjectId:   suite.project.Id,
		Currency:    "RUB",
		Amount:      100,
		Account:     "unit test",
		Description: "unit test",
		OrderId:     bson.NewObjectId().Hex(),
		User: &billing.OrderUser{
			Email: "test@unit.unit",
			Ip:    "127.0.0.1",
		},
	}

	rsp0 := &grpc.OrderCreateProcessResponse{}
	err := suite.service.OrderCreateProcess(context.TODO(), req, rsp0)

	assert.Nil(suite.T(), err)
	assert.Equal(suite.T(), rsp0.Status, pkg.ResponseStatusOk)
	rsp := rsp0.Item
	assert.True(suite.T(), len(rsp.Id) > 0)

	req1 := &grpc.PaymentFormUserChangePaymentAccountRequest{
		OrderId:  rsp.Uuid,
		MethodId: suite.paymentMethodWithInactivePaymentSystem.Id,
		Account:  "375444190039",
	}
	rsp1 := &grpc.PaymentFormDataChangeResponse{}
	err = suite.service.PaymentFormPaymentAccountChanged(context.TODO(), req1, rsp1)
	assert.NoError(suite.T(), err)
	assert.Equal(suite.T(), pkg.ResponseStatusOk, rsp1.Status)
	assert.Empty(suite.T(), rsp1.Message)
	assert.NotNil(suite.T(), rsp1.Item)
	assert.True(suite.T(), rsp1.Item.UserAddressDataRequired)
	assert.Equal(suite.T(), "BY", rsp1.Item.UserIpData.Country)
	assert.Equal(suite.T(), rsp.User.Address.PostalCode, rsp1.Item.UserIpData.Zip)
	assert.Equal(suite.T(), rsp.User.Address.City, rsp1.Item.UserIpData.City)
	assert.Empty(suite.T(), rsp1.Item.Brand)
}

func (suite *OrderTestSuite) TestOrder_PaymentFormPaymentAccountChanged_OrderNotFound_Error() {
	req := &billing.OrderCreateRequest{
		ProjectId:   suite.project.Id,
		Currency:    "RUB",
		Amount:      100,
		Account:     "unit test",
		Description: "unit test",
		OrderId:     bson.NewObjectId().Hex(),
		User: &billing.OrderUser{
			Email: "test@unit.unit",
			Ip:    "127.0.0.1",
		},
	}

	rsp0 := &grpc.OrderCreateProcessResponse{}
	err := suite.service.OrderCreateProcess(context.TODO(), req, rsp0)

	assert.Nil(suite.T(), err)
	assert.Equal(suite.T(), rsp0.Status, pkg.ResponseStatusOk)
	rsp := rsp0.Item
	assert.True(suite.T(), len(rsp.Id) > 0)

	req1 := &grpc.PaymentFormUserChangePaymentAccountRequest{
		OrderId:  uuid.New().String(),
		MethodId: suite.paymentMethod.Id,
		Account:  "4000000000000002",
	}
	rsp1 := &grpc.PaymentFormDataChangeResponse{}
	err = suite.service.PaymentFormPaymentAccountChanged(context.TODO(), req1, rsp1)
	assert.NoError(suite.T(), err)
	assert.Equal(suite.T(), pkg.ResponseStatusBadData, rsp1.Status)
	assert.Equal(suite.T(), orderErrorNotFound, rsp1.Message)
}

func (suite *OrderTestSuite) TestOrder_PaymentFormPaymentAccountChanged_PaymentMethodNotFound_Error() {
	req := &billing.OrderCreateRequest{
		ProjectId:   suite.project.Id,
		Currency:    "RUB",
		Amount:      100,
		Account:     "unit test",
		Description: "unit test",
		OrderId:     bson.NewObjectId().Hex(),
		User: &billing.OrderUser{
			Email: "test@unit.unit",
			Ip:    "127.0.0.1",
		},
	}

	rsp0 := &grpc.OrderCreateProcessResponse{}
	err := suite.service.OrderCreateProcess(context.TODO(), req, rsp0)

	assert.Nil(suite.T(), err)
	assert.Equal(suite.T(), rsp0.Status, pkg.ResponseStatusOk)
	rsp := rsp0.Item
	assert.True(suite.T(), len(rsp.Id) > 0)

	req1 := &grpc.PaymentFormUserChangePaymentAccountRequest{
		OrderId:  rsp.Uuid,
		MethodId: bson.NewObjectId().Hex(),
		Account:  "4000000000000002",
	}
	rsp1 := &grpc.PaymentFormDataChangeResponse{}
	err = suite.service.PaymentFormPaymentAccountChanged(context.TODO(), req1, rsp1)
	assert.NoError(suite.T(), err)
	assert.Equal(suite.T(), pkg.ResponseStatusBadData, rsp1.Status)
	assert.Equal(suite.T(), orderErrorPaymentMethodNotFound, rsp1.Message)
}

func (suite *OrderTestSuite) TestOrder_PaymentFormPaymentAccountChanged_AccountIncorrect_Error() {
	req := &billing.OrderCreateRequest{
		ProjectId:   suite.project.Id,
		Currency:    "RUB",
		Amount:      100,
		Account:     "unit test",
		Description: "unit test",
		OrderId:     bson.NewObjectId().Hex(),
		User: &billing.OrderUser{
			Email: "test@unit.unit",
			Ip:    "127.0.0.1",
		},
	}

	rsp0 := &grpc.OrderCreateProcessResponse{}
	err := suite.service.OrderCreateProcess(context.TODO(), req, rsp0)

	assert.Nil(suite.T(), err)
	assert.Equal(suite.T(), rsp0.Status, pkg.ResponseStatusOk)
	rsp := rsp0.Item
	assert.True(suite.T(), len(rsp.Id) > 0)

	req1 := &grpc.PaymentFormUserChangePaymentAccountRequest{
		OrderId:  rsp.Uuid,
		MethodId: suite.paymentMethod.Id,
		Account:  "some_account",
	}
	rsp1 := &grpc.PaymentFormDataChangeResponse{}
	err = suite.service.PaymentFormPaymentAccountChanged(context.TODO(), req1, rsp1)
	assert.NoError(suite.T(), err)
	assert.Equal(suite.T(), pkg.ResponseStatusBadData, rsp1.Status)
	assert.Equal(suite.T(), orderErrorPaymentAccountIncorrect, rsp1.Message)
}

func (suite *OrderTestSuite) TestOrder_PaymentFormPaymentAccountChanged_BinDataNotFound_Error() {
	req := &billing.OrderCreateRequest{
		ProjectId:   suite.project.Id,
		Currency:    "RUB",
		Amount:      100,
		Account:     "unit test",
		Description: "unit test",
		OrderId:     bson.NewObjectId().Hex(),
		User: &billing.OrderUser{
			Email: "test@unit.unit",
			Ip:    "127.0.0.1",
		},
	}

	rsp0 := &grpc.OrderCreateProcessResponse{}
	err := suite.service.OrderCreateProcess(context.TODO(), req, rsp0)

	assert.Nil(suite.T(), err)
	assert.Equal(suite.T(), rsp0.Status, pkg.ResponseStatusOk)
	rsp := rsp0.Item
	assert.True(suite.T(), len(rsp.Id) > 0)

	req1 := &grpc.PaymentFormUserChangePaymentAccountRequest{
		OrderId:  rsp.Uuid,
		MethodId: suite.paymentMethod.Id,
		Account:  "5555555555554444",
	}
	rsp1 := &grpc.PaymentFormDataChangeResponse{}
	err = suite.service.PaymentFormPaymentAccountChanged(context.TODO(), req1, rsp1)
	assert.NoError(suite.T(), err)
	assert.Equal(suite.T(), pkg.ResponseStatusBadData, rsp1.Status)
	assert.Equal(suite.T(), orderErrorCountryByPaymentAccountNotFound, rsp1.Message)
}

func (suite *OrderTestSuite) TestOrder_PaymentFormPaymentAccountChanged_QiwiAccountIncorrect_Error() {
	req := &billing.OrderCreateRequest{
		ProjectId:   suite.project.Id,
		Currency:    "RUB",
		Amount:      100,
		Account:     "unit test",
		Description: "unit test",
		OrderId:     bson.NewObjectId().Hex(),
		User: &billing.OrderUser{
			Email: "test@unit.unit",
			Ip:    "127.0.0.1",
		},
	}

	rsp0 := &grpc.OrderCreateProcessResponse{}
	err := suite.service.OrderCreateProcess(context.TODO(), req, rsp0)

	assert.Nil(suite.T(), err)
	assert.Equal(suite.T(), rsp0.Status, pkg.ResponseStatusOk)
	rsp := rsp0.Item
	assert.True(suite.T(), len(rsp.Id) > 0)

	req1 := &grpc.PaymentFormUserChangePaymentAccountRequest{
		OrderId:  rsp.Uuid,
		MethodId: suite.paymentMethodWithInactivePaymentSystem.Id,
		Account:  "some_account",
	}
	rsp1 := &grpc.PaymentFormDataChangeResponse{}
	err = suite.service.PaymentFormPaymentAccountChanged(context.TODO(), req1, rsp1)
	assert.NoError(suite.T(), err)
	assert.Equal(suite.T(), pkg.ResponseStatusBadData, rsp1.Status)
	assert.Equal(suite.T(), orderErrorPaymentAccountIncorrect, rsp1.Message)
}

func (suite *OrderTestSuite) TestOrder_PaymentFormPaymentAccountChanged_QiwiAccountCountryNotFound_Error() {
	req := &billing.OrderCreateRequest{
		ProjectId:   suite.project.Id,
		Currency:    "RUB",
		Amount:      100,
		Account:     "unit test",
		Description: "unit test",
		OrderId:     bson.NewObjectId().Hex(),
		User: &billing.OrderUser{
			Email: "test@unit.unit",
			Ip:    "127.0.0.1",
		},
	}

	rsp0 := &grpc.OrderCreateProcessResponse{}
	err := suite.service.OrderCreateProcess(context.TODO(), req, rsp0)

	assert.Nil(suite.T(), err)
	assert.Equal(suite.T(), rsp0.Status, pkg.ResponseStatusOk)
	rsp := rsp0.Item
	assert.True(suite.T(), len(rsp.Id) > 0)

	req1 := &grpc.PaymentFormUserChangePaymentAccountRequest{
		OrderId:  rsp.Uuid,
		MethodId: suite.paymentMethodWithInactivePaymentSystem.Id,
		Account:  "244636739467",
	}
	rsp1 := &grpc.PaymentFormDataChangeResponse{}
	err = suite.service.PaymentFormPaymentAccountChanged(context.TODO(), req1, rsp1)
	assert.NoError(suite.T(), err)
	assert.Equal(suite.T(), pkg.ResponseStatusBadData, rsp1.Status)
	assert.Equal(suite.T(), orderErrorCountryByPaymentAccountNotFound, rsp1.Message)
}

func (suite *OrderTestSuite) TestOrder_PaymentFormPaymentAccountChanged_Bitcoin_Ok() {
	req := &billing.OrderCreateRequest{
		ProjectId:   suite.project.Id,
		Currency:    "RUB",
		Amount:      100,
		Account:     "unit test",
		Description: "unit test",
		OrderId:     bson.NewObjectId().Hex(),
		User: &billing.OrderUser{
			Email: "test@unit.unit",
			Ip:    "127.0.0.1",
		},
	}

	rsp0 := &grpc.OrderCreateProcessResponse{}
	err := suite.service.OrderCreateProcess(context.TODO(), req, rsp0)

	assert.Nil(suite.T(), err)
	assert.Equal(suite.T(), rsp0.Status, pkg.ResponseStatusOk)
	rsp := rsp0.Item
	assert.True(suite.T(), len(rsp.Id) > 0)

	req1 := &grpc.PaymentFormUserChangePaymentAccountRequest{
		OrderId:  rsp.Uuid,
		MethodId: suite.pmBitcoin1.Id,
		Account:  "some_account",
	}
	rsp1 := &grpc.PaymentFormDataChangeResponse{}
	err = suite.service.PaymentFormPaymentAccountChanged(context.TODO(), req1, rsp1)
	assert.NoError(suite.T(), err)
	assert.Equal(suite.T(), pkg.ResponseStatusOk, rsp1.Status)
	assert.Empty(suite.T(), rsp1.Message)
	assert.NotNil(suite.T(), rsp1.Item)
	assert.False(suite.T(), rsp1.Item.UserAddressDataRequired)
}

func (suite *OrderTestSuite) TestOrder_PaymentFormPaymentAccountChanged_NoChanges_Ok() {
	req := &billing.OrderCreateRequest{
		ProjectId:   suite.project.Id,
		Currency:    "RUB",
		Amount:      100,
		Account:     "unit test",
		Description: "unit test",
		OrderId:     bson.NewObjectId().Hex(),
		User: &billing.OrderUser{
			Email: "test@unit.unit",
			Ip:    "127.0.0.1",
		},
	}

	rsp0 := &grpc.OrderCreateProcessResponse{}
	err := suite.service.OrderCreateProcess(context.TODO(), req, rsp0)

	assert.Nil(suite.T(), err)
	assert.Equal(suite.T(), rsp0.Status, pkg.ResponseStatusOk)
	rsp := rsp0.Item
	assert.True(suite.T(), len(rsp.Id) > 0)

	req1 := &grpc.PaymentFormUserChangePaymentAccountRequest{
		OrderId:  rsp.Uuid,
		MethodId: suite.paymentMethodWithInactivePaymentSystem.Id,
		Account:  "79211234567",
	}
	rsp1 := &grpc.PaymentFormDataChangeResponse{}
	err = suite.service.PaymentFormPaymentAccountChanged(context.TODO(), req1, rsp1)
	assert.NoError(suite.T(), err)
	assert.Equal(suite.T(), pkg.ResponseStatusOk, rsp1.Status)
	assert.Empty(suite.T(), rsp1.Message)
	assert.NotNil(suite.T(), rsp1.Item)
	assert.False(suite.T(), rsp1.Item.UserAddressDataRequired)
}

func (suite *OrderTestSuite) TestOrder_OrderReCalculateAmounts_Ok() {
	req := &billing.OrderCreateRequest{
		ProjectId:   suite.project.Id,
		Currency:    "RUB",
		Amount:      100,
		Account:     "unit test",
		Description: "unit test",
		OrderId:     bson.NewObjectId().Hex(),
		User: &billing.OrderUser{
			Email: "test@unit.unit",
			Ip:    "127.0.0.1",
		},
	}

	rsp0 := &grpc.OrderCreateProcessResponse{}
	err := suite.service.OrderCreateProcess(context.TODO(), req, rsp0)

	assert.Nil(suite.T(), err)
	assert.Equal(suite.T(), rsp0.Status, pkg.ResponseStatusOk)
	rsp := rsp0.Item
	assert.True(suite.T(), len(rsp.Id) > 0)

	order, err := suite.service.getOrderByUuid(rsp.Uuid)
	assert.NoError(suite.T(), err)
	assert.Nil(suite.T(), order.BillingAddress)

	req1 := &grpc.ProcessBillingAddressRequest{
		OrderId: rsp.Uuid,
		Country: "US",
		Zip:     "98001",
	}
	rsp1 := &grpc.ProcessBillingAddressResponse{}
	err = suite.service.ProcessBillingAddress(context.TODO(), req1, rsp1)
	assert.NoError(suite.T(), err)
	assert.Equal(suite.T(), pkg.ResponseStatusOk, rsp1.Status)
	assert.Empty(suite.T(), rsp1.Message)
	assert.NotNil(suite.T(), rsp1.Item)
	assert.True(suite.T(), rsp1.Item.HasVat)
	assert.True(suite.T(), rsp1.Item.Vat > 0)
	assert.True(suite.T(), rsp1.Item.Amount > 0)
	assert.True(suite.T(), rsp1.Item.TotalAmount > 0)

	assert.NotEqual(suite.T(), order.Tax.Amount, rsp1.Item.Vat)
	assert.NotEqual(suite.T(), float32(order.TotalPaymentAmount), rsp1.Item.TotalAmount)

	order1, err := suite.service.getOrderByUuid(rsp.Uuid)
	assert.NoError(suite.T(), err)
	assert.NotNil(suite.T(), order1.BillingAddress)

	assert.Equal(suite.T(), order1.Tax.Amount, rsp1.Item.Vat)
	assert.Equal(suite.T(), order1.TotalPaymentAmount, rsp1.Item.TotalAmount)
}

func (suite *OrderTestSuite) TestOrder_OrderReCalculateAmounts_OrderNotFound_Error() {
	req := &billing.OrderCreateRequest{
		ProjectId:   suite.project.Id,
		Currency:    "RUB",
		Amount:      100,
		Account:     "unit test",
		Description: "unit test",
		OrderId:     bson.NewObjectId().Hex(),
		User: &billing.OrderUser{
			Email: "test@unit.unit",
			Ip:    "127.0.0.1",
		},
	}

	rsp0 := &grpc.OrderCreateProcessResponse{}
	err := suite.service.OrderCreateProcess(context.TODO(), req, rsp0)

	assert.Nil(suite.T(), err)
	assert.Equal(suite.T(), rsp0.Status, pkg.ResponseStatusOk)
	rsp := rsp0.Item
	assert.True(suite.T(), len(rsp.Id) > 0)

	req1 := &grpc.ProcessBillingAddressRequest{
		OrderId: uuid.New().String(),
		Country: "US",
		Zip:     "98001",
	}
	rsp1 := &grpc.ProcessBillingAddressResponse{}
	err = suite.service.ProcessBillingAddress(context.TODO(), req1, rsp1)
	assert.NoError(suite.T(), err)
	assert.Equal(suite.T(), pkg.ResponseStatusBadData, rsp1.Status)
	assert.Equal(suite.T(), orderErrorNotFound, rsp1.Message)
}

func (suite *OrderTestSuite) TestOrder_PaymentCreateProcess_UserAddressDataRequired_Ok() {
	req := &billing.OrderCreateRequest{
		ProjectId:   suite.project.Id,
		Currency:    "RUB",
		Amount:      100,
		Account:     "unit test",
		Description: "unit test",
		OrderId:     bson.NewObjectId().Hex(),
		User: &billing.OrderUser{
			Email: "test@unit.unit",
			Ip:    "127.0.0.1",
		},
	}

	rsp0 := &grpc.OrderCreateProcessResponse{}
	err := suite.service.OrderCreateProcess(context.TODO(), req, rsp0)

	assert.Nil(suite.T(), err)
	assert.Equal(suite.T(), rsp0.Status, pkg.ResponseStatusOk)
	rsp := rsp0.Item

	order, err := suite.service.getOrderByUuid(rsp.Uuid)
	assert.NoError(suite.T(), err)
	assert.NotNil(suite.T(), order)
	assert.Nil(suite.T(), order.BillingAddress)

	order.UserAddressDataRequired = true
	err = suite.service.updateOrder(order)
	assert.NoError(suite.T(), err)

	expireYear := time.Now().AddDate(1, 0, 0)

	req1 := &grpc.PaymentCreateRequest{
		Data: map[string]string{
			pkg.PaymentCreateFieldOrderId:         rsp.Uuid,
			pkg.PaymentCreateFieldPaymentMethodId: suite.paymentMethod.Id,
			pkg.PaymentCreateFieldEmail:           "test@unit.unit",
			pkg.PaymentCreateFieldPan:             "4000000000000002",
			pkg.PaymentCreateFieldCvv:             "123",
			pkg.PaymentCreateFieldMonth:           "02",
			pkg.PaymentCreateFieldYear:            expireYear.Format("2006"),
			pkg.PaymentCreateFieldHolder:          "Mr. Card Holder",
			pkg.PaymentCreateFieldUserCountry:     "US",
			pkg.PaymentCreateFieldUserCity:        "Washington",
			pkg.PaymentCreateFieldUserZip:         "98001",
		},
		Ip: "127.0.0.1",
	}

	rsp1 := &grpc.PaymentCreateResponse{}
	err = suite.service.PaymentCreateProcess(context.TODO(), req1, rsp1)

	assert.Nil(suite.T(), err)
	assert.Equal(suite.T(), pkg.ResponseStatusOk, rsp1.Status)
	assert.True(suite.T(), len(rsp1.RedirectUrl) > 0)
	assert.Nil(suite.T(), rsp1.Message)

	order1, err := suite.service.getOrderByUuid(rsp.Uuid)
	assert.NoError(suite.T(), err)
	assert.NotNil(suite.T(), order1)

	assert.True(suite.T(), order.Tax.Amount > order1.Tax.Amount)
	assert.True(suite.T(), order.TotalPaymentAmount > order1.TotalPaymentAmount)
	assert.NotNil(suite.T(), order1.BillingAddress)
	assert.Equal(suite.T(), "US", order1.BillingAddress.Country)
	assert.Equal(suite.T(), "Washington", order1.BillingAddress.City)
	assert.Equal(suite.T(), "98001", order1.BillingAddress.PostalCode)
}

func (suite *OrderTestSuite) TestOrder_PaymentCreateProcess_UserAddressDataRequired_CountryFieldNotFound_Ok() {
	req := &billing.OrderCreateRequest{
		ProjectId:   suite.project.Id,
		Currency:    "RUB",
		Amount:      100,
		Account:     "unit test",
		Description: "unit test",
		OrderId:     bson.NewObjectId().Hex(),
		User: &billing.OrderUser{
			Email: "test@unit.unit",
			Ip:    "127.0.0.1",
		},
	}

	rsp0 := &grpc.OrderCreateProcessResponse{}
	err := suite.service.OrderCreateProcess(context.TODO(), req, rsp0)

	assert.Nil(suite.T(), err)
	assert.Equal(suite.T(), rsp0.Status, pkg.ResponseStatusOk)
	rsp := rsp0.Item

	order, err := suite.service.getOrderByUuid(rsp.Uuid)
	assert.NoError(suite.T(), err)
	assert.NotNil(suite.T(), order)
	assert.Nil(suite.T(), order.BillingAddress)

	order.UserAddressDataRequired = true
	err = suite.service.updateOrder(order)
	assert.NoError(suite.T(), err)

	expireYear := time.Now().AddDate(1, 0, 0)

	req1 := &grpc.PaymentCreateRequest{
		Data: map[string]string{
			pkg.PaymentCreateFieldOrderId:         rsp.Uuid,
			pkg.PaymentCreateFieldPaymentMethodId: suite.paymentMethod.Id,
			pkg.PaymentCreateFieldEmail:           "test@unit.unit",
			pkg.PaymentCreateFieldPan:             "4000000000000002",
			pkg.PaymentCreateFieldCvv:             "123",
			pkg.PaymentCreateFieldMonth:           "02",
			pkg.PaymentCreateFieldYear:            expireYear.Format("2006"),
			pkg.PaymentCreateFieldHolder:          "Mr. Card Holder",
		},
	}

	rsp1 := &grpc.PaymentCreateResponse{}
	err = suite.service.PaymentCreateProcess(context.TODO(), req1, rsp1)

	assert.Nil(suite.T(), err)
	assert.Equal(suite.T(), pkg.ResponseStatusBadData, rsp1.Status)
	assert.Empty(suite.T(), rsp1.RedirectUrl)
	assert.Equal(suite.T(), orderErrorCreatePaymentRequiredFieldUserCountryNotFound, rsp1.Message)

	order1, err := suite.service.getOrderByUuid(rsp.Uuid)
	assert.NoError(suite.T(), err)
	assert.NotNil(suite.T(), order1)

	assert.Equal(suite.T(), order.Tax.Amount, order1.Tax.Amount)
	assert.Equal(suite.T(), order.TotalPaymentAmount, order1.TotalPaymentAmount)
	assert.Nil(suite.T(), order1.BillingAddress)
}

func (suite *OrderTestSuite) TestOrder_PaymentCreateProcess_UserAddressDataRequired_ZipFieldNotFound_Ok() {
	req := &billing.OrderCreateRequest{
		ProjectId:   suite.project.Id,
		Currency:    "RUB",
		Amount:      100,
		Account:     "unit test",
		Description: "unit test",
		OrderId:     bson.NewObjectId().Hex(),
		User: &billing.OrderUser{
			Email: "test@unit.unit",
			Ip:    "127.0.0.1",
		},
	}

	rsp0 := &grpc.OrderCreateProcessResponse{}
	err := suite.service.OrderCreateProcess(context.TODO(), req, rsp0)

	assert.Nil(suite.T(), err)
	assert.Equal(suite.T(), rsp0.Status, pkg.ResponseStatusOk)
	rsp := rsp0.Item

	order, err := suite.service.getOrderByUuid(rsp.Uuid)
	assert.NoError(suite.T(), err)
	assert.NotNil(suite.T(), order)
	assert.Nil(suite.T(), order.BillingAddress)

	order.UserAddressDataRequired = true
	err = suite.service.updateOrder(order)
	assert.NoError(suite.T(), err)

	expireYear := time.Now().AddDate(1, 0, 0)

	req1 := &grpc.PaymentCreateRequest{
		Data: map[string]string{
			pkg.PaymentCreateFieldOrderId:         rsp.Uuid,
			pkg.PaymentCreateFieldPaymentMethodId: suite.paymentMethod.Id,
			pkg.PaymentCreateFieldEmail:           "test@unit.unit",
			pkg.PaymentCreateFieldPan:             "4000000000000002",
			pkg.PaymentCreateFieldCvv:             "123",
			pkg.PaymentCreateFieldMonth:           "02",
			pkg.PaymentCreateFieldYear:            expireYear.Format("2006"),
			pkg.PaymentCreateFieldHolder:          "Mr. Card Holder",
			pkg.PaymentCreateFieldUserCountry:     "US",
			pkg.PaymentCreateFieldUserCity:        "Washington",
		},
	}

	rsp1 := &grpc.PaymentCreateResponse{}
	err = suite.service.PaymentCreateProcess(context.TODO(), req1, rsp1)

	assert.Nil(suite.T(), err)
	assert.Equal(suite.T(), pkg.ResponseStatusBadData, rsp1.Status)
	assert.Empty(suite.T(), rsp1.RedirectUrl)
	assert.Equal(suite.T(), orderErrorCreatePaymentRequiredFieldUserZipNotFound, rsp1.Message)

	order1, err := suite.service.getOrderByUuid(rsp.Uuid)
	assert.NoError(suite.T(), err)
	assert.NotNil(suite.T(), order1)

	assert.Equal(suite.T(), order.Tax.Amount, order1.Tax.Amount)
	assert.Equal(suite.T(), order.TotalPaymentAmount, order1.TotalPaymentAmount)
	assert.Nil(suite.T(), order1.BillingAddress)
}

func (suite *OrderTestSuite) TestOrder_CreateOrderByToken_Ok() {
	req := &grpc.TokenRequest{
		User: &billing.TokenUser{
			Id: bson.NewObjectId().Hex(),
			Email: &billing.TokenUserEmailValue{
				Value: "test@unit.test",
			},
			Phone: &billing.TokenUserPhoneValue{
				Value: "1234567890",
			},
			Name: &billing.TokenUserValue{
				Value: "Unit Test",
			},
			Ip: &billing.TokenUserIpValue{
				Value: "127.0.0.1",
			},
			Locale: &billing.TokenUserLocaleValue{
				Value: "ru",
			},
			Address: &billing.OrderBillingAddress{
				Country:    "RU",
				City:       "St.Petersburg",
				PostalCode: "190000",
				State:      "SPE",
			},
		},
		Settings: &billing.TokenSettings{
			ProjectId:   suite.project.Id,
			Currency:    "RUB",
			Amount:      100,
			Description: "test payment",
		},
	}
	rsp := &grpc.TokenResponse{}
	err := suite.service.CreateToken(context.TODO(), req, rsp)
	assert.NoError(suite.T(), err)
	assert.Equal(suite.T(), pkg.ResponseStatusOk, rsp.Status)
	assert.Empty(suite.T(), rsp.Message)
	assert.NotEmpty(suite.T(), rsp.Token)

	req1 := &billing.OrderCreateRequest{
		Token: rsp.Token,
	}

	rsp0 := &grpc.OrderCreateProcessResponse{}
	err = suite.service.OrderCreateProcess(context.TODO(), req1, rsp0)

	assert.Nil(suite.T(), err)
	assert.Equal(suite.T(), rsp0.Status, pkg.ResponseStatusOk)
	rsp1 := rsp0.Item
	assert.NotEmpty(suite.T(), rsp1.Id)
	assert.Equal(suite.T(), req.Settings.ProjectId, rsp1.Project.Id)
	assert.Equal(suite.T(), req.Settings.Currency, rsp1.ProjectIncomeCurrency.CodeA3)
	assert.Equal(suite.T(), req.Settings.Amount, rsp1.ProjectIncomeAmount)
	assert.Equal(suite.T(), req.Settings.Description, rsp1.Description)
}

func (suite *OrderTestSuite) TestOrder_PaymentFormJsonDataProcess_UuidNotFound_Error() {
	req := &grpc.PaymentFormJsonDataRequest{
		OrderId: bson.NewObjectId().Hex(),
	}
	rsp := &grpc.PaymentFormJsonDataResponse{}
	err := suite.service.PaymentFormJsonDataProcess(context.TODO(), req, rsp)
	assert.NotNil(suite.T(), err)
	assert.Equal(suite.T(), orderErrorNotFound, err)
}

func (suite *OrderTestSuite) TestOrder_PaymentFormJsonDataProcess_NewCookie_Ok() {
	req := &billing.OrderCreateRequest{
		ProjectId:   suite.project.Id,
		Currency:    "RUB",
		Amount:      100,
		Account:     "unit test",
		Description: "unit test",
		OrderId:     bson.NewObjectId().Hex(),
	}

	rsp0 := &grpc.OrderCreateProcessResponse{}
	err := suite.service.OrderCreateProcess(context.TODO(), req, rsp0)

	assert.Nil(suite.T(), err)
	assert.Equal(suite.T(), rsp0.Status, pkg.ResponseStatusOk)
	rsp := rsp0.Item

	req1 := &grpc.PaymentFormJsonDataRequest{
		OrderId: rsp.Uuid,
		Scheme:  "http",
		Host:    "127.0.0.1",
	}
	rsp1 := &grpc.PaymentFormJsonDataResponse{}
	err = suite.service.PaymentFormJsonDataProcess(context.TODO(), req1, rsp1)
	assert.NoError(suite.T(), err)
	assert.NotEmpty(suite.T(), rsp1.Cookie)

	browserCustomer, err := suite.service.decryptBrowserCookie(rsp1.Cookie)
	assert.NoError(suite.T(), err)
	assert.NotNil(suite.T(), browserCustomer)
	assert.Empty(suite.T(), browserCustomer.CustomerId)
}

func (suite *OrderTestSuite) TestOrder_PaymentFormJsonDataProcess_ExistCookie_Ok() {
	req := &billing.OrderCreateRequest{
		ProjectId:   suite.project.Id,
		Currency:    "RUB",
		Amount:      100,
		Account:     "unit test",
		Description: "unit test",
		OrderId:     bson.NewObjectId().Hex(),
	}

	rsp0 := &grpc.OrderCreateProcessResponse{}
	err := suite.service.OrderCreateProcess(context.TODO(), req, rsp0)

	assert.Nil(suite.T(), err)
	assert.Equal(suite.T(), rsp0.Status, pkg.ResponseStatusOk)
	rsp := rsp0.Item

	req1 := &grpc.TokenRequest{
		User: &billing.TokenUser{
			Id: bson.NewObjectId().Hex(),
			Email: &billing.TokenUserEmailValue{
				Value: "test@unit.test",
			},
			Phone: &billing.TokenUserPhoneValue{
				Value: "1234567890",
			},
			Name: &billing.TokenUserValue{
				Value: "Unit Test",
			},
			Ip: &billing.TokenUserIpValue{
				Value: "127.0.0.1",
			},
			Locale: &billing.TokenUserLocaleValue{
				Value: "ru",
			},
			Address: &billing.OrderBillingAddress{
				Country:    "RU",
				City:       "St.Petersburg",
				PostalCode: "190000",
				State:      "SPE",
			},
		},
		Settings: &billing.TokenSettings{
			ProjectId:   suite.project.Id,
			Currency:    "RUB",
			Amount:      100,
			Description: "test payment",
		},
	}
	customer, err := suite.service.createCustomer(req1, suite.project)
	assert.NoError(suite.T(), err)
	assert.NotNil(suite.T(), customer)

	browserCustomer := &BrowserCookieCustomer{
		CustomerId: customer.Id,
		Ip:         "127.0.0.1",
		CreatedAt:  time.Now(),
		UpdatedAt:  time.Now(),
	}
	cookie, err := suite.service.generateBrowserCookie(browserCustomer)
	assert.NoError(suite.T(), err)
	assert.NotEmpty(suite.T(), cookie)

	req2 := &grpc.PaymentFormJsonDataRequest{
		OrderId: rsp.Uuid,
		Scheme:  "http",
		Host:    "127.0.0.1",
		Cookie:  cookie,
		Ip:      "127.0.0.1",
	}
	rsp2 := &grpc.PaymentFormJsonDataResponse{}
	err = suite.service.PaymentFormJsonDataProcess(context.TODO(), req2, rsp2)
	assert.NoError(suite.T(), err)
	assert.NotEmpty(suite.T(), rsp2.Cookie)

	browserCustomer, err = suite.service.decryptBrowserCookie(rsp2.Cookie)
	assert.NoError(suite.T(), err)
	assert.NotNil(suite.T(), browserCustomer)
	assert.NotEmpty(suite.T(), browserCustomer.CustomerId)
	assert.Equal(suite.T(), int32(1), browserCustomer.SessionCount)
}

func (suite *OrderTestSuite) TestOrder_PaymentCreateProcess_NotOwnBankCard_Error() {
	req := &billing.OrderCreateRequest{
		ProjectId:   suite.project.Id,
		Currency:    "RUB",
		Amount:      100,
		Account:     "unit test",
		Description: "unit test",
		OrderId:     bson.NewObjectId().Hex(),
		User: &billing.OrderUser{
			Email: "test@unit.unit",
			Ip:    "127.0.0.1",
		},
	}

	rsp0 := &grpc.OrderCreateProcessResponse{}
	err := suite.service.OrderCreateProcess(context.TODO(), req, rsp0)

	assert.Nil(suite.T(), err)
	assert.Equal(suite.T(), rsp0.Status, pkg.ResponseStatusOk)
	rsp := rsp0.Item

	order, err := suite.service.getOrderByUuid(rsp.Uuid)
	assert.NoError(suite.T(), err)
	assert.NotNil(suite.T(), order)
	assert.Nil(suite.T(), order.BillingAddress)

	req1 := &grpc.PaymentCreateRequest{
		Data: map[string]string{
			pkg.PaymentCreateFieldOrderId:         rsp.Uuid,
			pkg.PaymentCreateFieldPaymentMethodId: suite.paymentMethod.Id,
			pkg.PaymentCreateFieldEmail:           "test@unit.unit",
			pkg.PaymentCreateFieldCvv:             "123",
			pkg.PaymentCreateFieldStoredCardId:    bson.NewObjectId().Hex(),
		},
	}

	rsp1 := &grpc.PaymentCreateResponse{}
	err = suite.service.PaymentCreateProcess(context.TODO(), req1, rsp1)
	assert.NoError(suite.T(), err)
	assert.Equal(suite.T(), pkg.ResponseStatusBadData, rsp1.Status)
	assert.Equal(suite.T(), orderErrorRecurringCardNotOwnToUser, rsp1.Message)
}

func (suite *OrderTestSuite) TestOrder_IsOrderCanBePaying_Ok() {
	req := &billing.OrderCreateRequest{
		ProjectId:   suite.project.Id,
		Currency:    "RUB",
		Amount:      100,
		Description: "unit test",
		OrderId:     bson.NewObjectId().Hex(),
		User: &billing.OrderUser{
			Email: "test@unit.unit",
			Ip:    "127.0.0.1",
		},
	}

	rsp0 := &grpc.OrderCreateProcessResponse{}
	err := suite.service.OrderCreateProcess(context.TODO(), req, rsp0)

	assert.Nil(suite.T(), err)
	assert.Equal(suite.T(), rsp0.Status, pkg.ResponseStatusOk)
	rsp := rsp0.Item

	req1 := &grpc.IsOrderCanBePayingRequest{
		OrderId:   rsp.Uuid,
		ProjectId: rsp.GetProjectId(),
	}
	rsp1 := &grpc.IsOrderCanBePayingResponse{}
	err = suite.service.IsOrderCanBePaying(context.TODO(), req1, rsp1)
	assert.NoError(suite.T(), err)
	assert.Equal(suite.T(), pkg.ResponseStatusOk, rsp1.Status)
	assert.Empty(suite.T(), rsp1.Message)
	assert.NotNil(suite.T(), rsp1.Item)
	assert.Equal(suite.T(), req1.ProjectId, rsp1.Item.GetProjectId())
	assert.Equal(suite.T(), req1.OrderId, rsp1.Item.Uuid)
}

func (suite *OrderTestSuite) TestOrder_IsOrderCanBePaying_IncorrectProject_Error() {
	req := &billing.OrderCreateRequest{
		ProjectId:   suite.project.Id,
		Currency:    "RUB",
		Amount:      100,
		Description: "unit test",
		OrderId:     bson.NewObjectId().Hex(),
		User: &billing.OrderUser{
			Email: "test@unit.unit",
			Ip:    "127.0.0.1",
		},
	}

	rsp0 := &grpc.OrderCreateProcessResponse{}
	err := suite.service.OrderCreateProcess(context.TODO(), req, rsp0)

	assert.Nil(suite.T(), err)
	assert.Equal(suite.T(), rsp0.Status, pkg.ResponseStatusOk)
	rsp := rsp0.Item

	req1 := &grpc.IsOrderCanBePayingRequest{
		OrderId:   rsp.Uuid,
		ProjectId: bson.NewObjectId().Hex(),
	}
	rsp1 := &grpc.IsOrderCanBePayingResponse{}
	err = suite.service.IsOrderCanBePaying(context.TODO(), req1, rsp1)
	assert.NoError(suite.T(), err)
	assert.Equal(suite.T(), pkg.ResponseStatusBadData, rsp1.Status)
	assert.Equal(suite.T(), orderErrorOrderCreatedAnotherProject, rsp1.Message)
	assert.Nil(suite.T(), rsp1.Item)
}

func (suite *OrderTestSuite) TestOrder_IsOrderCanBePaying_HasEndedStatus_Error() {
	req := &billing.OrderCreateRequest{
		ProjectId:   suite.project.Id,
		Currency:    "RUB",
		Amount:      100,
		Description: "unit test",
		OrderId:     bson.NewObjectId().Hex(),
		User: &billing.OrderUser{
			Email: "test@unit.unit",
			Ip:    "127.0.0.1",
		},
	}

	rsp0 := &grpc.OrderCreateProcessResponse{}
	err := suite.service.OrderCreateProcess(context.TODO(), req, rsp0)

	assert.Nil(suite.T(), err)
	assert.Equal(suite.T(), rsp0.Status, pkg.ResponseStatusOk)
	rsp := rsp0.Item

	rsp.PrivateStatus = constant.OrderStatusProjectComplete
	err = suite.service.updateOrder(rsp)
	assert.NoError(suite.T(), err)

	req1 := &grpc.IsOrderCanBePayingRequest{
		OrderId:   rsp.Uuid,
		ProjectId: rsp.GetProjectId(),
	}
	rsp1 := &grpc.IsOrderCanBePayingResponse{}
	err = suite.service.IsOrderCanBePaying(context.TODO(), req1, rsp1)
	assert.NoError(suite.T(), err)
	assert.Equal(suite.T(), pkg.ResponseStatusBadData, rsp1.Status)
	assert.Equal(suite.T(), orderErrorOrderAlreadyComplete, rsp1.Message)
	assert.Nil(suite.T(), rsp1.Item)
}

func (suite *OrderTestSuite) TestOrder_CreatePayment_ChangeCustomerData_Ok() {
	req := &billing.OrderCreateRequest{
		ProjectId: suite.project.Id,
		Currency:  "RUB",
		Amount:    100,
		User: &billing.OrderUser{
			Email:  "test@unit.unit",
			Ip:     "127.0.0.1",
			Locale: "ru",
		},
	}

	rsp0 := &grpc.OrderCreateProcessResponse{}
	err := suite.service.OrderCreateProcess(context.TODO(), req, rsp0)

	assert.Nil(suite.T(), err)
	assert.Equal(suite.T(), rsp0.Status, pkg.ResponseStatusOk)
	rsp := rsp0.Item

	customer1, err := suite.service.getCustomerById(rsp.User.Id)
	assert.NoError(suite.T(), err)
	assert.NotNil(suite.T(), customer1)
	assert.Equal(suite.T(), rsp.User.Id, customer1.Id)
	assert.Equal(suite.T(), rsp.User.Email, customer1.Email)
	assert.Equal(suite.T(), rsp.User.Ip, net.IP(customer1.Ip).String())
	assert.Len(suite.T(), customer1.Identity, 1)
	assert.Equal(suite.T(), rsp.User.Email, customer1.Identity[0].Value)
	assert.Empty(suite.T(), customer1.IpHistory)
	assert.Empty(suite.T(), customer1.AcceptLanguage)
	assert.Empty(suite.T(), customer1.AcceptLanguageHistory)
	assert.Equal(suite.T(), rsp.User.Locale, customer1.Locale)
	assert.Empty(suite.T(), customer1.LocaleHistory)
	assert.Empty(suite.T(), customer1.UserAgent)

	req1 := &grpc.PaymentFormJsonDataRequest{
		OrderId:   rsp.Uuid,
		Scheme:    "http",
		Host:      "localhost",
		Locale:    "en-US",
		Ip:        "127.0.0.2",
		UserAgent: "linux",
	}
	rsp1 := &grpc.PaymentFormJsonDataResponse{}
	err = suite.service.PaymentFormJsonDataProcess(context.TODO(), req1, rsp1)
	assert.NoError(suite.T(), err)

	customer2, err := suite.service.getCustomerById(rsp.User.Id)
	assert.NoError(suite.T(), err)

	order, err := suite.service.getOrderById(rsp.Id)
	assert.NoError(suite.T(), err)
	assert.NotNil(suite.T(), order)
	assert.NotNil(suite.T(), order.User)
	assert.Equal(suite.T(), customer2.Id, order.User.Id)
	assert.Equal(suite.T(), order.User.Ip, net.IP(customer2.Ip).String())
	assert.Equal(suite.T(), order.User.Locale, customer2.Locale)
	assert.Equal(suite.T(), order.User.Email, customer2.Email)
	assert.True(suite.T(), order.UserAddressDataRequired)

	assert.NotNil(suite.T(), customer2)
	assert.Equal(suite.T(), customer1.Id, customer2.Id)
	assert.Equal(suite.T(), customer1.Email, customer2.Email)
	assert.Equal(suite.T(), req1.Ip, net.IP(customer2.Ip).String())
	assert.NotEmpty(suite.T(), customer2.IpHistory)
	assert.Len(suite.T(), customer2.IpHistory, 1)
	assert.Equal(suite.T(), customer2.IpHistory[0].Ip, customer1.Ip)
	assert.Len(suite.T(), customer2.Identity, 1)
	assert.Equal(suite.T(), rsp.User.Email, customer2.Identity[0].Value)
	assert.Equal(suite.T(), req1.Locale, customer2.AcceptLanguage)
	assert.Empty(suite.T(), customer2.AcceptLanguageHistory)
	assert.Equal(suite.T(), "en", customer2.Locale)
	assert.NotEmpty(suite.T(), customer2.LocaleHistory)
	assert.Len(suite.T(), customer2.LocaleHistory, 1)
	assert.Equal(suite.T(), customer1.Locale, customer2.LocaleHistory[0].Value)
	assert.Equal(suite.T(), req1.UserAgent, customer2.UserAgent)

	expireYear := time.Now().AddDate(1, 0, 0)

	req2 := &grpc.PaymentCreateRequest{
		Data: map[string]string{
			pkg.PaymentCreateFieldOrderId:         rsp.Uuid,
			pkg.PaymentCreateFieldPaymentMethodId: suite.paymentMethod.Id,
			pkg.PaymentCreateFieldEmail:           "test123@unit.unit",
			pkg.PaymentCreateFieldPan:             "4000000000000002",
			pkg.PaymentCreateFieldCvv:             "123",
			pkg.PaymentCreateFieldMonth:           "02",
			pkg.PaymentCreateFieldYear:            expireYear.Format("2006"),
			pkg.PaymentCreateFieldHolder:          "MR. CARD HOLDER",
			pkg.PaymentCreateFieldUserCountry:     "US",
			pkg.PaymentCreateFieldUserZip:         "98001",
		},
		Ip:             "127.0.0.3",
		AcceptLanguage: "fr-CA",
		UserAgent:      "windows",
	}
	rsp2 := &grpc.PaymentCreateResponse{}
	err = suite.service.PaymentCreateProcess(context.TODO(), req2, rsp2)
	assert.NoError(suite.T(), err)

	order, err = suite.service.getOrderById(rsp.Id)
	assert.NoError(suite.T(), err)
	assert.NotNil(suite.T(), order)
	assert.Equal(suite.T(), int32(constant.OrderStatusPaymentSystemCreate), order.PrivateStatus)

	customer3, err := suite.service.getCustomerById(rsp.User.Id)
	assert.NoError(suite.T(), err)
	assert.NotNil(suite.T(), customer3)

	assert.Equal(suite.T(), customer2.Id, customer3.Id)
	assert.Equal(suite.T(), customer3.Id, order.User.Id)
	assert.Equal(suite.T(), order.User.Ip, req2.Ip)
	assert.Equal(suite.T(), "fr", order.User.Locale)
	assert.Equal(suite.T(), "test123@unit.unit", order.User.Email)

	assert.Equal(suite.T(), order.User.Email, customer3.Email)
	assert.Equal(suite.T(), order.User.Ip, net.IP(customer3.Ip).String())
	assert.Len(suite.T(), customer3.IpHistory, 2)
	assert.Equal(suite.T(), customer2.Ip, customer3.IpHistory[1].Ip)
	assert.Equal(suite.T(), customer1.Ip, customer3.IpHistory[0].Ip)

	assert.Len(suite.T(), customer3.Identity, 2)
	assert.Equal(suite.T(), order.User.Email, customer3.Identity[1].Value)
	assert.Equal(suite.T(), customer2.Email, customer3.Identity[0].Value)

	assert.Equal(suite.T(), req2.AcceptLanguage, customer3.AcceptLanguage)
	assert.Len(suite.T(), customer3.AcceptLanguageHistory, 1)
	assert.Equal(suite.T(), customer2.AcceptLanguage, customer3.AcceptLanguageHistory[0].Value)

	assert.Equal(suite.T(), order.User.Locale, customer3.Locale)
	assert.Len(suite.T(), customer3.LocaleHistory, 2)
	assert.Equal(suite.T(), customer1.Locale, customer3.LocaleHistory[0].Value)
	assert.Equal(suite.T(), customer2.Locale, customer3.LocaleHistory[1].Value)
	assert.Equal(suite.T(), req2.UserAgent, customer3.UserAgent)
}

func (suite *OrderTestSuite) TestOrder_GetPublicStatus() {
	order := &billing.Order{}

	order.PrivateStatus = constant.OrderStatusNew
	assert.Equal(suite.T(), order.GetPublicStatus(), constant.OrderPublicStatusCreated)

	order.PrivateStatus = constant.OrderStatusPaymentSystemCreate
	assert.Equal(suite.T(), order.GetPublicStatus(), constant.OrderPublicStatusCreated)

	order.PrivateStatus = constant.OrderStatusPaymentSystemCanceled
	assert.Equal(suite.T(), order.GetPublicStatus(), constant.OrderPublicStatusCanceled)

	order.PrivateStatus = constant.OrderStatusPaymentSystemRejectOnCreate
	assert.Equal(suite.T(), order.GetPublicStatus(), constant.OrderPublicStatusRejected)

	order.PrivateStatus = constant.OrderStatusPaymentSystemReject
	assert.Equal(suite.T(), order.GetPublicStatus(), constant.OrderPublicStatusRejected)

	order.PrivateStatus = constant.OrderStatusProjectReject
	assert.Equal(suite.T(), order.GetPublicStatus(), constant.OrderPublicStatusRejected)

	order.PrivateStatus = constant.OrderStatusPaymentSystemDeclined
	assert.Equal(suite.T(), order.GetPublicStatus(), constant.OrderPublicStatusRejected)

	order.PrivateStatus = constant.OrderStatusPaymentSystemComplete
	assert.Equal(suite.T(), order.GetPublicStatus(), constant.OrderPublicStatusProcessed)

	order.PrivateStatus = constant.OrderStatusProjectComplete
	assert.Equal(suite.T(), order.GetPublicStatus(), constant.OrderPublicStatusProcessed)

	order.PrivateStatus = constant.OrderStatusRefund
	assert.Equal(suite.T(), order.GetPublicStatus(), constant.OrderPublicStatusRefunded)

	order.PrivateStatus = constant.OrderStatusChargeback
	assert.Equal(suite.T(), order.GetPublicStatus(), constant.OrderPublicStatusChargeback)
}

func (suite *OrderTestSuite) TestOrder_GetReceiptUserEmail() {
	order := &billing.Order{}
	assert.Empty(suite.T(), order.GetReceiptUserEmail())

	order.User = &billing.OrderUser{}
	assert.Empty(suite.T(), order.GetReceiptUserEmail())

	order.User.Email = "test@test.com"
	assert.NotEmpty(suite.T(), order.GetReceiptUserEmail())
	assert.Equal(suite.T(), order.GetReceiptUserEmail(), "test@test.com")
}

func (suite *OrderTestSuite) TestOrder_GetReceiptUserPhone() {
	order := &billing.Order{}
	assert.Empty(suite.T(), order.GetReceiptUserPhone())

	order.User = &billing.OrderUser{}
	assert.Empty(suite.T(), order.GetReceiptUserPhone())

	order.User.Phone = "79111234567"
	assert.NotEmpty(suite.T(), order.GetReceiptUserPhone())
	assert.Equal(suite.T(), order.GetReceiptUserPhone(), "79111234567")
}

func (suite *OrderTestSuite) TestOrder_GetCountry() {
	order := &billing.Order{}
	assert.Empty(suite.T(), order.GetCountry())

	order.User = &billing.OrderUser{
		Address: &billing.OrderBillingAddress{
			Country: "RU",
		},
	}
	assert.NotEmpty(suite.T(), order.GetCountry())
	assert.Equal(suite.T(), order.GetCountry(), "RU")

	order.BillingAddress = &billing.OrderBillingAddress{
		Country: "CY",
	}
	assert.NotEmpty(suite.T(), order.GetCountry())
	assert.Equal(suite.T(), order.GetCountry(), "CY")
}

func (suite *OrderTestSuite) TestOrder_GetState() {
	order := &billing.Order{}
	assert.Empty(suite.T(), order.GetState())

	order.User = &billing.OrderUser{
		Address: &billing.OrderBillingAddress{
			Country: "US",
			State:   "AL",
		},
	}
	assert.NotEmpty(suite.T(), order.GetState())
	assert.Equal(suite.T(), order.GetState(), "AL")

	order.BillingAddress = &billing.OrderBillingAddress{
		Country: "US",
		State:   "MN",
	}
	assert.NotEmpty(suite.T(), order.GetState())
	assert.Equal(suite.T(), order.GetState(), "MN")
}

func (suite *OrderTestSuite) TestOrder_SetNotificationStatus() {
	order := &billing.Order{}
	assert.Nil(suite.T(), order.IsNotificationsSent)

	order.SetNotificationStatus("somekey", true)
	assert.NotNil(suite.T(), order.IsNotificationsSent)
	assert.Equal(suite.T(), len(order.IsNotificationsSent), 1)
	assert.Equal(suite.T(), order.IsNotificationsSent["somekey"], true)
}

func (suite *OrderTestSuite) TestOrder_GetNotificationStatus() {
	order := &billing.Order{}
	assert.Nil(suite.T(), order.IsNotificationsSent)

	ns := order.GetNotificationStatus("somekey")
	assert.False(suite.T(), ns)

	order.IsNotificationsSent = make(map[string]bool)
	order.IsNotificationsSent["somekey"] = true

	ns = order.GetNotificationStatus("somekey")
	assert.True(suite.T(), ns)
}

func (suite *OrderTestSuite) TestOrder_orderNotifyMerchant_Ok() {
	req := &billing.OrderCreateRequest{
		ProjectId:   suite.project.Id,
		Currency:    "RUB",
		Amount:      100,
		Account:     "unit test",
		Description: "unit test",
		OrderId:     bson.NewObjectId().Hex(),
		User: &billing.OrderUser{
			Email: "test@unit.unit",
			Ip:    "127.0.0.1",
		},
	}

	rsp0 := &grpc.OrderCreateProcessResponse{}
	err := suite.service.OrderCreateProcess(context.TODO(), req, rsp0)

	assert.Nil(suite.T(), err)
	assert.Equal(suite.T(), rsp0.Status, pkg.ResponseStatusOk)
	order := rsp0.Item

	ps := order.GetPublicStatus()
	assert.Equal(suite.T(), ps, constant.OrderPublicStatusCreated)
	nS := order.GetNotificationStatus(ps)
	assert.False(suite.T(), nS)
	assert.False(suite.T(), order.GetNotificationStatus(constant.OrderPublicStatusProcessed))
	assert.Equal(suite.T(), len(order.IsNotificationsSent), 0)

	order.PrivateStatus = constant.OrderStatusProjectComplete
	err = suite.service.updateOrder(order)
	assert.NoError(suite.T(), err)

	ps = order.GetPublicStatus()
	assert.Equal(suite.T(), ps, constant.OrderPublicStatusProcessed)
	nS = order.GetNotificationStatus(ps)
	assert.True(suite.T(), nS)
	assert.Equal(suite.T(), len(order.IsNotificationsSent), 1)
}

func (suite *OrderTestSuite) TestCardpay_fillPaymentDataCrypto() {
	var (
		name    = "Bitcoin"
		address = "1ByR2GSfDMuFGVoUzh4a5pzgrVuoTdr8wU"
	)

	req := &billing.OrderCreateRequest{
		ProjectId:   suite.project.Id,
		Currency:    "RUB",
		Amount:      100,
		Account:     "unit test",
		Description: "unit test",
		OrderId:     bson.NewObjectId().Hex(),
		User: &billing.OrderUser{
			Email: "test@unit.unit",
			Ip:    "127.0.0.1",
		},
	}

	rsp0 := &grpc.OrderCreateProcessResponse{}
	err := suite.service.OrderCreateProcess(context.TODO(), req, rsp0)

	assert.Nil(suite.T(), err)
	assert.Equal(suite.T(), rsp0.Status, pkg.ResponseStatusOk)
	order := rsp0.Item

	order.PaymentMethod = &billing.PaymentMethodOrder{
		Name: name,
	}
	order.PaymentMethodTxnParams = make(map[string]string)
	order.PaymentMethodTxnParams[pkg.PaymentCreateFieldCrypto] = address
	order.PaymentMethodTxnParams[pkg.TxnParamsFieldCryptoTransactionId] = "7d8c131c-092c-4a5b-83ed-5137ecb9b083"
	order.PaymentMethodTxnParams[pkg.TxnParamsFieldCryptoAmount] = "0.0001"
	order.PaymentMethodTxnParams[pkg.TxnParamsFieldCryptoCurrency] = "BTC"

	err = suite.service.fillPaymentDataCrypto(order)
	assert.NoError(suite.T(), err)
	assert.Equal(suite.T(), order.PaymentMethodPayerAccount, address)
	assert.NotNil(suite.T(), order.PaymentMethod.CryptoCurrency)
	assert.Equal(suite.T(), order.PaymentMethod.CryptoCurrency.Brand, name)
	assert.Equal(suite.T(), order.PaymentMethod.CryptoCurrency.Address, address)
}

func (suite *OrderTestSuite) TestCardpay_fillPaymentDataEwallet() {
	var (
		name    = "yamoney"
		account = "41001811131268"
	)
	req := &billing.OrderCreateRequest{
		ProjectId:   suite.project.Id,
		Currency:    "RUB",
		Amount:      100,
		Account:     "unit test",
		Description: "unit test",
		OrderId:     bson.NewObjectId().Hex(),
		User: &billing.OrderUser{
			Email: "test@unit.unit",
			Ip:    "127.0.0.1",
		},
	}

	rsp0 := &grpc.OrderCreateProcessResponse{}
	err := suite.service.OrderCreateProcess(context.TODO(), req, rsp0)

	assert.Nil(suite.T(), err)
	assert.Equal(suite.T(), rsp0.Status, pkg.ResponseStatusOk)
	order := rsp0.Item

	order.PaymentMethod = &billing.PaymentMethodOrder{
		Name: name,
	}
	order.PaymentMethodTxnParams = make(map[string]string)
	order.PaymentMethodTxnParams[pkg.PaymentCreateFieldEWallet] = account

	err = suite.service.fillPaymentDataEwallet(order)
	assert.NoError(suite.T(), err)
	assert.Equal(suite.T(), order.PaymentMethodPayerAccount, account)
	assert.NotNil(suite.T(), order.PaymentMethod.Wallet)
	assert.Equal(suite.T(), order.PaymentMethod.Wallet.Brand, name)
	assert.Equal(suite.T(), order.PaymentMethod.Wallet.Account, account)
}

func (suite *OrderTestSuite) TestCardpay_fillPaymentDataCard() {
	var (
		name      = "bank_card"
		maskedPan = "444444******4448"
		expMonth  = "10"
		expYear   = "2021"
		cardBrand = "VISA"
	)

	req := &billing.OrderCreateRequest{
		ProjectId:   suite.project.Id,
		Currency:    "RUB",
		Amount:      100,
		Account:     "unit test",
		Description: "unit test",
		OrderId:     bson.NewObjectId().Hex(),
		User: &billing.OrderUser{
			Email: "test@unit.unit",
			Ip:    "127.0.0.1",
		},
	}

	rsp0 := &grpc.OrderCreateProcessResponse{}
	err := suite.service.OrderCreateProcess(context.TODO(), req, rsp0)

	assert.Nil(suite.T(), err)
	assert.Equal(suite.T(), rsp0.Status, pkg.ResponseStatusOk)
	order := rsp0.Item

	order.PaymentMethod = &billing.PaymentMethodOrder{
		Name: name,
	}
	order.PaymentMethodTxnParams = make(map[string]string)
	order.PaymentMethodTxnParams[pkg.TxnParamsFieldBankCardIs3DS] = "1"

	order.PaymentRequisites = make(map[string]string)
	order.PaymentRequisites["card_brand"] = cardBrand
	order.PaymentRequisites["pan"] = maskedPan
	order.PaymentRequisites["month"] = expMonth
	order.PaymentRequisites["year"] = expYear

	err = suite.service.fillPaymentDataCard(order)
	assert.NoError(suite.T(), err)
	assert.Equal(suite.T(), order.PaymentMethodPayerAccount, maskedPan)
	assert.NotNil(suite.T(), order.PaymentMethod.Card)
	assert.Equal(suite.T(), order.PaymentMethod.Card.Brand, cardBrand)
	assert.Equal(suite.T(), order.PaymentMethod.Card.Masked, maskedPan)
	assert.Equal(suite.T(), order.PaymentMethod.Card.First6, "444444")
	assert.Equal(suite.T(), order.PaymentMethod.Card.Last4, "4448")
	assert.Equal(suite.T(), order.PaymentMethod.Card.ExpiryMonth, expMonth)
	assert.Equal(suite.T(), order.PaymentMethod.Card.ExpiryYear, expYear)
	assert.Equal(suite.T(), order.PaymentMethod.Card.Secure3D, true)
	assert.NotEmpty(suite.T(), order.PaymentMethod.Card.Fingerprint)
}

func (suite *OrderTestSuite) TestBillingService_SetUserNotifySales_Ok() {

	notifyEmail := "test@test.ru"

	req := &billing.OrderCreateRequest{
		ProjectId:     suite.project.Id,
		PaymentMethod: suite.paymentMethod.Group,
		Currency:      "RUB",
		Amount:        100,
		Account:       "unit test",
		Description:   "unit test",
		OrderId:       bson.NewObjectId().Hex(),
		User: &billing.OrderUser{
			Email: "test@unit.unit",
			Ip:    "127.0.0.1",
		},
	}

	rsp0 := &grpc.OrderCreateProcessResponse{}
	err := suite.service.OrderCreateProcess(context.TODO(), req, rsp0)

	assert.Nil(suite.T(), err)
	assert.Equal(suite.T(), rsp0.Status, pkg.ResponseStatusOk)
	rsp := rsp0.Item
	assert.False(suite.T(), rsp.NotifySale)
	assert.Empty(suite.T(), rsp.NotifySaleEmail)

	var data []*grpc.NotifyUserSales
	err = suite.service.db.Collection(collectionNotifySales).Find(bson.M{"email": notifyEmail}).All(&data)
	assert.Nil(suite.T(), err)
	assert.Equal(suite.T(), len(data), 0)

	req2 := &grpc.SetUserNotifyRequest{
		OrderUuid:          rsp.Uuid,
		Email:              notifyEmail,
		EnableNotification: true,
	}
	eRes := &grpc.EmptyResponse{}
	err = suite.service.SetUserNotifySales(context.TODO(), req2, eRes)
	assert.Nil(suite.T(), err)

	order, err := suite.service.getOrderByUuid(rsp.Uuid)
	assert.Nil(suite.T(), err)
	assert.True(suite.T(), order.NotifySale)
	assert.Equal(suite.T(), order.NotifySaleEmail, notifyEmail)

	err = suite.service.db.Collection(collectionNotifySales).Find(bson.M{"email": notifyEmail}).All(&data)
	assert.Nil(suite.T(), err)
	assert.Equal(suite.T(), len(data), 1)

	customer, err := suite.service.getCustomerById(rsp.User.Id)
	assert.NoError(suite.T(), err)
	assert.True(suite.T(), customer.NotifySale)
	assert.Equal(suite.T(), customer.NotifySaleEmail, notifyEmail)
}

func (suite *OrderTestSuite) TestBillingService_SetUserNotifyNewRegion_Ok() {

	notifyEmail := "test@test.ru"

	req := &billing.OrderCreateRequest{
		ProjectId:     suite.project.Id,
		PaymentMethod: suite.paymentMethod.Group,
		Currency:      "RUB",
		Amount:        100,
		Account:       "unit test",
		Description:   "unit test",
		OrderId:       bson.NewObjectId().Hex(),
		User: &billing.OrderUser{
			Email: "test@unit.unit",
			Ip:    "127.0.0.1",
		},
	}

	rsp0 := &grpc.OrderCreateProcessResponse{}
	err := suite.service.OrderCreateProcess(context.TODO(), req, rsp0)

	assert.Nil(suite.T(), err)
	assert.Equal(suite.T(), rsp0.Status, pkg.ResponseStatusOk)
	rsp := rsp0.Item
	assert.False(suite.T(), rsp.User.NotifyNewRegion)
	assert.Empty(suite.T(), rsp.User.NotifyNewRegionEmail)

	var data []*grpc.NotifyUserNewRegion
	err = suite.service.db.Collection(collectionNotifyNewRegion).Find(bson.M{"email": notifyEmail}).All(&data)
	assert.Nil(suite.T(), err)
	assert.Equal(suite.T(), len(data), 0)

	rsp.CountryRestriction = &billing.CountryRestriction{
		IsoCodeA2:     "RU",
		ChangeAllowed: false,
	}
	err = suite.service.updateOrder(rsp)
	assert.Nil(suite.T(), err)

	req2 := &grpc.SetUserNotifyRequest{
		OrderUuid:          rsp.Uuid,
		Email:              notifyEmail,
		EnableNotification: true,
	}
	eRes := &grpc.EmptyResponse{}
	err = suite.service.SetUserNotifyNewRegion(context.TODO(), req2, eRes)
	assert.Nil(suite.T(), err)

	order, err := suite.service.getOrderByUuid(rsp.Uuid)
	assert.Nil(suite.T(), err)
	assert.True(suite.T(), order.User.NotifyNewRegion)
	assert.Equal(suite.T(), order.User.NotifyNewRegionEmail, notifyEmail)

	err = suite.service.db.Collection(collectionNotifyNewRegion).Find(bson.M{"email": notifyEmail}).All(&data)
	assert.Nil(suite.T(), err)
	assert.Equal(suite.T(), len(data), 1)

	customer, err := suite.service.getCustomerById(rsp.User.Id)
	assert.NoError(suite.T(), err)
	assert.True(suite.T(), customer.NotifyNewRegion)
	assert.Equal(suite.T(), customer.NotifyNewRegionEmail, notifyEmail)
}

func (suite *OrderTestSuite) TestBillingService_OrderCreateProcess_CountryRestrictions() {
	req := &billing.OrderCreateRequest{
		ProjectId:     suite.project.Id,
		PaymentMethod: suite.paymentMethod.Group,
		Currency:      "RUB",
		Amount:        100,
		Account:       "unit test",
		Description:   "unit test",
		User: &billing.OrderUser{
			Email:   "test@unit.unit",
			Ip:      "127.0.0.1",
			Address: &billing.OrderBillingAddress{},
		},
	}

	// payments allowed
	req.User.Address.Country = "RU"
	rsp0 := &grpc.OrderCreateProcessResponse{}
	err := suite.service.OrderCreateProcess(context.TODO(), req, rsp0)

	assert.Nil(suite.T(), err)
	assert.Equal(suite.T(), rsp0.Status, pkg.ResponseStatusOk)
	order := rsp0.Item
	assert.NotNil(suite.T(), order.CountryRestriction)
	assert.Equal(suite.T(), order.CountryRestriction.IsoCodeA2, "RU")
	assert.True(suite.T(), order.CountryRestriction.PaymentsAllowed)
	assert.True(suite.T(), order.CountryRestriction.ChangeAllowed)
	assert.False(suite.T(), order.UserAddressDataRequired)
	assert.Equal(suite.T(), order.PrivateStatus, int32(constant.OrderStatusNew))

	// payments not allowed but country change allowed
	req.User.Address.Country = "UA"
	err = suite.service.OrderCreateProcess(context.TODO(), req, rsp0)
	assert.Nil(suite.T(), err)
	assert.Equal(suite.T(), rsp0.Status, pkg.ResponseStatusOk)
	order = rsp0.Item
	assert.NotNil(suite.T(), order.CountryRestriction)
	assert.Equal(suite.T(), order.CountryRestriction.IsoCodeA2, "UA")
	assert.False(suite.T(), order.CountryRestriction.PaymentsAllowed)
	assert.True(suite.T(), order.UserAddressDataRequired)
	assert.Equal(suite.T(), order.PrivateStatus, int32(constant.OrderStatusNew))

	// payments not allowed and country change not allowed too
	req.User.Address.Country = "BY"
	err = suite.service.OrderCreateProcess(context.TODO(), req, rsp0)
	assert.Nil(suite.T(), err)
	assert.Equal(suite.T(), rsp0.Status, pkg.ResponseStatusBadData)
	assert.Equal(suite.T(), orderCountryPaymentRestrictedError, rsp0.Message)
}

func (suite *OrderTestSuite) TestBillingService_processPaymentFormData_CountryRestrictions() {
	req := &billing.OrderCreateRequest{
		ProjectId:     suite.project.Id,
		PaymentMethod: suite.paymentMethod.Group,
		Currency:      "RUB",
		Amount:        100,
		Account:       "unit test",
		Description:   "unit test",
		User: &billing.OrderUser{
			Email:   "test@unit.unit",
			Ip:      "127.0.0.1",
			Address: &billing.OrderBillingAddress{},
		},
	}
	order := &billing.Order{}

	// payments allowed
	req.User.Address.Country = "RU"
	rsp0 := &grpc.OrderCreateProcessResponse{}
	err := suite.service.OrderCreateProcess(context.TODO(), req, rsp0)

	assert.Nil(suite.T(), err)
	assert.Equal(suite.T(), rsp0.Status, pkg.ResponseStatusOk)
	order = rsp0.Item
	assert.NotNil(suite.T(), order.CountryRestriction)
	assert.Equal(suite.T(), order.CountryRestriction.IsoCodeA2, "RU")
	assert.True(suite.T(), order.CountryRestriction.PaymentsAllowed)
	assert.True(suite.T(), order.CountryRestriction.ChangeAllowed)
	assert.False(suite.T(), order.UserAddressDataRequired)
	assert.Equal(suite.T(), order.PrivateStatus, int32(constant.OrderStatusNew))

	order.UserAddressDataRequired = true
	err = suite.service.updateOrder(order)
	assert.NoError(suite.T(), err)

	// payments disallowed
	data := map[string]string{
		pkg.PaymentCreateFieldOrderId:         order.Uuid,
		pkg.PaymentCreateFieldPaymentMethodId: suite.paymentMethod.Id,
		pkg.PaymentCreateFieldEmail:           "test@unit.unit",
		pkg.PaymentCreateFieldPan:             "4000000000000002",
		pkg.PaymentCreateFieldCvv:             "123",
		pkg.PaymentCreateFieldMonth:           "02",
		pkg.PaymentCreateFieldYear:            "2100",
		pkg.PaymentCreateFieldHolder:          "Mr. Card Holder",
		pkg.PaymentCreateFieldUserCountry:     "UA",
		pkg.PaymentCreateFieldUserCity:        "Kiev",
		pkg.PaymentCreateFieldUserZip:         "02154",
	}

	processor := &PaymentCreateProcessor{service: suite.service, data: data}
	err = processor.processPaymentFormData()
	assert.Nil(suite.T(), err)
	assert.NotNil(suite.T(), processor.checked.order)
	assert.NotNil(suite.T(), processor.checked.project)
	assert.NotNil(suite.T(), processor.checked.paymentMethod)
	assert.Equal(suite.T(), processor.checked.order.CountryRestriction.IsoCodeA2, "UA")
	assert.False(suite.T(), processor.checked.order.CountryRestriction.PaymentsAllowed)
	assert.True(suite.T(), processor.checked.order.CountryRestriction.ChangeAllowed)
}

func (suite *OrderTestSuite) TestBillingService_PaymentCreateProcess_CountryRestrictions() {
	req := &billing.OrderCreateRequest{
		ProjectId:     suite.project.Id,
		PaymentMethod: suite.paymentMethod.Group,
		Currency:      "RUB",
		Amount:        100,
		Account:       "unit test",
		Description:   "unit test",
		User: &billing.OrderUser{
			Email:   "test@unit.unit",
			Ip:      "127.0.0.1",
			Address: &billing.OrderBillingAddress{},
		},
	}
	order := &billing.Order{}

	// payments allowed
	req.User.Address.Country = "RU"
	rsp0 := &grpc.OrderCreateProcessResponse{}
	err := suite.service.OrderCreateProcess(context.TODO(), req, rsp0)
	assert.Nil(suite.T(), err)
	assert.Equal(suite.T(), rsp0.Status, pkg.ResponseStatusOk)
	order = rsp0.Item

	order.UserAddressDataRequired = true
	err = suite.service.updateOrder(order)
	assert.NoError(suite.T(), err)

	// payments disallowed
	data := map[string]string{
		pkg.PaymentCreateFieldOrderId:         order.Uuid,
		pkg.PaymentCreateFieldPaymentMethodId: suite.paymentMethod.Id,
		pkg.PaymentCreateFieldEmail:           "test@unit.unit",
		pkg.PaymentCreateFieldPan:             "4000000000000002",
		pkg.PaymentCreateFieldCvv:             "123",
		pkg.PaymentCreateFieldMonth:           "02",
		pkg.PaymentCreateFieldYear:            "2100",
		pkg.PaymentCreateFieldHolder:          "Mr. Card Holder",
		pkg.PaymentCreateFieldUserCountry:     "UA",
		pkg.PaymentCreateFieldUserCity:        "Kiev",
		pkg.PaymentCreateFieldUserZip:         "02154",
	}

	createPaymentRequest := &grpc.PaymentCreateRequest{
		Data: data,
	}

	rsp := &grpc.PaymentCreateResponse{}
	err = suite.service.PaymentCreateProcess(context.TODO(), createPaymentRequest, rsp)

	assert.Nil(suite.T(), err)
	assert.Equal(suite.T(), pkg.ResponseStatusForbidden, rsp.Status)
	assert.Equal(suite.T(), orderCountryPaymentRestrictedError, rsp.Message)
}

func (suite *OrderTestSuite) TestOrder_ProcessBillingAddress_USAZipIsEmpty_Error() {
	req := &billing.OrderCreateRequest{
		ProjectId:   suite.project.Id,
		Currency:    "RUB",
		Amount:      100,
		Account:     "unit test",
		Description: "unit test",
		OrderId:     bson.NewObjectId().Hex(),
		User: &billing.OrderUser{
			Email: "test@unit.unit",
			Ip:    "127.0.0.1",
		},
	}

	rsp0 := &grpc.OrderCreateProcessResponse{}
	err := suite.service.OrderCreateProcess(context.TODO(), req, rsp0)
	assert.Nil(suite.T(), err)
	assert.Equal(suite.T(), rsp0.Status, pkg.ResponseStatusOk)
	rsp := rsp0.Item
	assert.True(suite.T(), len(rsp.Id) > 0)

	order, err := suite.service.getOrderByUuid(rsp.Uuid)
	assert.NoError(suite.T(), err)
	assert.Nil(suite.T(), order.BillingAddress)

	req1 := &grpc.ProcessBillingAddressRequest{
		OrderId: rsp.Uuid,
		Country: "US",
	}
	rsp1 := &grpc.ProcessBillingAddressResponse{}
	err = suite.service.ProcessBillingAddress(context.TODO(), req1, rsp1)
	assert.NoError(suite.T(), err)
	assert.Equal(suite.T(), pkg.ResponseStatusBadData, rsp1.Status)
	assert.Equal(suite.T(), orderErrorCreatePaymentRequiredFieldUserZipNotFound, rsp1.Message)
	assert.Nil(suite.T(), rsp1.Item)
}

func (suite *OrderTestSuite) TestOrder_ProcessBillingAddress_USAZipNotFound_Error() {
	req := &billing.OrderCreateRequest{
		ProjectId:   suite.project.Id,
		Currency:    "RUB",
		Amount:      100,
		Account:     "unit test",
		Description: "unit test",
		OrderId:     bson.NewObjectId().Hex(),
		User: &billing.OrderUser{
			Email: "test@unit.unit",
			Ip:    "127.0.0.1",
		},
	}

	rsp0 := &grpc.OrderCreateProcessResponse{}
	err := suite.service.OrderCreateProcess(context.TODO(), req, rsp0)
	assert.Nil(suite.T(), err)
	assert.Equal(suite.T(), rsp0.Status, pkg.ResponseStatusOk)
	rsp := rsp0.Item
	assert.True(suite.T(), len(rsp.Id) > 0)

	order, err := suite.service.getOrderByUuid(rsp.Uuid)
	assert.NoError(suite.T(), err)
	assert.Nil(suite.T(), order.BillingAddress)

	req1 := &grpc.ProcessBillingAddressRequest{
		OrderId: rsp.Uuid,
		Country: "US",
		Zip:     "98002",
	}
	rsp1 := &grpc.ProcessBillingAddressResponse{}
	err = suite.service.ProcessBillingAddress(context.TODO(), req1, rsp1)
	assert.NoError(suite.T(), err)
	assert.Equal(suite.T(), pkg.ResponseStatusBadData, rsp1.Status)
	assert.Equal(suite.T(), fmt.Sprintf(errorNotFound, collectionZipCode), rsp1.Message.Message)
	assert.Nil(suite.T(), rsp1.Item)
}

func (suite *OrderTestSuite) TestOrder_PaymentCreateProcess_UserAddressDataRequired_USAZipNotFound_Error() {
	req := &billing.OrderCreateRequest{
		ProjectId:   suite.project.Id,
		Currency:    "RUB",
		Amount:      100,
		Account:     "unit test",
		Description: "unit test",
		OrderId:     bson.NewObjectId().Hex(),
		User: &billing.OrderUser{
			Email: "test@unit.unit",
			Ip:    "127.0.0.1",
		},
	}

	rsp0 := &grpc.OrderCreateProcessResponse{}
	err := suite.service.OrderCreateProcess(context.TODO(), req, rsp0)
	assert.Nil(suite.T(), err)
	assert.Equal(suite.T(), rsp0.Status, pkg.ResponseStatusOk)
	rsp := rsp0.Item

	order, err := suite.service.getOrderByUuid(rsp.Uuid)
	assert.NoError(suite.T(), err)
	assert.NotNil(suite.T(), order)
	assert.Nil(suite.T(), order.BillingAddress)

	order.UserAddressDataRequired = true
	err = suite.service.updateOrder(order)
	assert.NoError(suite.T(), err)

	expireYear := time.Now().AddDate(1, 0, 0)

	req1 := &grpc.PaymentCreateRequest{
		Data: map[string]string{
			pkg.PaymentCreateFieldOrderId:         rsp.Uuid,
			pkg.PaymentCreateFieldPaymentMethodId: suite.paymentMethod.Id,
			pkg.PaymentCreateFieldEmail:           "test@unit.unit",
			pkg.PaymentCreateFieldPan:             "4000000000000002",
			pkg.PaymentCreateFieldCvv:             "123",
			pkg.PaymentCreateFieldMonth:           "02",
			pkg.PaymentCreateFieldYear:            expireYear.Format("2006"),
			pkg.PaymentCreateFieldHolder:          "Mr. Card Holder",
			pkg.PaymentCreateFieldUserCountry:     "US",
			pkg.PaymentCreateFieldUserZip:         "98002",
		},
	}

	rsp1 := &grpc.PaymentCreateResponse{}
	err = suite.service.PaymentCreateProcess(context.TODO(), req1, rsp1)
	assert.Nil(suite.T(), err)
	assert.Equal(suite.T(), pkg.ResponseStatusBadData, rsp1.Status)
	assert.Empty(suite.T(), rsp1.RedirectUrl)
	assert.Equal(suite.T(), fmt.Sprintf(errorNotFound, collectionZipCode), rsp1.Message.Message)
}

func (suite *OrderTestSuite) TestOrder_PaymentCallbackProcess_AccountingEntries_Ok() {
	req := &billing.OrderCreateRequest{
		ProjectId:   suite.projectFixedAmount.Id,
		Currency:    "RUB",
		Amount:      100,
		Account:     "unit test",
		Description: "unit test",
		OrderId:     bson.NewObjectId().Hex(),
		Products:    suite.productIds,
		User: &billing.OrderUser{
			Email: "test@unit.unit",
			Ip:    "127.0.0.1",
		},
	}

	rsp := &grpc.OrderCreateProcessResponse{}
	err := suite.service.OrderCreateProcess(context.TODO(), req, rsp)
	assert.NoError(suite.T(), err)
	assert.Equal(suite.T(), rsp.Status, pkg.ResponseStatusOk)

	req1 := &grpc.PaymentCreateRequest{
		Data: map[string]string{
			pkg.PaymentCreateFieldOrderId:         rsp.Item.Uuid,
			pkg.PaymentCreateFieldPaymentMethodId: suite.paymentMethod.Id,
			pkg.PaymentCreateFieldEmail:           "test@unit.unit",
			pkg.PaymentCreateFieldPan:             "4000000000000002",
			pkg.PaymentCreateFieldCvv:             "123",
			pkg.PaymentCreateFieldMonth:           "02",
			pkg.PaymentCreateFieldYear:            time.Now().AddDate(1, 0, 0).Format("2006"),
			pkg.PaymentCreateFieldHolder:          "MR. CARD HOLDER",
		},
		Ip: "127.0.0.1",
	}

	rsp1 := &grpc.PaymentCreateResponse{}
	err = suite.service.PaymentCreateProcess(context.TODO(), req1, rsp1)
	assert.NoError(suite.T(), err)
	assert.Equal(suite.T(), pkg.ResponseStatusOk, rsp.Status)

	var order *billing.Order
	err = suite.service.db.Collection(collectionOrder).FindId(bson.ObjectIdHex(rsp.Item.Id)).One(&order)
	assert.NotNil(suite.T(), order)
	assert.IsType(suite.T(), &billing.Order{}, order)

	callbackRequest := &billing.CardPayPaymentCallback{
		PaymentMethod: suite.paymentMethod.ExternalId,
		CallbackTime:  time.Now().Format("2006-01-02T15:04:05Z"),
		MerchantOrder: &billing.CardPayMerchantOrder{
			Id:          rsp.Item.Id,
			Description: rsp.Item.Description,
			Items: []*billing.CardPayItem{
				{
					Name:        order.Items[0].Name,
					Description: order.Items[0].Name,
					Count:       1,
					Price:       order.Items[0].Amount,
				},
			},
		},
		CardAccount: &billing.CallbackCardPayBankCardAccount{
			Holder:             order.PaymentRequisites[pkg.PaymentCreateFieldHolder],
			IssuingCountryCode: "RU",
			MaskedPan:          order.PaymentRequisites[pkg.PaymentCreateFieldPan],
			Token:              bson.NewObjectId().Hex(),
		},
		Customer: &billing.CardPayCustomer{
			Email:  rsp.Item.User.Email,
			Ip:     rsp.Item.User.Ip,
			Id:     rsp.Item.ProjectAccount,
			Locale: "Europe/Moscow",
		},
		PaymentData: &billing.CallbackCardPayPaymentData{
			Id:          bson.NewObjectId().Hex(),
			Amount:      order.TotalPaymentAmount,
			Currency:    order.Currency,
			Description: order.Description,
			Is_3D:       true,
			Rrn:         bson.NewObjectId().Hex(),
			Status:      pkg.CardPayPaymentResponseStatusCompleted,
		},
	}

	buf, err := json.Marshal(callbackRequest)
	assert.NoError(suite.T(), err)

	hash := sha512.New()
	hash.Write([]byte(string(buf) + order.PaymentMethod.Params.SecretCallback))

	callbackData := &grpc.PaymentNotifyRequest{
		OrderId:   order.Id,
		Request:   buf,
		Signature: hex.EncodeToString(hash.Sum(nil)),
	}

	callbackResponse := &grpc.PaymentNotifyResponse{}
	err = suite.service.PaymentCallbackProcess(context.TODO(), callbackData, callbackResponse)
	assert.NoError(suite.T(), err)
	assert.Equal(suite.T(), pkg.StatusOK, callbackResponse.Status)

	err = suite.service.db.Collection(collectionOrder).FindId(bson.ObjectIdHex(order.Id)).One(&order)
	assert.NotNil(suite.T(), order)
	assert.IsType(suite.T(), &billing.Order{}, order)
	assert.Equal(suite.T(), int32(constant.OrderStatusPaymentSystemComplete), order.PrivateStatus)

	var accountingEntries []*billing.AccountingEntry
	err = suite.service.db.Collection(collectionAccountingEntry).
		Find(bson.M{"source.id": bson.ObjectIdHex(order.Id), "source.type": collectionOrder}).All(&accountingEntries)
	assert.NoError(suite.T(), err)
	assert.NotEmpty(suite.T(), accountingEntries)
	assert.Len(suite.T(), accountingEntries, len(onPaymentAccountingEntries))

	onPaymentEntries := make(map[string]bool)

	for _, v := range onPaymentAccountingEntries {
		onPaymentEntries[v] = true
	}

	for _, v := range accountingEntries {
		_, ok := onPaymentEntries[v.Type]
		assert.True(suite.T(), ok)
	}

	assert.NotZero(suite.T(), order.RoyaltyData.AmountInRoyaltyCurrency)
	assert.NotZero(suite.T(), order.RoyaltyData.MerchantPercentCommissionInRoyaltyCurrency)
	assert.NotZero(suite.T(), order.RoyaltyData.MerchantFixedCommissionInRoyaltyCurrency)
	assert.NotZero(suite.T(), order.RoyaltyData.MerchantTotalCommissionInRoyaltyCurrency)
	assert.NotZero(suite.T(), order.RoyaltyData.PaymentTaxAmountInRoyaltyCurrency)
}

func (suite *OrderTestSuite) TestOrder_PaymentCallbackProcess_Error() {
	req := &billing.OrderCreateRequest{
		ProjectId:   suite.projectFixedAmount.Id,
		Currency:    "RUB",
		Amount:      100,
		Account:     "unit test",
		Description: "unit test",
		OrderId:     bson.NewObjectId().Hex(),
		Products:    suite.productIds,
		User: &billing.OrderUser{
			Email: "test@unit.unit",
			Ip:    "127.0.0.1",
		},
	}

	rsp1 := &grpc.OrderCreateProcessResponse{}
	err := suite.service.OrderCreateProcess(context.TODO(), req, rsp1)

	assert.Nil(suite.T(), err)
	assert.Equal(suite.T(), rsp1.Status, pkg.ResponseStatusOk)
	order := rsp1.Item

	expireYear := time.Now().AddDate(1, 0, 0)

	createPaymentRequest := &grpc.PaymentCreateRequest{
		Data: map[string]string{
			pkg.PaymentCreateFieldOrderId:         order.Uuid,
			pkg.PaymentCreateFieldPaymentMethodId: suite.paymentMethod.Id,
			pkg.PaymentCreateFieldEmail:           "test@unit.unit",
			pkg.PaymentCreateFieldPan:             "4000000000000002",
			pkg.PaymentCreateFieldCvv:             "123",
			pkg.PaymentCreateFieldMonth:           "02",
			pkg.PaymentCreateFieldYear:            expireYear.Format("2006"),
			pkg.PaymentCreateFieldHolder:          "Mr. Card Holder",
		},
		Ip: "127.0.0.1",
	}

	rsp := &grpc.PaymentCreateResponse{}
	err = suite.service.PaymentCreateProcess(context.TODO(), createPaymentRequest, rsp)

	assert.Nil(suite.T(), err)
	assert.Equal(suite.T(), pkg.ResponseStatusOk, rsp.Status)

	var order1 *billing.Order
	err = suite.service.db.Collection(collectionOrder).FindId(bson.ObjectIdHex(order.Id)).One(&order1)
	suite.NotNil(suite.T(), order1)

	callbackRequest := &billing.CardPayPaymentCallback{
		PaymentMethod: suite.paymentMethod.ExternalId,
		CallbackTime:  time.Now().Format("2006-01-02T15:04:05Z"),
		MerchantOrder: &billing.CardPayMerchantOrder{
			Id:          order.Id,
			Description: order.Description,
			Items: []*billing.CardPayItem{
				{
					Name:        order.Items[0].Name,
					Description: order.Items[0].Name,
					Count:       1,
					Price:       order.Items[0].Amount,
				},
			},
		},
		CardAccount: &billing.CallbackCardPayBankCardAccount{
			Holder:             order.PaymentRequisites[pkg.PaymentCreateFieldHolder],
			IssuingCountryCode: "RU",
			MaskedPan:          order.PaymentRequisites[pkg.PaymentCreateFieldPan],
			Token:              bson.NewObjectId().Hex(),
		},
		Customer: &billing.CardPayCustomer{
			Email:  order.User.Email,
			Ip:     order.User.Ip,
			Id:     order.ProjectAccount,
			Locale: "Europe/Moscow",
		},
		PaymentData: &billing.CallbackCardPayPaymentData{
			Id:          bson.NewObjectId().Hex(),
			Amount:      123,
			Currency:    order1.PaymentMethodOutcomeCurrency.CodeA3,
			Description: order.Description,
			Is_3D:       true,
			Rrn:         bson.NewObjectId().Hex(),
			Status:      pkg.CardPayPaymentResponseStatusCompleted,
		},
	}

	buf, err := json.Marshal(callbackRequest)
	assert.Nil(suite.T(), err)

	hash := sha512.New()
	hash.Write([]byte(string(buf) + order1.PaymentMethod.Params.SecretCallback))

	callbackData := &grpc.PaymentNotifyRequest{
		OrderId:   order.Id,
		Request:   buf,
		Signature: hex.EncodeToString(hash.Sum(nil)),
	}

	callbackResponse := &grpc.PaymentNotifyResponse{}
	err = suite.service.PaymentCallbackProcess(context.TODO(), callbackData, callbackResponse)
	assert.NoError(suite.T(), err)
	assert.Equal(suite.T(), pkg.StatusErrorValidation, callbackResponse.Status)

	var accountingEntries []*billing.AccountingEntry
	err = suite.service.db.Collection(collectionAccountingEntry).
		Find(bson.M{"source.id": bson.ObjectIdHex(order.Id), "source.type": collectionOrder}).All(&accountingEntries)
	assert.NoError(suite.T(), err)
	assert.Empty(suite.T(), accountingEntries)

	order, err = suite.service.getOrderById(order.Id)
	assert.NoError(suite.T(), err)
	assert.NotNil(suite.T(), order)
	assert.Nil(suite.T(), order.RoyaltyData)
}<|MERGE_RESOLUTION|>--- conflicted
+++ resolved
@@ -685,8 +685,6 @@
 		suite.FailNow("Insert zip codes test data failed", "%v", err)
 	}
 
-<<<<<<< HEAD
-=======
 	commissionStartDate, err := ptypes.TimestampProto(time.Now().Add(time.Minute * -10))
 
 	if err != nil {
@@ -774,7 +772,6 @@
 		suite.FailNow("Insert commission test data failed", "%v", err)
 	}
 
->>>>>>> fdb5d67f
 	suite.log, err = zap.NewProduction()
 
 	if err != nil {
