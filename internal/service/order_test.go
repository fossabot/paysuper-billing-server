package service

import (
	"context"
	"crypto/sha512"
	"encoding/hex"
	"encoding/json"
	"fmt"
	"github.com/globalsign/mgo/bson"
	"github.com/go-redis/redis"
	"github.com/golang/protobuf/ptypes"
	"github.com/google/uuid"
	casbinMocks "github.com/paysuper/casbin-server/pkg/mocks"
	"github.com/paysuper/paysuper-billing-server/internal/config"
	"github.com/paysuper/paysuper-billing-server/internal/database"
	"github.com/paysuper/paysuper-billing-server/internal/mocks"
	"github.com/paysuper/paysuper-billing-server/pkg"
	"github.com/paysuper/paysuper-billing-server/pkg/proto/billing"
	"github.com/paysuper/paysuper-billing-server/pkg/proto/grpc"
	mongodb "github.com/paysuper/paysuper-database-mongo"
	"github.com/paysuper/paysuper-recurring-repository/pkg/constant"
	"github.com/stoewer/go-strcase"
	"github.com/stretchr/testify/assert"
	"github.com/stretchr/testify/require"
	"github.com/stretchr/testify/suite"
	"go.uber.org/zap"
	"gopkg.in/ProtocolONE/rabbitmq.v1/pkg"
	"math/rand"
	"net"
	"sort"
	"strconv"
	"strings"
	"testing"
	"time"
)

type OrderTestSuite struct {
	suite.Suite
	service *Service
	cache   CacheInterface
	log     *zap.Logger

	project                                *billing.Project
	projectFixedAmount                     *billing.Project
	projectWithProducts                    *billing.Project
	projectWithKeyProducts                 *billing.Project
	inactiveProject                        *billing.Project
	projectWithoutPaymentMethods           *billing.Project
	projectIncorrectPaymentMethodId        *billing.Project
	projectEmptyPaymentMethodTerminal      *billing.Project
	projectUahLimitCurrency                *billing.Project
	paymentMethod                          *billing.PaymentMethod
	inactivePaymentMethod                  *billing.PaymentMethod
	paymentMethodWithInactivePaymentSystem *billing.PaymentMethod
	pmWebMoney                             *billing.PaymentMethod
	pmBitcoin1                             *billing.PaymentMethod
	productIds                             []string
	keyProductIds                          []string
	merchantDefaultCurrency                string
	paymentMethodWithoutCommission         *billing.PaymentMethod
}

func Test_Order(t *testing.T) {
	suite.Run(t, new(OrderTestSuite))
}

func (suite *OrderTestSuite) SetupTest() {
	cfg, err := config.NewConfig()
	if err != nil {
		suite.FailNow("Config load failed", "%v", err)
	}
	cfg.AccountingCurrency = "RUB"
	cfg.CardPayApiUrl = "https://sandbox.cardpay.com"

	db, err := mongodb.NewDatabase()
	if err != nil {
		suite.FailNow("Database connection failed", "%v", err)
	}

	pgRub := &billing.PriceGroup{
		Id:       bson.NewObjectId().Hex(),
		Region:   "RUB",
		Currency: "RUB",
		IsActive: true,
	}
	pgUsd := &billing.PriceGroup{
		Id:       bson.NewObjectId().Hex(),
		Region:   "USD",
		Currency: "USD",
		IsActive: true,
	}
	pgCis := &billing.PriceGroup{
		Id:       bson.NewObjectId().Hex(),
		Region:   "CIS",
		Currency: "USD",
		IsActive: true,
	}
	pgUah := &billing.PriceGroup{
		Id:       bson.NewObjectId().Hex(),
		Region:   "UAH",
		Currency: "UAH",
		IsActive: true,
	}

	ru := &billing.Country{
		IsoCodeA2:       "RU",
		Region:          "Russia",
		Currency:        "RUB",
		PaymentsAllowed: true,
		ChangeAllowed:   true,
		VatEnabled:      true,
		PriceGroupId:    pgRub.Id,
		VatCurrency:     "RUB",
		VatThreshold: &billing.CountryVatThreshold{
			Year:  0,
			World: 0,
		},
		VatPeriodMonth:         3,
		VatDeadlineDays:        25,
		VatStoreYears:          5,
		VatCurrencyRatesPolicy: "last-day",
		VatCurrencyRatesSource: "cbrf",
	}
	us := &billing.Country{
		IsoCodeA2:       "US",
		Region:          "North America",
		Currency:        "USD",
		PaymentsAllowed: true,
		ChangeAllowed:   true,
		VatEnabled:      true,
		PriceGroupId:    pgUsd.Id,
		VatCurrency:     "USD",
		VatThreshold: &billing.CountryVatThreshold{
			Year:  0,
			World: 0,
		},
		VatPeriodMonth:         0,
		VatDeadlineDays:        0,
		VatStoreYears:          0,
		VatCurrencyRatesPolicy: "",
		VatCurrencyRatesSource: "",
	}
	by := &billing.Country{
		IsoCodeA2:       "BY",
		Region:          "CIS",
		Currency:        "USD",
		PaymentsAllowed: false,
		ChangeAllowed:   false,
		VatEnabled:      true,
		PriceGroupId:    pgCis.Id,
		VatCurrency:     "BYN",
		VatThreshold: &billing.CountryVatThreshold{
			Year:  0,
			World: 0,
		},
		VatPeriodMonth:         3,
		VatDeadlineDays:        25,
		VatStoreYears:          5,
		VatCurrencyRatesPolicy: "last-day",
		VatCurrencyRatesSource: "cbrf",
	}
	ua := &billing.Country{
		IsoCodeA2:       "UA",
		Region:          "CIS",
		Currency:        "UAH",
		PaymentsAllowed: false,
		ChangeAllowed:   true,
		VatEnabled:      false,
		PriceGroupId:    pgCis.Id,
		VatCurrency:     "",
		VatThreshold: &billing.CountryVatThreshold{
			Year:  0,
			World: 0,
		},
		VatPeriodMonth:         3,
		VatDeadlineDays:        25,
		VatStoreYears:          5,
		VatCurrencyRatesPolicy: "last-day",
		VatCurrencyRatesSource: "cbrf",
	}
	it := &billing.Country{
		IsoCodeA2:       "IT",
		Region:          "UAH",
		Currency:        "UAH",
		PaymentsAllowed: true,
		ChangeAllowed:   true,
		VatEnabled:      true,
		PriceGroupId:    pgUah.Id,
		VatCurrency:     "",
		VatThreshold: &billing.CountryVatThreshold{
			Year:  0,
			World: 0,
		},
		VatPeriodMonth:         3,
		VatDeadlineDays:        25,
		VatStoreYears:          5,
		VatCurrencyRatesPolicy: "last-day",
		VatCurrencyRatesSource: "cbrf",
	}

	ps0 := &billing.PaymentSystem{
		Id:                 bson.NewObjectId().Hex(),
		Name:               "CardPay",
		AccountingCurrency: "RUB",
		AccountingPeriod:   "every-day",
		Country:            "",
		IsActive:           true,
		Handler:            "cardpay_mock",
	}

	pmBankCardNotUsed := &billing.PaymentMethod{
		Id:               bson.NewObjectId().Hex(),
		Name:             "Bank card NEVER USING",
		Group:            "BANKCARD",
		MinPaymentAmount: 90,
		MaxPaymentAmount: 15000,
		ExternalId:       "BANKCARD",
		ProductionSettings: map[string]*billing.PaymentMethodParams{
			"RUB": {
				TerminalId:     "15985",
				Secret:         "A1tph4I6BD0f",
				SecretCallback: "0V1rJ7t4jCRv",
			},
			"USD": {
				TerminalId:     "15985",
				Secret:         "A1tph4I6BD0f",
				SecretCallback: "0V1rJ7t4jCRv",
			},
		},
		TestSettings: map[string]*billing.PaymentMethodParams{
			"USD": {
				TerminalId:     "15985",
				Secret:         "A1tph4I6BD0f",
				SecretCallback: "0V1rJ7t4jCRv",
			},
		},
		Type:            "bank_card",
		IsActive:        true,
		AccountRegexp:   "^(?:4[0-9]{12}(?:[0-9]{3})?|[25][1-7][0-9]{14}|6(?:011|5[0-9][0-9])[0-9]{12}|3[47][0-9]{13}|3(?:0[0-5]|[68][0-9])[0-9]{11}|(?:2131|1800|35\\d{3})\\d{11})$",
		PaymentSystemId: ps0.Id,
	}

	ps1 := &billing.PaymentSystem{
		Id:                 bson.NewObjectId().Hex(),
		Name:               "CardPay",
		AccountingCurrency: "RUB",
		AccountingPeriod:   "every-day",
		Country:            "",
		IsActive:           true,
		Handler:            "cardpay_mock",
	}

	pmBankCard := &billing.PaymentMethod{
		Id:               bson.NewObjectId().Hex(),
		Name:             "Bank card",
		Group:            "BANKCARD",
		MinPaymentAmount: 100,
		MaxPaymentAmount: 15000,
		ExternalId:       "BANKCARD",
		ProductionSettings: map[string]*billing.PaymentMethodParams{
			"RUB": {
				TerminalId:     "15985",
				Secret:         "A1tph4I6BD0f",
				SecretCallback: "0V1rJ7t4jCRv",
			},
			"USD": {
				TerminalId:     "15985",
				Secret:         "A1tph4I6BD0f",
				SecretCallback: "0V1rJ7t4jCRv",
			},
			"UAH": {
				TerminalId:     "15985",
				Secret:         "A1tph4I6BD0f",
				SecretCallback: "0V1rJ7t4jCRv",
			},
		},
		TestSettings: map[string]*billing.PaymentMethodParams{
			"USD": {
				TerminalId:     "15985",
				Secret:         "A1tph4I6BD0f",
				SecretCallback: "0V1rJ7t4jCRv",
			},
			"RUB": {
				TerminalId:     "15985",
				Secret:         "A1tph4I6BD0f",
				SecretCallback: "0V1rJ7t4jCRv",
			},
			"UAH": {
				TerminalId:     "15985",
				Secret:         "A1tph4I6BD0f",
				SecretCallback: "0V1rJ7t4jCRv",
			},
		},
		Type:            "bank_card",
		IsActive:        true,
		AccountRegexp:   "^(?:4[0-9]{12}(?:[0-9]{3})?|[25][1-7][0-9]{14}|6(?:011|5[0-9][0-9])[0-9]{12}|3[47][0-9]{13}|3(?:0[0-5]|[68][0-9])[0-9]{11}|(?:2131|1800|35\\d{3})\\d{11})$",
		PaymentSystemId: ps1.Id,
	}

	ps2 := &billing.PaymentSystem{
		Id:                 bson.NewObjectId().Hex(),
		Name:               "CardPay",
		AccountingCurrency: "RUB",
		AccountingPeriod:   "every-day",
		Country:            "",
		IsActive:           true,
		Handler:            "cardpay2",
	}

	pmBitcoin1 := &billing.PaymentMethod{
		Id:               bson.NewObjectId().Hex(),
		Name:             "Bitcoin",
		Group:            "BITCOIN_1",
		MinPaymentAmount: 0,
		MaxPaymentAmount: 0,
		ExternalId:       "BITCOIN",
		ProductionSettings: map[string]*billing.PaymentMethodParams{
			"RUB": {
				TerminalId:     "16007",
				Secret:         "1234567890",
				SecretCallback: "1234567890",
			},
			"USD": {
				TerminalId:     "16007",
				Secret:         "1234567890",
				SecretCallback: "1234567890",
			},
		},
		TestSettings: map[string]*billing.PaymentMethodParams{
			"RUB": {
				TerminalId:     "16007",
				Secret:         "1234567890",
				SecretCallback: "1234567890",
			},
		},
		Type:            "crypto",
		IsActive:        true,
		PaymentSystemId: ps2.Id,
	}

	ps3 := &billing.PaymentSystem{
		Id:                 bson.NewObjectId().Hex(),
		Name:               "CardPay 2",
		AccountingCurrency: "UAH",
		AccountingPeriod:   "every-day",
		Country:            "",
		IsActive:           false,
		Handler:            "cardpay_mock",
	}

	pmQiwi := &billing.PaymentMethod{
		Id:               bson.NewObjectId().Hex(),
		Name:             "Qiwi",
		Group:            "QIWI",
		MinPaymentAmount: 0,
		MaxPaymentAmount: 0,
		ExternalId:       "QIWI",
		ProductionSettings: map[string]*billing.PaymentMethodParams{
			"RUB": {
				TerminalId:     "15993",
				Secret:         "1234567890",
				SecretCallback: "1234567890",
			},
			"USD": {
				TerminalId:     "16007",
				Secret:         "1234567890",
				SecretCallback: "1234567890",
			},
		},
		TestSettings: map[string]*billing.PaymentMethodParams{
			"RUB": {
				TerminalId:     "15993",
				Secret:         "1234567890",
				SecretCallback: "1234567890",
			},
			"UAH": {
				TerminalId:     "15993",
				Secret:         "1234567890",
				SecretCallback: "1234567890",
			},
		},
		Type:            "ewallet",
		IsActive:        true,
		AccountRegexp:   "^\\d{1,15}",
		PaymentSystemId: ps3.Id,
	}

	date, err := ptypes.TimestampProto(time.Now().Add(time.Hour * -360))

	if err != nil {
		suite.FailNow("Generate merchant date failed", "%v", err)
	}

	merchant := &billing.Merchant{
		Id: bson.NewObjectId().Hex(),
		Company: &billing.MerchantCompanyInfo{
			Name:    "merchant1",
			Country: "RU",
			Zip:     "190000",
			City:    "St.Petersburg",
		},
		Contacts: &billing.MerchantContact{
			Authorized: &billing.MerchantContactAuthorized{
				Name:     "Unit Test",
				Email:    "test@unit.test",
				Phone:    "123456789",
				Position: "Unit Test",
			},
			Technical: &billing.MerchantContactTechnical{
				Name:  "Unit Test",
				Email: "test@unit.test",
				Phone: "123456789",
			},
		},
		Banking: &billing.MerchantBanking{
			Currency: "USD",
			Name:     "Bank name",
		},
		IsVatEnabled:              true,
		IsCommissionToUserEnabled: true,
		Status:                    pkg.MerchantStatusDraft,
		LastPayout: &billing.MerchantLastPayout{
			Date:   date,
			Amount: 999999,
		},
		IsSigned: true,
		PaymentMethods: map[string]*billing.MerchantPaymentMethod{
			pmBankCard.Id: {
				PaymentMethod: &billing.MerchantPaymentMethodIdentification{
					Id:   pmBankCard.Id,
					Name: pmBankCard.Name,
				},
				Commission: &billing.MerchantPaymentMethodCommissions{
					Fee: 2.5,
					PerTransaction: &billing.MerchantPaymentMethodPerTransactionCommission{
						Fee:      30,
						Currency: "RUB",
					},
				},
				Integration: &billing.MerchantPaymentMethodIntegration{
					TerminalId:               "15985",
					TerminalPassword:         "A1tph4I6BD0f",
					TerminalCallbackPassword: "0V1rJ7t4jCRv",
					Integrated:               true,
				},
				IsActive: true,
			},
			pmBitcoin1.Id: {
				PaymentMethod: &billing.MerchantPaymentMethodIdentification{
					Id:   pmBitcoin1.Id,
					Name: pmBitcoin1.Name,
				},
				Commission: &billing.MerchantPaymentMethodCommissions{
					Fee: 3.5,
					PerTransaction: &billing.MerchantPaymentMethodPerTransactionCommission{
						Fee:      300,
						Currency: "RUB",
					},
				},
				Integration: &billing.MerchantPaymentMethodIntegration{
					TerminalId:       "1234567890",
					TerminalPassword: "0987654321",
					Integrated:       true,
				},
				IsActive: true,
			},
			pmQiwi.Id: {
				PaymentMethod: &billing.MerchantPaymentMethodIdentification{
					Id:   pmQiwi.Id,
					Name: pmQiwi.Name,
				},
				Commission: &billing.MerchantPaymentMethodCommissions{
					Fee: 3.5,
					PerTransaction: &billing.MerchantPaymentMethodPerTransactionCommission{
						Fee:      300,
						Currency: "RUB",
					},
				},
				Integration: &billing.MerchantPaymentMethodIntegration{
					TerminalId:       "1234567890",
					TerminalPassword: "0987654321",
					Integrated:       true,
				},
				IsActive: true,
			},
		},
		Tariff: &billing.MerchantTariffRates{
			Region: "USD",
			Chargeback: &billing.TariffRatesItem{
				FixedFee:         1,
				FixedFeeCurrency: "USD",
				IsPaidByMerchant: true,
			},
			MoneyBack: []*billing.MerchantTariffRatesMoneyBack{
				{Method: "VISA"},
			},
			Payment: []*billing.MerchantTariffRatesPayments{
				{Method: "VISA"},
			},
			Payout: &billing.TariffRatesItem{
				FixedFee:         1,
				FixedFeeCurrency: "USD",
				IsPaidByMerchant: true,
			},
		},
	}

	merchantAgreement := &billing.Merchant{
		Id: bson.NewObjectId().Hex(),
		Company: &billing.MerchantCompanyInfo{
			Name:    "merchant1",
			Country: "RU",
			Zip:     "190000",
			City:    "St.Petersburg",
		},
		Contacts: &billing.MerchantContact{
			Authorized: &billing.MerchantContactAuthorized{
				Name:     "Unit Test",
				Email:    "test@unit.test",
				Phone:    "123456789",
				Position: "Unit Test",
			},
			Technical: &billing.MerchantContactTechnical{
				Name:  "Unit Test",
				Email: "test@unit.test",
				Phone: "123456789",
			},
		},
		Banking: &billing.MerchantBanking{
			Currency: "RUB",
			Name:     "Bank name",
		},
		IsVatEnabled:              true,
		IsCommissionToUserEnabled: true,
		Status:                    pkg.MerchantStatusAgreementSigning,
		LastPayout: &billing.MerchantLastPayout{
			Date:   date,
			Amount: 10000,
		},
		IsSigned: true,
		Tariff: &billing.MerchantTariffRates{
			Region: "USD",
			Chargeback: &billing.TariffRatesItem{
				FixedFee:         1,
				FixedFeeCurrency: "USD",
				IsPaidByMerchant: true,
			},
			MoneyBack: []*billing.MerchantTariffRatesMoneyBack{
				{Method: "VISA"},
			},
			Payment: []*billing.MerchantTariffRatesPayments{
				{Method: "VISA"},
			},
			Payout: &billing.TariffRatesItem{
				FixedFee:         1,
				FixedFeeCurrency: "USD",
				IsPaidByMerchant: true,
			},
		},
	}
	merchant1 := &billing.Merchant{
		Id: bson.NewObjectId().Hex(),
		Company: &billing.MerchantCompanyInfo{
			Name:    "merchant1",
			Country: "RU",
			Zip:     "190000",
			City:    "St.Petersburg",
		},
		Contacts: &billing.MerchantContact{
			Authorized: &billing.MerchantContactAuthorized{
				Name:     "Unit Test",
				Email:    "test@unit.test",
				Phone:    "123456789",
				Position: "Unit Test",
			},
			Technical: &billing.MerchantContactTechnical{
				Name:  "Unit Test",
				Email: "test@unit.test",
				Phone: "123456789",
			},
		},
		Banking: &billing.MerchantBanking{
			Currency: "RUB",
			Name:     "Bank name",
		},
		IsVatEnabled:              true,
		IsCommissionToUserEnabled: true,
		Status:                    pkg.MerchantStatusDraft,
		LastPayout: &billing.MerchantLastPayout{
			Date:   date,
			Amount: 100000,
		},
		IsSigned: false,
		Tariff: &billing.MerchantTariffRates{
			Region: "USD",
			Chargeback: &billing.TariffRatesItem{
				FixedFee:         1,
				FixedFeeCurrency: "USD",
				IsPaidByMerchant: true,
			},
			MoneyBack: []*billing.MerchantTariffRatesMoneyBack{
				{Method: "VISA"},
			},
			Payment: []*billing.MerchantTariffRatesPayments{
				{Method: "VISA"},
			},
			Payout: &billing.TariffRatesItem{
				FixedFee:         1,
				FixedFeeCurrency: "USD",
				IsPaidByMerchant: true,
			},
		},
	}

	project := &billing.Project{
		Id:                       bson.NewObjectId().Hex(),
		CallbackCurrency:         "RUB",
		CallbackProtocol:         "default",
		LimitsCurrency:           "USD",
		MaxPaymentAmount:         15000,
		MinPaymentAmount:         1,
		Name:                     map[string]string{"en": "test project 1"},
		IsProductsCheckout:       false,
		AllowDynamicRedirectUrls: true,
		SecretKey:                "test project 1 secret key",
		Status:                   pkg.ProjectStatusInProduction,
		MerchantId:               merchant.Id,
	}
	projectFixedAmount := &billing.Project{
		Id:                       bson.NewObjectId().Hex(),
		CallbackCurrency:         "RUB",
		CallbackProtocol:         "default",
		LimitsCurrency:           "USD",
		MaxPaymentAmount:         15000,
		MinPaymentAmount:         1,
		Name:                     map[string]string{"en": "test project 1"},
		IsProductsCheckout:       false,
		AllowDynamicRedirectUrls: true,
		SecretKey:                "test project 1 secret key",
		Status:                   pkg.ProjectStatusDraft,
		MerchantId:               merchant.Id,
	}
	projectWithProducts := &billing.Project{
		Id:                       bson.NewObjectId().Hex(),
		CallbackCurrency:         "RUB",
		CallbackProtocol:         "default",
		LimitsCurrency:           "USD",
		MaxPaymentAmount:         15000,
		MinPaymentAmount:         1,
		Name:                     map[string]string{"en": "test project 1"},
		IsProductsCheckout:       true,
		AllowDynamicRedirectUrls: true,
		SecretKey:                "test project 1 secret key",
		Status:                   pkg.ProjectStatusDraft,
		MerchantId:               merchant.Id,
	}
	projectWithKeyProducts := &billing.Project{
		Id:                       bson.NewObjectId().Hex(),
		CallbackCurrency:         "RUB",
		CallbackProtocol:         "default",
		LimitsCurrency:           "USD",
		MaxPaymentAmount:         15000,
		MinPaymentAmount:         1,
		Name:                     map[string]string{"en": "test key project"},
		IsProductsCheckout:       false,
		AllowDynamicRedirectUrls: true,
		SecretKey:                "test key project secret key",
		Status:                   pkg.ProjectStatusDraft,
		MerchantId:               merchant.Id,
	}
	projectUahLimitCurrency := &billing.Project{
		Id:                 bson.NewObjectId().Hex(),
		CallbackCurrency:   "RUB",
		CallbackProtocol:   "default",
		LimitsCurrency:     "UAH",
		MaxPaymentAmount:   15000,
		MinPaymentAmount:   0,
		Name:               map[string]string{"en": "project uah limit currency"},
		IsProductsCheckout: true,
		SecretKey:          "project uah limit currency secret key",
		Status:             pkg.ProjectStatusInProduction,
		MerchantId:         merchant1.Id,
	}
	projectIncorrectPaymentMethodId := &billing.Project{
		Id:                 bson.NewObjectId().Hex(),
		CallbackCurrency:   "RUB",
		CallbackProtocol:   "default",
		LimitsCurrency:     "RUB",
		MaxPaymentAmount:   15000,
		MinPaymentAmount:   0,
		Name:               map[string]string{"en": "project incorrect payment method id"},
		IsProductsCheckout: true,
		SecretKey:          "project incorrect payment method id secret key",
		Status:             pkg.ProjectStatusInProduction,
		MerchantId:         merchant1.Id,
	}
	projectEmptyPaymentMethodTerminal := &billing.Project{
		Id:                 bson.NewObjectId().Hex(),
		MerchantId:         merchant1.Id,
		CallbackCurrency:   "RUB",
		CallbackProtocol:   "default",
		LimitsCurrency:     "RUB",
		MaxPaymentAmount:   15000,
		MinPaymentAmount:   0,
		Name:               map[string]string{"en": "project incorrect payment method id"},
		IsProductsCheckout: false,
		SecretKey:          "project incorrect payment method id secret key",
		Status:             pkg.ProjectStatusInProduction,
	}
	projectWithoutPaymentMethods := &billing.Project{
		Id:                 bson.NewObjectId().Hex(),
		MerchantId:         merchant1.Id,
		CallbackCurrency:   "RUB",
		CallbackProtocol:   "default",
		LimitsCurrency:     "RUB",
		MaxPaymentAmount:   15000,
		MinPaymentAmount:   0,
		Name:               map[string]string{"en": "test project 1"},
		IsProductsCheckout: true,
		SecretKey:          "test project 1 secret key",
		Status:             pkg.ProjectStatusInProduction,
	}
	inactiveProject := &billing.Project{
		Id:                 bson.NewObjectId().Hex(),
		MerchantId:         merchant1.Id,
		CallbackCurrency:   "RUB",
		CallbackProtocol:   "xsolla",
		LimitsCurrency:     "RUB",
		MaxPaymentAmount:   15000,
		MinPaymentAmount:   0,
		Name:               map[string]string{"en": "test project 2"},
		IsProductsCheckout: true,
		SecretKey:          "test project 2 secret key",
		Status:             pkg.ProjectStatusDeleted,
	}
	projects := []*billing.Project{
		project,
		projectFixedAmount,
		projectWithProducts,
		inactiveProject,
		projectWithoutPaymentMethods,
		projectIncorrectPaymentMethodId,
		projectEmptyPaymentMethodTerminal,
		projectUahLimitCurrency,
		projectWithKeyProducts,
	}

	ps4 := &billing.PaymentSystem{
		Id:                 bson.NewObjectId().Hex(),
		Name:               "CardPay",
		AccountingCurrency: "RUB",
		AccountingPeriod:   "every-day",
		Country:            "",
		IsActive:           true,
		Handler:            "cardpay",
	}

	pmWebMoney := &billing.PaymentMethod{
		Id:               bson.NewObjectId().Hex(),
		Name:             "WebMoney",
		Group:            "WEBMONEY",
		MinPaymentAmount: 0,
		MaxPaymentAmount: 0,
		ExternalId:       "WEBMONEY",
		ProductionSettings: map[string]*billing.PaymentMethodParams{
			"RUB": {
				TerminalId: "15985",
			},
			"USD": {
				TerminalId: "15985",
			},
		},
		TestSettings: map[string]*billing.PaymentMethodParams{
			"RUB": {
				TerminalId:     "15985",
				Secret:         "1234567890",
				SecretCallback: "1234567890",
			},
		},
		Type:            "ewallet",
		IsActive:        true,
		PaymentSystemId: ps4.Id,
	}

	ps5 := &billing.PaymentSystem{
		Id:                 bson.NewObjectId().Hex(),
		Name:               "CardPay",
		AccountingCurrency: "RUB",
		AccountingPeriod:   "every-day",
		Country:            "",
		IsActive:           true,
		Handler:            "cardpay",
	}

	pmWebMoneyWME := &billing.PaymentMethod{
		Id:               bson.NewObjectId().Hex(),
		Name:             "WebMoney WME",
		Group:            "WEBMONEY_WME",
		MinPaymentAmount: 0,
		MaxPaymentAmount: 0,
		ExternalId:       "WEBMONEY",
		ProductionSettings: map[string]*billing.PaymentMethodParams{
			"RUB": {
				TerminalId: "15985",
			},
			"USD": {
				TerminalId: "15985",
			},
		},
		TestSettings: map[string]*billing.PaymentMethodParams{
			"RUB": {
				TerminalId:     "15985",
				Secret:         "1234567890",
				SecretCallback: "1234567890",
			},
			"UAH": {
				Currency:       "UAH",
				TerminalId:     "16007",
				Secret:         "A1tph4I6BD0f",
				SecretCallback: "0V1rJ7t4jCRv",
			},
		},
		Type:            "ewallet",
		IsActive:        true,
		PaymentSystemId: ps5.Id,
	}
	pmBitcoin := &billing.PaymentMethod{
		Id:               bson.NewObjectId().Hex(),
		Name:             "Bitcoin",
		Group:            "BITCOIN",
		MinPaymentAmount: 0,
		MaxPaymentAmount: 0,
		ExternalId:       "BITCOIN",
		ProductionSettings: map[string]*billing.PaymentMethodParams{
			"RUB": {
				TerminalId: "16007",
			},
			"USD": {
				TerminalId: "16007",
			},
		},
		TestSettings: map[string]*billing.PaymentMethodParams{
			"RUB": {
				Currency:       "RUB",
				TerminalId:     "16007",
				Secret:         "A1tph4I6BD0f",
				SecretCallback: "0V1rJ7t4jCRv",
			},
			"UAH": {
				Currency:       "UAH",
				TerminalId:     "16007",
				Secret:         "A1tph4I6BD0f",
				SecretCallback: "0V1rJ7t4jCRv",
			},
		},
		Type:            "crypto",
		IsActive:        false,
		PaymentSystemId: ps5.Id,
	}

	bin := &BinData{
		Id:                 bson.NewObjectId(),
		CardBin:            400000,
		CardBrand:          "MASTERCARD",
		CardType:           "DEBIT",
		CardCategory:       "WORLD",
		BankName:           "ALFA BANK",
		BankCountryName:    "UKRAINE",
		BankCountryIsoCode: "US",
	}

	bin2 := &BinData{
		Id:                 bson.NewObjectId(),
		CardBin:            408300,
		CardBrand:          "VISA",
		CardType:           "DEBIT",
		CardCategory:       "WORLD",
		BankName:           "ALFA BANK",
		BankCountryName:    "UKRAINE",
		BankCountryIsoCode: "US",
	}

	err = db.Collection(collectionBinData).Insert(bin)

	if err != nil {
		suite.FailNow("Insert BIN test data failed", "%v", err)
	}

	err = db.Collection(collectionBinData).Insert(bin2)
	if err != nil {
		suite.FailNow("Insert BIN test data failed", "%v", err)
	}

	zipCode := &billing.ZipCode{
		Zip:     "98001",
		Country: "US",
		City:    "Washington",
		State: &billing.ZipCodeState{
			Code: "NJ",
			Name: "New Jersey",
		},
		CreatedAt: ptypes.TimestampNow(),
	}

	err = db.Collection(collectionZipCode).Insert(zipCode)

	if err != nil {
		suite.FailNow("Insert zip codes test data failed", "%v", err)
	}

	suite.log, err = zap.NewProduction()

	if err != nil {
		suite.FailNow("Logger initialization failed", "%v", err)
	}

	broker, err := rabbitmq.NewBroker(cfg.BrokerAddress)

	if err != nil {
		suite.FailNow("Creating RabbitMQ publisher failed", "%v", err)
	}

	redisClient := database.NewRedis(
		&redis.Options{
			Addr:     cfg.RedisHost,
			Password: cfg.RedisPassword,
		},
	)

	redisdb := mocks.NewTestRedis()
	suite.cache = NewCacheRedis(redisdb)
<<<<<<< HEAD
	suite.service = NewBillingService(db, cfg, mocks.NewGeoIpServiceTestOk(), mocks.NewRepositoryServiceOk(), mocks.NewTaxServiceOkMock(), broker, redisClient, suite.cache, mocks.NewCurrencyServiceMockOk(), mocks.NewDocumentSignerMockOk(), nil, mocks.NewFormatterOK(), &casbinMocks.CasbinService{})
=======
	suite.service = NewBillingService(
		db,
		cfg,
		mocks.NewGeoIpServiceTestOk(),
		mocks.NewRepositoryServiceOk(),
		mocks.NewTaxServiceOkMock(),
		broker,
		redisClient,
		suite.cache,
		mocks.NewCurrencyServiceMockOk(),
		mocks.NewDocumentSignerMockOk(),
		nil,
		mocks.NewFormatterOK(),
		mocks.NewBrokerMockOk(),
	)
>>>>>>> e59d6a12

	if err := suite.service.Init(); err != nil {
		suite.FailNow("Billing service initialization failed", "%v", err)
	}

	pms := []*billing.PaymentMethod{pmBankCard, pmQiwi, pmBitcoin, pmWebMoney, pmWebMoneyWME, pmBitcoin1, pmBankCardNotUsed}
	if err := suite.service.paymentMethod.MultipleInsert(pms); err != nil {
		suite.FailNow("Insert payment methods test data failed", "%v", err)
	}

	merchants := []*billing.Merchant{merchant, merchantAgreement, merchant1}
	if err := suite.service.merchant.MultipleInsert(merchants); err != nil {
		suite.FailNow("Insert merchant test data failed", "%v", err)
	}

	country := []*billing.Country{ru, us, by, ua, it}
	if err := suite.service.country.MultipleInsert(country); err != nil {
		suite.FailNow("Insert country test data failed", "%v", err)
	}

	if err := suite.service.project.MultipleInsert(projects); err != nil {
		suite.FailNow("Insert project test data failed", "%v", err)
	}

	ps := []*billing.PaymentSystem{ps0, ps1, ps2, ps3, ps4, ps5}
	if err := suite.service.paymentSystem.MultipleInsert(ps); err != nil {
		suite.FailNow("Insert payment system test data failed", "%v", err)
	}

	pgs := []*billing.PriceGroup{pgRub, pgUsd, pgCis, pgUah}
	if err := suite.service.priceGroup.MultipleInsert(pgs); err != nil {
		suite.FailNow("Insert price group test data failed", "%v", err)
	}

	var productIds []string
	names := []string{"Madalin Stunt Cars M2", "Plants vs Zombies"}

	for i, n := range names {
		req := &grpc.Product{
			Object:          "product",
			Type:            "simple_product",
			Sku:             "ru_" + strconv.Itoa(i) + "_" + strcase.SnakeCase(n),
			Name:            map[string]string{"en": n},
			DefaultCurrency: "USD",
			Enabled:         true,
			Description:     map[string]string{"en": n + " description"},
			MerchantId:      projectWithProducts.MerchantId,
			ProjectId:       projectWithProducts.Id,
		}

		baseAmount := 37.00 * float64(i+1) // base amount in product's default currency

		req.Prices = append(req.Prices, &grpc.ProductPrice{
			Currency: "USD",
			Region:   "USD",
			Amount:   baseAmount,
		})
		req.Prices = append(req.Prices, &grpc.ProductPrice{
			Currency: "RUB",
			Region:   "RUB",
			Amount:   baseAmount * 65.13,
		})

		prod := grpc.Product{}

		assert.NoError(suite.T(), suite.service.CreateOrUpdateProduct(context.TODO(), req, &prod))

		productIds = append(productIds, prod.Id)
	}

	var keyProductIds []string
	for i, n := range names {
		baseAmount := 37.00 * float64(i+1)

		req := &grpc.CreateOrUpdateKeyProductRequest{
			Object:          "key_product",
			Sku:             "ru_" + strconv.Itoa(i) + "_" + strcase.SnakeCase(n),
			Name:            map[string]string{"en": n},
			DefaultCurrency: "USD",
			Description:     map[string]string{"en": n + " description"},
			MerchantId:      projectWithKeyProducts.MerchantId,
			ProjectId:       projectWithKeyProducts.Id,
			Platforms: []*grpc.PlatformPrice{
				{
					Id: "gog",
					Prices: []*grpc.ProductPrice{
						{
							Currency: "USD",
							Region:   "USD",
							Amount:   baseAmount,
						},
						{
							Currency: "RUB",
							Region:   "RUB",
							Amount:   baseAmount * 65.13,
						},
					},
				},
				{
					Id: "steam",
					Prices: []*grpc.ProductPrice{
						{
							Currency: "USD",
							Region:   "USD",
							Amount:   baseAmount,
						},
						{
							Currency: "RUB",
							Region:   "RUB",
							Amount:   baseAmount * 65.13,
						},
					},
				},
			},
		}

		res := &grpc.KeyProductResponse{}
		assert.NoError(suite.T(), suite.service.CreateOrUpdateKeyProduct(context.TODO(), req, res))
		assert.NotNil(suite.T(), res.Product)
		publishRsp := &grpc.KeyProductResponse{}
		assert.NoError(suite.T(), suite.service.PublishKeyProduct(context.TODO(), &grpc.PublishKeyProductRequest{MerchantId: projectWithKeyProducts.MerchantId, KeyProductId: res.Product.Id}, publishRsp))
		assert.EqualValuesf(suite.T(), 200, publishRsp.Status, "%s", publishRsp.Message)

		fileContent := fmt.Sprintf("%s-%s-%s-%s", RandomString(4), RandomString(4), RandomString(4), RandomString(4))
		file := []byte(fileContent)

		// Platform 1
		keysRsp := &grpc.PlatformKeysFileResponse{}
		keysReq := &grpc.PlatformKeysFileRequest{
			KeyProductId: res.Product.Id,
			PlatformId:   "steam",
			MerchantId:   projectWithKeyProducts.MerchantId,
			File:         file,
		}
		assert.NoError(suite.T(), suite.service.UploadKeysFile(context.TODO(), keysReq, keysRsp))
		assert.Equal(suite.T(), pkg.ResponseStatusOk, keysRsp.Status)

		// Platform 2
		keysRsp = &grpc.PlatformKeysFileResponse{}
		keysReq = &grpc.PlatformKeysFileRequest{
			KeyProductId: res.Product.Id,
			PlatformId:   "gog",
			MerchantId:   projectWithKeyProducts.MerchantId,
			File:         file,
		}
		assert.NoError(suite.T(), suite.service.UploadKeysFile(context.TODO(), keysReq, keysRsp))
		assert.Equal(suite.T(), pkg.ResponseStatusOk, keysRsp.Status)

		keyProductIds = append(keyProductIds, res.Product.Id)
	}

	sysCost := &billing.PaymentChannelCostSystem{
		Id:        bson.NewObjectId().Hex(),
		Name:      "MASTERCARD",
		Region:    "CIS",
		Country:   "AZ",
		Percent:   1.5,
		FixAmount: 5,
	}

	sysCost1 := &billing.PaymentChannelCostSystem{
		Name:      "MASTERCARD",
		Region:    "CIS",
		Country:   "",
		Percent:   2.2,
		FixAmount: 0,
	}

	err = suite.service.paymentChannelCostSystem.MultipleInsert([]*billing.PaymentChannelCostSystem{sysCost, sysCost1})

	if err != nil {
		suite.FailNow("Insert PaymentChannelCostSystem test data failed", "%v", err)
	}

	merCost := &billing.PaymentChannelCostMerchant{
		Id:                 bson.NewObjectId().Hex(),
		MerchantId:         project.GetMerchantId(),
		Name:               "MASTERCARD",
		PayoutCurrency:     "USD",
		MinAmount:          0.75,
		Region:             "CIS",
		Country:            "AZ",
		MethodPercent:      1.5,
		MethodFixAmount:    0.01,
		PsPercent:          3,
		PsFixedFee:         0.01,
		PsFixedFeeCurrency: "EUR",
	}

	merCost1 := &billing.PaymentChannelCostMerchant{
		MerchantId:         project.GetMerchantId(),
		Name:               "MASTERCARD",
		PayoutCurrency:     "USD",
		MinAmount:          5,
		Region:             "Russia",
		Country:            "RU",
		MethodPercent:      2.5,
		MethodFixAmount:    2,
		PsPercent:          5,
		PsFixedFee:         0.05,
		PsFixedFeeCurrency: "EUR",
	}

	merCost2 := &billing.PaymentChannelCostMerchant{
		MerchantId:         project.GetMerchantId(),
		Name:               "MASTERCARD",
		PayoutCurrency:     "USD",
		MinAmount:          0,
		Region:             "CIS",
		Country:            "",
		MethodPercent:      2.2,
		MethodFixAmount:    0,
		PsPercent:          5,
		PsFixedFee:         0.05,
		PsFixedFeeCurrency: "EUR",
	}

	merCost3 := &billing.PaymentChannelCostMerchant{
		MerchantId:         project.GetMerchantId(),
		Name:               "Bitcoin",
		PayoutCurrency:     "USD",
		MinAmount:          5,
		Region:             "Russia",
		Country:            "RU",
		MethodPercent:      2.5,
		MethodFixAmount:    2,
		PsPercent:          5,
		PsFixedFee:         0.05,
		PsFixedFeeCurrency: "EUR",
	}

	merCost4 := &billing.PaymentChannelCostMerchant{
		MerchantId:         project.GetMerchantId(),
		Name:               "MASTERCARD",
		PayoutCurrency:     "USD",
		MinAmount:          5,
		Region:             "North America",
		Country:            "US",
		MethodPercent:      2.5,
		MethodFixAmount:    2,
		PsPercent:          5,
		PsFixedFee:         0.05,
		PsFixedFeeCurrency: "EUR",
	}
	merCost5 := &billing.PaymentChannelCostMerchant{
		Id:                 bson.NewObjectId().Hex(),
		MerchantId:         project.GetMerchantId(),
		Name:               "MASTERCARD",
		PayoutCurrency:     "RUB",
		MinAmount:          0.75,
		Region:             "CIS",
		Country:            "AZ",
		MethodPercent:      1.5,
		MethodFixAmount:    0.01,
		PsPercent:          3,
		PsFixedFee:         0.01,
		PsFixedFeeCurrency: "EUR",
	}
	merCost6 := &billing.PaymentChannelCostMerchant{
		MerchantId:         project.GetMerchantId(),
		Name:               "MASTERCARD",
		PayoutCurrency:     "RUB",
		MinAmount:          5,
		Region:             "Russia",
		Country:            "RU",
		MethodPercent:      2.5,
		MethodFixAmount:    2,
		PsPercent:          5,
		PsFixedFee:         0.05,
		PsFixedFeeCurrency: "EUR",
	}
	merCost7 := &billing.PaymentChannelCostMerchant{
		MerchantId:         project.GetMerchantId(),
		Name:               "MASTERCARD",
		PayoutCurrency:     "RUB",
		MinAmount:          0,
		Region:             "CIS",
		Country:            "",
		MethodPercent:      2.2,
		MethodFixAmount:    0,
		PsPercent:          5,
		PsFixedFee:         0.05,
		PsFixedFeeCurrency: "EUR",
	}
	merCost8 := &billing.PaymentChannelCostMerchant{
		MerchantId:         project.GetMerchantId(),
		Name:               "Bitcoin",
		PayoutCurrency:     "RUB",
		MinAmount:          5,
		Region:             "Russia",
		Country:            "RU",
		MethodPercent:      2.5,
		MethodFixAmount:    2,
		PsPercent:          5,
		PsFixedFee:         0.05,
		PsFixedFeeCurrency: "EUR",
	}
	merCost9 := &billing.PaymentChannelCostMerchant{
		MerchantId:         project.GetMerchantId(),
		Name:               "MASTERCARD",
		PayoutCurrency:     "RUB",
		MinAmount:          5,
		Region:             "North America",
		Country:            "US",
		MethodPercent:      2.5,
		MethodFixAmount:    2,
		PsPercent:          5,
		PsFixedFee:         0.05,
		PsFixedFeeCurrency: "EUR",
	}

	err = suite.service.paymentChannelCostMerchant.
		MultipleInsert([]*billing.PaymentChannelCostMerchant{
			merCost,
			merCost1,
			merCost2,
			merCost3,
			merCost4,
			merCost5,
			merCost6,
			merCost7,
			merCost8,
			merCost9,
		})

	if err != nil {
		suite.FailNow("Insert PaymentChannelCostMerchant test data failed", "%v", err)
	}

	suite.project = project
	suite.projectFixedAmount = projectFixedAmount
	suite.projectWithProducts = projectWithProducts
	suite.projectWithKeyProducts = projectWithKeyProducts
	suite.inactiveProject = inactiveProject
	suite.projectWithoutPaymentMethods = projectWithoutPaymentMethods
	suite.projectIncorrectPaymentMethodId = projectIncorrectPaymentMethodId
	suite.projectEmptyPaymentMethodTerminal = projectEmptyPaymentMethodTerminal
	suite.projectUahLimitCurrency = projectUahLimitCurrency
	suite.paymentMethod = pmBankCard
	suite.paymentMethodWithoutCommission = pmBankCardNotUsed
	suite.inactivePaymentMethod = pmBitcoin
	suite.paymentMethodWithInactivePaymentSystem = pmQiwi
	suite.pmWebMoney = pmWebMoney
	suite.pmBitcoin1 = pmBitcoin1
	suite.productIds = productIds
	suite.merchantDefaultCurrency = "USD"
	suite.keyProductIds = keyProductIds

	paymentSysCost1 := &billing.PaymentChannelCostSystem{
		Name:              "MASTERCARD",
		Region:            "Russia",
		Country:           "RU",
		Percent:           0.015,
		FixAmount:         0.01,
		FixAmountCurrency: "USD",
	}

	err = suite.service.paymentChannelCostSystem.MultipleInsert([]*billing.PaymentChannelCostSystem{paymentSysCost1})

	if err != nil {
		suite.FailNow("Insert PaymentChannelCostSystem test data failed", "%v", err)
	}

	paymentMerCost1 := &billing.PaymentChannelCostMerchant{
		MerchantId:              projectFixedAmount.GetMerchantId(),
		Name:                    "MASTERCARD",
		PayoutCurrency:          "USD",
		MinAmount:               0.75,
		Region:                  "Russia",
		Country:                 "RU",
		MethodPercent:           0.025,
		MethodFixAmount:         0.01,
		MethodFixAmountCurrency: "EUR",
		PsPercent:               0.05,
		PsFixedFee:              0.05,
		PsFixedFeeCurrency:      "EUR",
	}
	paymentMerCost2 := &billing.PaymentChannelCostMerchant{
		MerchantId:              mocks.MerchantIdMock,
		Name:                    "MASTERCARD",
		PayoutCurrency:          "USD",
		MinAmount:               5,
		Region:                  "Russia",
		Country:                 "RU",
		MethodPercent:           0.025,
		MethodFixAmount:         0.02,
		MethodFixAmountCurrency: "EUR",
		PsPercent:               0.05,
		PsFixedFee:              0.05,
		PsFixedFeeCurrency:      "EUR",
	}

	err = suite.service.paymentChannelCostMerchant.MultipleInsert([]*billing.PaymentChannelCostMerchant{paymentMerCost1, paymentMerCost2})

	if err != nil {
		suite.FailNow("Insert PaymentChannelCostMerchant test data failed", "%v", err)
	}

}

func (suite *OrderTestSuite) TearDownTest() {
	if err := suite.service.db.Drop(); err != nil {
		suite.FailNow("Database deletion failed", "%v", err)
	}

	suite.service.db.Close()
}

func (suite *OrderTestSuite) TestOrder_ProcessProject_Ok() {
	req := &billing.OrderCreateRequest{
		Type:      billing.OrderType_simple,
		ProjectId: suite.project.Id,
	}
	processor := &OrderCreateRequestProcessor{
		Service: suite.service,
		request: req,
		checked: &orderCreateRequestProcessorChecked{},
	}
	assert.Nil(suite.T(), processor.checked.project)

	err := processor.processProject()

	assert.Nil(suite.T(), err)
	assert.NotNil(suite.T(), processor.checked.project)
	assert.Equal(suite.T(), processor.checked.project.Id, suite.project.Id)
}

func (suite *OrderTestSuite) TestOrder_ProcessProject_NotFound() {
	req := &billing.OrderCreateRequest{
		Type:      billing.OrderType_simple,
		ProjectId: "5bf67ebd46452d00062c7cc1",
	}
	processor := &OrderCreateRequestProcessor{
		Service: suite.service,
		request: req,
		checked: &orderCreateRequestProcessorChecked{},
	}
	assert.Nil(suite.T(), processor.checked.project)

	err := processor.processProject()

	assert.Error(suite.T(), err)
	assert.Nil(suite.T(), processor.checked.project)
	assert.Equal(suite.T(), orderErrorProjectNotFound, err)
}

func (suite *OrderTestSuite) TestOrder_ProcessProject_InactiveProject() {
	req := &billing.OrderCreateRequest{
		Type:      billing.OrderType_simple,
		ProjectId: suite.inactiveProject.Id,
	}
	processor := &OrderCreateRequestProcessor{
		Service: suite.service,
		request: req,
		checked: &orderCreateRequestProcessorChecked{},
	}
	assert.Nil(suite.T(), processor.checked.project)

	err := processor.processProject()

	assert.Error(suite.T(), err)
	assert.Nil(suite.T(), processor.checked.project)
	assert.Equal(suite.T(), orderErrorProjectInactive, err)
}

func (suite *OrderTestSuite) TestOrder_ProcessCurrency_Ok() {
	req := &billing.OrderCreateRequest{
		Type:     billing.OrderType_simple,
		Currency: "RUB",
	}
	processor := &OrderCreateRequestProcessor{
		Service: suite.service,
		request: req,
		checked: &orderCreateRequestProcessorChecked{},
	}
	assert.Empty(suite.T(), processor.checked.currency)

	err := processor.processCurrency()

	assert.Nil(suite.T(), err)
	assert.NotNil(suite.T(), processor.checked.currency)
	assert.Equal(suite.T(), req.Currency, processor.checked.currency)
}

func (suite *OrderTestSuite) TestOrder_ProcessCurrency_Error() {
	req := &billing.OrderCreateRequest{
		Type:     billing.OrderType_simple,
		Currency: "EUR",
	}
	processor := &OrderCreateRequestProcessor{
		Service: suite.service,
		request: req,
		checked: &orderCreateRequestProcessorChecked{},
	}
	assert.Empty(suite.T(), processor.checked.currency)

	suite.service.curService = mocks.NewCurrencyServiceMockError()
	suite.service.supportedCurrencies = []string{}

	err := processor.processCurrency()

	assert.Error(suite.T(), err)
	assert.Empty(suite.T(), processor.checked.currency)
	assert.Equal(suite.T(), orderErrorCurrencyNotFound, err)
}

func (suite *OrderTestSuite) TestOrder_ProcessPayerData_EmptyEmailAndPhone_Ok() {
	req := &billing.OrderCreateRequest{
		Type: billing.OrderType_simple,
		User: &billing.OrderUser{
			Ip: "127.0.0.1",
		},
	}
	processor := &OrderCreateRequestProcessor{
		Service: suite.service,
		request: req,
		checked: &orderCreateRequestProcessorChecked{},
	}
	assert.Nil(suite.T(), processor.checked.user)

	err := processor.processUserData()
	assert.Nil(suite.T(), err)

	err = processor.processPayerIp()

	assert.Nil(suite.T(), err)
	assert.NotNil(suite.T(), processor.checked.user)
	assert.NotNil(suite.T(), processor.checked.user.Address)
	assert.NotEmpty(suite.T(), processor.checked.user.Address.State)
}

func (suite *OrderTestSuite) TestOrder_ProcessPayerData_EmptySubdivision_Ok() {
	suite.service.geo = mocks.NewGeoIpServiceTestOkWithoutSubdivision()

	req := &billing.OrderCreateRequest{
		Type: billing.OrderType_simple,
		User: &billing.OrderUser{Ip: "127.0.0.1"},
	}
	processor := &OrderCreateRequestProcessor{
		Service: suite.service,
		request: req,
		checked: &orderCreateRequestProcessorChecked{},
	}
	assert.Nil(suite.T(), processor.checked.user)

	err := processor.processUserData()
	assert.NoError(suite.T(), err)

	err = processor.processPayerIp()

	assert.Nil(suite.T(), err)
	assert.NotNil(suite.T(), processor.checked.user)
	assert.NotNil(suite.T(), processor.checked.user.Address)
	assert.Empty(suite.T(), processor.checked.user.Address.State)

	suite.service.geo = mocks.NewGeoIpServiceTestOk()
}

func (suite *OrderTestSuite) TestOrder_ProcessPayerData_NotEmptyEmailAndPhone_Ok() {
	req := &billing.OrderCreateRequest{
		Type:      billing.OrderType_simple,
		ProjectId: suite.project.Id,
		User: &billing.OrderUser{
			Ip:    "127.0.0.1",
			Email: "some_email@unit.com",
			Phone: "123456789",
		},
	}
	processor := &OrderCreateRequestProcessor{
		Service: suite.service,
		request: req,
		checked: &orderCreateRequestProcessorChecked{},
	}
	assert.Nil(suite.T(), processor.checked.user)

	err := processor.processProject()
	assert.NoError(suite.T(), err)

	err = processor.processUserData()
	assert.NoError(suite.T(), err)
	assert.NotNil(suite.T(), processor.checked.user)
	assert.Equal(suite.T(), req.User.Email, processor.checked.user.Email)
	assert.Equal(suite.T(), req.User.Phone, processor.checked.user.Phone)

	err = processor.processPayerIp()
	assert.Nil(suite.T(), err)
	assert.NotNil(suite.T(), processor.checked.user.Address)
}

func (suite *OrderTestSuite) TestOrder_ProcessPayerData_Error() {
	suite.service.geo = mocks.NewGeoIpServiceTestError()

	req := &billing.OrderCreateRequest{
		Type: billing.OrderType_simple,
		User: &billing.OrderUser{Ip: "127.0.0.1"},
	}
	processor := &OrderCreateRequestProcessor{
		Service: suite.service,
		request: req,
		checked: &orderCreateRequestProcessorChecked{},
	}
	assert.Nil(suite.T(), processor.checked.user)

	err := processor.processUserData()
	assert.NoError(suite.T(), err)

	err = processor.processPayerIp()

	assert.Error(suite.T(), err)
	assert.Nil(suite.T(), processor.checked.user.Address)
	assert.Equal(suite.T(), orderErrorPayerRegionUnknown, err)
}

func (suite *OrderTestSuite) TestOrder_ValidateKeyProductsForOrder_Ok() {
	_, err := suite.service.GetOrderKeyProducts(context.TODO(), suite.projectWithKeyProducts.Id, suite.keyProductIds)
	assert.Nil(suite.T(), err)
}

func (suite *OrderTestSuite) TestOrder_ValidateKeyProductsForOrder_AnotherProject_Fail() {
	_, err := suite.service.GetOrderKeyProducts(context.TODO(), suite.project.Id, suite.keyProductIds)
	assert.Error(suite.T(), err)
	assert.Equal(suite.T(), orderErrorProductsInvalid, err)
}

func (suite *OrderTestSuite) TestOrder_ValidateProductsForOrder_Ok() {
	_, err := suite.service.GetOrderProducts(suite.projectWithProducts.Id, suite.productIds)
	assert.Nil(suite.T(), err)
}

func (suite *OrderTestSuite) TestOrder_ValidateProductsForOrder_AnotherProject_Fail() {
	_, err := suite.service.GetOrderProducts(suite.project.Id, suite.productIds)
	assert.Error(suite.T(), err)
	assert.Equal(suite.T(), orderErrorProductsInvalid, err)
}

func (suite *OrderTestSuite) TestOrder_ValidateProductsForOrder_OneProductIsInactive_Fail() {
	n := "Bubble Hunter"
	baseAmount := 7.00

	req := &grpc.Product{
		Object:          "product",
		Type:            "simple_product",
		Sku:             "ru_3_" + strcase.SnakeCase(n),
		Name:            map[string]string{"en": n},
		DefaultCurrency: "USD",
		Enabled:         false,
		Description:     map[string]string{"en": n + " description"},
		MerchantId:      suite.projectFixedAmount.MerchantId,
		ProjectId:       suite.projectFixedAmount.Id,
		Prices: []*grpc.ProductPrice{
			{
				Currency: "USD",
				Region:   "USD",
				Amount:   baseAmount,
			},
			{
				Currency: "RUB",
				Region:   "RUB",
				Amount:   baseAmount * 65.13,
			},
		},
	}

	inactiveProd := grpc.Product{}
	if assert.NoError(suite.T(), suite.service.CreateOrUpdateProduct(context.TODO(), req, &inactiveProd)) {
		products := []string{suite.productIds[0], inactiveProd.Id}
		_, err := suite.service.GetOrderProducts(suite.projectFixedAmount.Id, products)
		assert.Error(suite.T(), err)
		assert.Equal(suite.T(), orderErrorProductsInvalid, err)
	}
}

func (suite *OrderTestSuite) TestOrder_ValidateProductsForOrder_SomeProductsIsNotFound_Fail() {
	products := []string{suite.productIds[0], bson.NewObjectId().Hex()}
	_, err := suite.service.GetOrderProducts(suite.projectFixedAmount.Id, products)
	assert.Error(suite.T(), err)
	assert.Equal(suite.T(), orderErrorProductsInvalid, err)
}

func (suite *OrderTestSuite) TestOrder_ValidateProductsForOrder_EmptyProducts_Fail() {
	_, err := suite.service.GetOrderProducts(suite.projectFixedAmount.Id, []string{})
	assert.Error(suite.T(), err)
	assert.Equal(suite.T(), orderErrorProductsEmpty, err)
}

func (suite *OrderTestSuite) TestOrder_GetProductsOrderAmount_Ok() {
	p, err := suite.service.GetOrderProducts(suite.projectWithProducts.Id, suite.productIds)
	assert.Nil(suite.T(), err)

	amount, err := suite.service.GetOrderProductsAmount(p, &billing.PriceGroup{Currency: suite.merchantDefaultCurrency, IsActive: true})

	assert.Nil(suite.T(), err)
	assert.Equal(suite.T(), amount, float64(111))
}

func (suite *OrderTestSuite) TestOrder_GetProductsOrderAmount_EmptyProducts_Fail() {
	_, err := suite.service.GetOrderProductsAmount([]*grpc.Product{}, &billing.PriceGroup{Currency: suite.merchantDefaultCurrency, IsActive: true})
	assert.Error(suite.T(), err)
	assert.Equal(suite.T(), orderErrorProductsEmpty, err)
}

func (suite *OrderTestSuite) TestOrder_GetProductsOrderAmount_DifferentCurrencies_Fail() {
	n1 := "Bubble Hunter"
	baseAmount1 := 7.00
	req1 := &grpc.Product{
		Object:          "product",
		Type:            "simple_product",
		Sku:             "ru_4_" + strcase.SnakeCase(n1),
		Name:            map[string]string{"en": n1},
		DefaultCurrency: "USD",
		Enabled:         false,
		Description:     map[string]string{"en": n1 + " description"},
		MerchantId:      suite.projectFixedAmount.MerchantId,
		ProjectId:       suite.projectFixedAmount.Id,
		Prices: []*grpc.ProductPrice{
			{
				Currency: "USD",
				Region:   "USD",
				Amount:   baseAmount1,
			},
			{
				Currency: "RUB",
				Region:   "RUB",
				Amount:   baseAmount1 * 0.89,
			},
		},
	}
	prod1 := grpc.Product{}
	assert.NoError(suite.T(), suite.service.CreateOrUpdateProduct(context.TODO(), req1, &prod1))

	n2 := "Scary Maze"
	baseAmount2 := 8.00
	req2 := &grpc.Product{
		Object:          "product",
		Type:            "simple_product",
		Sku:             "ru_5_" + strcase.SnakeCase(n2),
		Name:            map[string]string{"en": n2},
		DefaultCurrency: "USD",
		Enabled:         false,
		Description:     map[string]string{"en": n2 + " description"},
		MerchantId:      suite.projectFixedAmount.MerchantId,
		ProjectId:       suite.projectFixedAmount.Id,
		Prices: []*grpc.ProductPrice{
			{
				Currency: "USD",
				Region:   "USD",
				Amount:   baseAmount2,
			},
			{
				Currency: "EUR",
				Region:   "EUR",
				Amount:   baseAmount2 * 0.89,
			},
		},
	}
	prod2 := grpc.Product{}
	assert.NoError(suite.T(), suite.service.CreateOrUpdateProduct(context.TODO(), req2, &prod2))

	p := []*grpc.Product{&prod1, &prod2}

	_, err := suite.service.GetOrderProductsAmount(p, &billing.PriceGroup{Currency: "RUB", IsActive: true})
	assert.Error(suite.T(), err)
	assert.Equal(suite.T(), orderErrorNoProductsCommonCurrency, err)
}

func (suite *OrderTestSuite) TestOrder_GetProductsOrderAmount_DifferentCurrenciesWithFallback_Fail() {
	n1 := "Bubble Hunter"
	baseAmount1 := 7.00
	req1 := &grpc.Product{
		Object:          "product",
		Type:            "simple_product",
		Sku:             "ru_6_" + strcase.SnakeCase(n1),
		Name:            map[string]string{"en": n1},
		DefaultCurrency: "EUR",
		Enabled:         false,
		Description:     map[string]string{"en": n1 + " description"},
		MerchantId:      suite.projectFixedAmount.MerchantId,
		ProjectId:       suite.projectFixedAmount.Id,
		Prices: []*grpc.ProductPrice{
			{
				Currency: "EUR",
				Region:   "EUR",
				Amount:   baseAmount1,
			},
			{
				Currency: "UAH",
				Region:   "UAH",
				Amount:   baseAmount1 * 30.21,
			},
		},
	}
	prod1 := grpc.Product{}
	assert.NoError(suite.T(), suite.service.CreateOrUpdateProduct(context.TODO(), req1, &prod1))

	n2 := "Scary Maze"
	baseAmount2 := 8.00
	req2 := &grpc.Product{
		Object:          "product",
		Type:            "simple_product",
		Sku:             "ru_7_" + strcase.SnakeCase(n2),
		Name:            map[string]string{"en": n2},
		DefaultCurrency: "EUR",
		Enabled:         false,
		Description:     map[string]string{"en": n2 + " description"},
		MerchantId:      suite.projectFixedAmount.MerchantId,
		ProjectId:       suite.projectFixedAmount.Id,
		Prices: []*grpc.ProductPrice{
			{
				Currency: "EUR",
				Region:   "EUR",
				Amount:   baseAmount2,
			},
			{
				Currency: "UAH",
				Region:   "UAH",
				Amount:   baseAmount2 * 30.21,
			},
		},
	}
	prod2 := grpc.Product{}
	assert.NoError(suite.T(), suite.service.CreateOrUpdateProduct(context.TODO(), req2, &prod2))

	p := []*grpc.Product{&prod1, &prod2}

	_, err := suite.service.GetOrderProductsAmount(p, &billing.PriceGroup{Currency: "RUB", IsActive: true})
	assert.Error(suite.T(), err)
	assert.Equal(suite.T(), orderErrorNoProductsCommonCurrency, err)
}

func (suite *OrderTestSuite) TestOrder_GetOrderProductsItems_Ok() {
	p, err := suite.service.GetOrderProducts(suite.projectWithProducts.Id, suite.productIds)
	assert.Nil(suite.T(), err)

	items, err := suite.service.GetOrderProductsItems(p, DefaultLanguage, &billing.PriceGroup{Currency: suite.merchantDefaultCurrency, IsActive: true})

	assert.Nil(suite.T(), err)
	assert.Equal(suite.T(), len(items), 2)
}

func (suite *OrderTestSuite) TestOrder_GetOrderProductsItems_EmptyProducts_Fail() {
	_, err := suite.service.GetOrderProductsItems([]*grpc.Product{}, DefaultLanguage, &billing.PriceGroup{Currency: suite.merchantDefaultCurrency, IsActive: true})
	assert.Error(suite.T(), err)
	assert.Equal(suite.T(), orderErrorProductsEmpty, err)
}

func (suite *OrderTestSuite) TestOrder_GetOrderProductsItems_DifferentCurrencies_Fail() {
	n1 := "Bubble Hunter"
	baseAmount1 := 7.00
	req1 := &grpc.Product{
		Object:          "product",
		Type:            "simple_product",
		Sku:             "ru_8_" + strcase.SnakeCase(n1),
		Name:            map[string]string{"en": n1},
		DefaultCurrency: "USD",
		Enabled:         false,
		Description:     map[string]string{"en": n1 + " description"},
		MerchantId:      suite.projectFixedAmount.MerchantId,
		ProjectId:       suite.projectFixedAmount.Id,
		Prices: []*grpc.ProductPrice{
			{
				Currency: "USD",
				Region:   "USD",
				Amount:   baseAmount1,
			},
			{
				Currency: "RUB",
				Region:   "RUB",
				Amount:   baseAmount1 * 0.89,
			},
		},
	}
	prod1 := grpc.Product{}
	assert.NoError(suite.T(), suite.service.CreateOrUpdateProduct(context.TODO(), req1, &prod1))

	n2 := "Scary Maze"
	baseAmount2 := 8.00
	req2 := &grpc.Product{
		Object:          "product",
		Type:            "simple_product",
		Sku:             "ru_9_" + strcase.SnakeCase(n2),
		Name:            map[string]string{"en": n2},
		DefaultCurrency: "USD",
		Enabled:         false,
		Description:     map[string]string{"en": n2 + " description"},
		MerchantId:      suite.projectFixedAmount.MerchantId,
		ProjectId:       suite.projectFixedAmount.Id,
		Prices: []*grpc.ProductPrice{
			{
				Currency: "USD",
				Region:   "USD",
				Amount:   baseAmount2,
			},
			{
				Currency: "EUR",
				Region:   "EUR",
				Amount:   baseAmount2 * 0.89,
			},
		},
	}
	prod2 := grpc.Product{}
	assert.NoError(suite.T(), suite.service.CreateOrUpdateProduct(context.TODO(), req2, &prod2))

	p := []*grpc.Product{&prod1, &prod2}

	_, err := suite.service.GetOrderProductsItems(p, DefaultLanguage, &billing.PriceGroup{Currency: "EUR", IsActive: true})
	assert.Error(suite.T(), err)
	assert.Equal(suite.T(), orderErrorProductsPrice, err)
}

func (suite *OrderTestSuite) TestOrder_GetOrderProductsItems_ProductHasNoDescInSelectedLanguageButFallback_Fail() {
	n1 := "Bubble Hunter"
	baseAmount1 := 7.00
	req1 := &grpc.Product{
		Object:          "product",
		Type:            "simple_product",
		Sku:             "ru_8_" + strcase.SnakeCase(n1),
		Name:            map[string]string{"en": n1},
		DefaultCurrency: "USD",
		Enabled:         false,
		Description:     map[string]string{"en": n1 + " description"},
		MerchantId:      suite.projectFixedAmount.MerchantId,
		ProjectId:       suite.projectFixedAmount.Id,
		Prices: []*grpc.ProductPrice{
			{
				Currency: "USD",
				Region:   "USD",
				Amount:   baseAmount1,
			},
			{
				Currency: "RUB",
				Region:   "RUB",
				Amount:   baseAmount1 * 0.89,
			},
		},
	}
	prod1 := grpc.Product{}
	assert.NoError(suite.T(), suite.service.CreateOrUpdateProduct(context.TODO(), req1, &prod1))

	p := []*grpc.Product{&prod1}

	items, err := suite.service.GetOrderProductsItems(p, "ru", &billing.PriceGroup{Currency: suite.merchantDefaultCurrency, IsActive: true})
	assert.NoError(suite.T(), err)
	assert.Equal(suite.T(), len(items), 1)
}

func (suite *OrderTestSuite) TestOrder_ProcessProjectOrderId_Ok() {
	req := &billing.OrderCreateRequest{
		Type:      billing.OrderType_simple,
		ProjectId: suite.project.Id,
		Amount:    100,
	}
	processor := &OrderCreateRequestProcessor{
		Service: suite.service,
		request: req,
		checked: &orderCreateRequestProcessorChecked{},
	}

	err := processor.processProject()
	assert.Nil(suite.T(), err)

	err = processor.processProjectOrderId()
	assert.Nil(suite.T(), err)
}

func (suite *OrderTestSuite) TestOrder_ProcessProjectOrderId_Duplicate_Error() {
	req := &billing.OrderCreateRequest{
		Type:      billing.OrderType_simple,
		ProjectId: suite.project.Id,
		Amount:    100,
		OrderId:   "1234567890",
		Account:   "unit-test",
		Currency:  "RUB",
		Other:     make(map[string]string),
		User:      &billing.OrderUser{Ip: "127.0.0.1"},
	}
	processor := &OrderCreateRequestProcessor{
		Service: suite.service,
		request: req,
		checked: &orderCreateRequestProcessorChecked{},
	}

	err := processor.processProject()
	assert.Nil(suite.T(), err)

	err = processor.processUserData()
	assert.Nil(suite.T(), err)

	err = processor.processCurrency()
	assert.Nil(suite.T(), err)

	err = processor.processPayerIp()
	assert.Nil(suite.T(), err)

	err = processor.processPaylinkProducts()
	assert.Nil(suite.T(), err)

	id := bson.NewObjectId().Hex()

	order := &billing.Order{
		Id: id,
		Project: &billing.ProjectOrder{
			Id:                processor.checked.project.Id,
			Name:              processor.checked.project.Name,
			UrlSuccess:        processor.checked.project.UrlRedirectSuccess,
			UrlFail:           processor.checked.project.UrlRedirectFail,
			SendNotifyEmail:   processor.checked.project.SendNotifyEmail,
			NotifyEmails:      processor.checked.project.NotifyEmails,
			SecretKey:         processor.checked.project.SecretKey,
			UrlCheckAccount:   processor.checked.project.UrlCheckAccount,
			UrlProcessPayment: processor.checked.project.UrlProcessPayment,
			CallbackProtocol:  processor.checked.project.CallbackProtocol,
			MerchantId:        processor.checked.project.MerchantId,
		},
		Description:    fmt.Sprintf(orderDefaultDescription, id),
		ProjectOrderId: req.OrderId,
		ProjectAccount: req.Account,
		ProjectParams:  req.Other,
		PrivateStatus:  constant.OrderStatusNew,
		CreatedAt:      ptypes.TimestampNow(),
		IsJsonRequest:  false,
	}

	err = suite.service.db.Collection(collectionOrder).Insert(order)
	assert.Nil(suite.T(), err)

	err = processor.processProjectOrderId()
	assert.Error(suite.T(), err)
	assert.Equal(suite.T(), orderErrorProjectOrderIdIsDuplicate, err)
}

func (suite *OrderTestSuite) TestOrder_ProcessPaymentMethod_Ok() {
	req := &billing.OrderCreateRequest{
		Type:          billing.OrderType_simple,
		ProjectId:     suite.project.Id,
		PaymentMethod: suite.paymentMethod.Group,
		Currency:      "RUB",
	}
	processor := &OrderCreateRequestProcessor{
		Service: suite.service,
		request: req,
		checked: &orderCreateRequestProcessorChecked{},
	}
	assert.Nil(suite.T(), processor.checked.paymentMethod)

	err := processor.processProject()
	assert.Nil(suite.T(), err)

	err = processor.processCurrency()
	assert.Nil(suite.T(), err)

	pm, err := suite.service.paymentMethod.GetByGroupAndCurrency(suite.project, req.PaymentMethod, processor.checked.currency)
	assert.Nil(suite.T(), err)
	assert.NotNil(suite.T(), pm)

	err = processor.processPaymentMethod(pm)
	assert.Nil(suite.T(), err)
	assert.NotNil(suite.T(), processor.checked.paymentMethod)
}

func (suite *OrderTestSuite) TestOrder_ProcessPaymentMethod_PaymentMethodInactive_Error() {
	req := &billing.OrderCreateRequest{
		Type:          billing.OrderType_simple,
		PaymentMethod: suite.inactivePaymentMethod.Group,
		Currency:      "RUB",
	}
	processor := &OrderCreateRequestProcessor{
		Service: suite.service,
		request: req,
		checked: &orderCreateRequestProcessorChecked{},
	}
	assert.Nil(suite.T(), processor.checked.paymentMethod)

	err := processor.processCurrency()
	assert.Nil(suite.T(), err)

	pm, err := suite.service.paymentMethod.GetByGroupAndCurrency(suite.project, req.PaymentMethod, processor.checked.currency)
	assert.Nil(suite.T(), err)
	assert.NotNil(suite.T(), pm)

	err = processor.processPaymentMethod(pm)
	assert.Error(suite.T(), err)
	assert.Nil(suite.T(), processor.checked.paymentMethod)
	assert.Equal(suite.T(), orderErrorPaymentMethodInactive, err)
}

func (suite *OrderTestSuite) TestOrder_ProcessPaymentMethod_PaymentSystemInactive_Error() {
	req := &billing.OrderCreateRequest{
		Type:          billing.OrderType_simple,
		PaymentMethod: suite.paymentMethodWithInactivePaymentSystem.Group,
		Currency:      "RUB",
	}
	processor := &OrderCreateRequestProcessor{
		Service: suite.service,
		request: req,
		checked: &orderCreateRequestProcessorChecked{},
	}
	assert.Nil(suite.T(), processor.checked.paymentMethod)

	err := processor.processCurrency()
	assert.Nil(suite.T(), err)

	pm, err := suite.service.paymentMethod.GetByGroupAndCurrency(suite.project, req.PaymentMethod, processor.checked.currency)
	assert.Nil(suite.T(), err)
	assert.NotNil(suite.T(), pm)

	err = processor.processPaymentMethod(pm)
	assert.Error(suite.T(), err)
	assert.Nil(suite.T(), processor.checked.paymentMethod)
	assert.Equal(suite.T(), orderErrorPaymentSystemInactive, err)
}

func (suite *OrderTestSuite) TestOrder_ProcessLimitAmounts_Ok() {
	req := &billing.OrderCreateRequest{
		Type:          billing.OrderType_simple,
		ProjectId:     suite.project.Id,
		PaymentMethod: suite.paymentMethod.Group,
		Currency:      "RUB",
		Amount:        100,
	}
	processor := &OrderCreateRequestProcessor{
		Service: suite.service,
		request: req,
		checked: &orderCreateRequestProcessorChecked{},
	}
	assert.Nil(suite.T(), processor.checked.paymentMethod)

	err := processor.processProject()
	assert.Nil(suite.T(), err)

	err = processor.processCurrency()
	assert.Nil(suite.T(), err)

	processor.processAmount()

	pm, err := suite.service.paymentMethod.GetByGroupAndCurrency(suite.project, req.PaymentMethod, processor.checked.currency)
	assert.Nil(suite.T(), err)
	assert.NotNil(suite.T(), pm)

	err = processor.processPaymentMethod(pm)
	assert.Nil(suite.T(), err)

	err = processor.processLimitAmounts()
	assert.Nil(suite.T(), err)
}

func (suite *OrderTestSuite) TestOrder_ProcessLimitAmounts_ConvertAmount_Ok() {
	req := &billing.OrderCreateRequest{
		Type:          billing.OrderType_simple,
		ProjectId:     suite.project.Id,
		PaymentMethod: suite.paymentMethod.Group,
		Currency:      "RUB",
		Amount:        100,
	}
	processor := &OrderCreateRequestProcessor{
		Service: suite.service,
		request: req,
		checked: &orderCreateRequestProcessorChecked{},
	}
	assert.Nil(suite.T(), processor.checked.paymentMethod)

	err := processor.processProject()
	assert.Nil(suite.T(), err)

	err = processor.processCurrency()
	assert.Nil(suite.T(), err)

	processor.processAmount()

	pm, err := suite.service.paymentMethod.GetByGroupAndCurrency(suite.project, req.PaymentMethod, processor.checked.currency)
	assert.Nil(suite.T(), err)
	assert.NotNil(suite.T(), pm)

	err = processor.processPaymentMethod(pm)
	assert.Nil(suite.T(), err)

	err = processor.processLimitAmounts()
	assert.Nil(suite.T(), err)
}

func (suite *OrderTestSuite) TestOrder_ProcessLimitAmounts_ProjectMinAmount_Error() {
	req := &billing.OrderCreateRequest{
		Type:          billing.OrderType_simple,
		ProjectId:     suite.project.Id,
		PaymentMethod: suite.paymentMethod.Group,
		Currency:      "RUB",
		Amount:        1,
	}
	processor := &OrderCreateRequestProcessor{
		Service: suite.service,
		request: req,
		checked: &orderCreateRequestProcessorChecked{},
	}
	assert.Nil(suite.T(), processor.checked.paymentMethod)

	err := processor.processProject()
	assert.Nil(suite.T(), err)

	err = processor.processCurrency()
	assert.Nil(suite.T(), err)

	pm, err := suite.service.paymentMethod.GetByGroupAndCurrency(suite.project, req.PaymentMethod, processor.checked.currency)
	assert.Nil(suite.T(), err)
	assert.NotNil(suite.T(), pm)

	err = processor.processPaymentMethod(pm)
	assert.Nil(suite.T(), err)

	err = processor.processLimitAmounts()
	assert.Error(suite.T(), err)
	assert.Equal(suite.T(), orderErrorAmountLowerThanMinAllowed, err)
}

func (suite *OrderTestSuite) TestOrder_ProcessLimitAmounts_ProjectMaxAmount_Error() {
	req := &billing.OrderCreateRequest{
		Type:          billing.OrderType_simple,
		ProjectId:     suite.project.Id,
		PaymentMethod: suite.paymentMethod.Group,
		Currency:      "RUB",
		Amount:        10000000,
	}
	processor := &OrderCreateRequestProcessor{
		Service: suite.service,
		request: req,
		checked: &orderCreateRequestProcessorChecked{},
	}
	assert.Nil(suite.T(), processor.checked.paymentMethod)

	err := processor.processProject()
	assert.Nil(suite.T(), err)

	err = processor.processCurrency()
	assert.Nil(suite.T(), err)

	processor.processAmount()

	pm, err := suite.service.paymentMethod.GetByGroupAndCurrency(suite.project, req.PaymentMethod, processor.checked.currency)
	assert.Nil(suite.T(), err)
	assert.NotNil(suite.T(), pm)

	err = processor.processPaymentMethod(pm)
	assert.Nil(suite.T(), err)

	err = processor.processLimitAmounts()
	assert.Error(suite.T(), err)
	assert.Equal(suite.T(), orderErrorAmountGreaterThanMaxAllowed, err)
}

func (suite *OrderTestSuite) TestOrder_ProcessLimitAmounts_PaymentMethodMinAmount_Error() {
	req := &billing.OrderCreateRequest{
		Type:          billing.OrderType_simple,
		ProjectId:     suite.project.Id,
		PaymentMethod: suite.paymentMethod.Group,
		Currency:      "RUB",
		Amount:        99,
	}
	processor := &OrderCreateRequestProcessor{
		Service: suite.service,
		request: req,
		checked: &orderCreateRequestProcessorChecked{},
	}
	assert.Nil(suite.T(), processor.checked.paymentMethod)

	err := processor.processProject()
	assert.Nil(suite.T(), err)

	err = processor.processCurrency()
	assert.Nil(suite.T(), err)

	processor.processAmount()

	pm, err := suite.service.paymentMethod.GetByGroupAndCurrency(suite.project, req.PaymentMethod, processor.checked.currency)
	assert.Nil(suite.T(), err)
	assert.NotNil(suite.T(), pm)

	err = processor.processPaymentMethod(pm)
	assert.Nil(suite.T(), err)

	err = processor.processLimitAmounts()
	assert.Error(suite.T(), err)
	assert.Equal(suite.T(), orderErrorAmountLowerThanMinAllowedPaymentMethod, err)
}

func (suite *OrderTestSuite) TestOrder_ProcessLimitAmounts_PaymentMethodMaxAmount_Error() {
	req := &billing.OrderCreateRequest{
		Type:          billing.OrderType_simple,
		ProjectId:     suite.project.Id,
		PaymentMethod: suite.paymentMethod.Group,
		Currency:      "RUB",
		Amount:        15001,
	}
	processor := &OrderCreateRequestProcessor{
		Service: suite.service,
		request: req,
		checked: &orderCreateRequestProcessorChecked{},
	}
	assert.Nil(suite.T(), processor.checked.paymentMethod)

	err := processor.processProject()
	assert.Nil(suite.T(), err)

	err = processor.processCurrency()
	assert.Nil(suite.T(), err)

	processor.processAmount()

	pm, err := suite.service.paymentMethod.GetByGroupAndCurrency(suite.project, req.PaymentMethod, processor.checked.currency)
	assert.Nil(suite.T(), err)
	assert.NotNil(suite.T(), pm)

	err = processor.processPaymentMethod(pm)
	assert.Nil(suite.T(), err)

	err = processor.processLimitAmounts()
	assert.Error(suite.T(), err)
	assert.Equal(suite.T(), orderErrorAmountGreaterThanMaxAllowedPaymentMethod, err)
}

func (suite *OrderTestSuite) TestOrder_ProcessSignature_Form_Ok() {
	req := &billing.OrderCreateRequest{
		Type:          billing.OrderType_simple,
		ProjectId:     suite.project.Id,
		PaymentMethod: suite.paymentMethod.Group,
		Currency:      "RUB",
		Amount:        100,
		Account:       "unit test",
		Description:   "unit test",
		OrderId:       bson.NewObjectId().Hex(),
		PayerEmail:    "test@unit.unit",
	}

	req.RawParams = map[string]string{
		"PO_PROJECT_ID":     req.ProjectId,
		"PO_PAYMENT_METHOD": req.PaymentMethod,
		"PO_CURRENCY":       req.Currency,
		"PO_AMOUNT":         fmt.Sprintf("%f", req.Amount),
		"PO_ACCOUNT":        req.Account,
		"PO_DESCRIPTION":    req.Description,
		"PO_ORDER_ID":       req.OrderId,
		"PO_PAYER_EMAIL":    req.PayerEmail,
	}

	var keys []string
	var elements []string

	for k := range req.RawParams {
		keys = append(keys, k)
	}

	sort.Strings(keys)

	for _, k := range keys {
		value := k + "=" + req.RawParams[k]
		elements = append(elements, value)
	}

	hashString := strings.Join(elements, "") + suite.project.SecretKey

	h := sha512.New()
	h.Write([]byte(hashString))

	req.Signature = hex.EncodeToString(h.Sum(nil))

	processor := &OrderCreateRequestProcessor{
		Service: suite.service,
		request: req,
		checked: &orderCreateRequestProcessorChecked{},
	}
	assert.Nil(suite.T(), processor.checked.paymentMethod)

	err := processor.processProject()
	assert.Nil(suite.T(), err)

	err = processor.processSignature()
	assert.Nil(suite.T(), err)
}

func (suite *OrderTestSuite) TestOrder_ProcessSignature_Json_Ok() {
	req := &billing.OrderCreateRequest{
		Type:          billing.OrderType_simple,
		ProjectId:     suite.project.Id,
		PaymentMethod: suite.paymentMethod.Group,
		Currency:      "RUB",
		Amount:        100,
		Account:       "unit test",
		Description:   "unit test",
		OrderId:       bson.NewObjectId().Hex(),
		PayerEmail:    "test@unit.unit",
		IsJson:        true,
	}

	req.RawBody = `{"project":"` + suite.project.Id + `","amount":` + fmt.Sprintf("%f", req.Amount) +
		`,"currency":"` + req.Currency + `","account":"` + req.Account + `","order_id":"` + req.OrderId +
		`","description":"` + req.Description + `","payment_method":"` + req.PaymentMethod + `","payer_email":"` + req.PayerEmail +
		`","type":"` + billing.OrderType_simple + `"}`

	hashString := req.RawBody + suite.project.SecretKey

	h := sha512.New()
	h.Write([]byte(hashString))

	req.Signature = hex.EncodeToString(h.Sum(nil))

	processor := &OrderCreateRequestProcessor{
		Service: suite.service,
		request: req,
		checked: &orderCreateRequestProcessorChecked{},
	}
	assert.Nil(suite.T(), processor.checked.paymentMethod)

	err := processor.processProject()
	assert.Nil(suite.T(), err)

	err = processor.processSignature()
	assert.Nil(suite.T(), err)
}

func (suite *OrderTestSuite) TestOrder_ProcessSignature_Error() {
	req := &billing.OrderCreateRequest{
		Type:          billing.OrderType_simple,
		ProjectId:     suite.project.Id,
		PaymentMethod: suite.paymentMethod.Group,
		Currency:      "RUB",
		Amount:        100,
		Account:       "unit test",
		Description:   "unit test",
		OrderId:       bson.NewObjectId().Hex(),
		PayerEmail:    "test@unit.unit",
		IsJson:        true,
	}

	req.RawBody = `{"project":"` + suite.project.Id + `","amount":` + fmt.Sprintf("%f", req.Amount) +
		`,"currency":"` + req.Currency + `","account":"` + req.Account + `","order_id":"` + req.OrderId +
		`","description":"` + req.Description + `","payment_method":"` + req.PaymentMethod + `","payer_email":"` + req.PayerEmail + `"}`

	fakeBody := `{"project":"` + suite.project.Id + `","amount":` + fmt.Sprintf("%f", req.Amount) +
		`,"currency":"` + req.Currency + `","account":"fake_account","order_id":"` + req.OrderId +
		`","description":"` + req.Description + `","payment_method":"` + req.PaymentMethod + `","payer_email":"` + req.PayerEmail + `"}`
	hashString := fakeBody + suite.project.SecretKey

	h := sha512.New()
	h.Write([]byte(hashString))

	req.Signature = hex.EncodeToString(h.Sum(nil))

	processor := &OrderCreateRequestProcessor{
		Service: suite.service,
		request: req,
		checked: &orderCreateRequestProcessorChecked{},
	}
	assert.Nil(suite.T(), processor.checked.paymentMethod)

	err := processor.processProject()
	assert.Nil(suite.T(), err)

	err = processor.processSignature()
	assert.Error(suite.T(), err)
	assert.Equal(suite.T(), orderErrorSignatureInvalid, err)
}

func (suite *OrderTestSuite) TestOrder_PrepareOrder_Ok() {
	req := &billing.OrderCreateRequest{
		ProjectId:   suite.projectWithProducts.Id,
		Currency:    "RUB",
		Amount:      100,
		Account:     "unit test",
		Description: "unit test",
		OrderId:     bson.NewObjectId().Hex(),
		User: &billing.OrderUser{
			Email: "test@unit.unit",
			Ip:    "127.0.0.1",
		},
		UrlSuccess: "https://unit.test",
		UrlFail:    "https://unit.test",
		Products:   suite.productIds,
		Type:       billing.OrderType_product,
	}

	processor := &OrderCreateRequestProcessor{
		Service: suite.service,
		request: req,
		checked: &orderCreateRequestProcessorChecked{},
	}

	err := processor.processProject()
	assert.Nil(suite.T(), err)

	err = processor.processUserData()
	assert.Nil(suite.T(), err)

	err = processor.processPayerIp()
	assert.Nil(suite.T(), err)

	err = processor.processPayerIp()
	assert.Nil(suite.T(), err)

	err = processor.processCurrency()
	assert.Nil(suite.T(), err)

	err = processor.processPaylinkProducts()
	assert.Nil(suite.T(), err)

	err = processor.processProjectOrderId()
	assert.Nil(suite.T(), err)

	err = processor.processLimitAmounts()
	assert.Nil(suite.T(), err)

	order, err := processor.prepareOrder()
	assert.Nil(suite.T(), err)
	assert.NotNil(suite.T(), order)
	assert.Equal(suite.T(), req.UrlFail, order.Project.UrlFail)
	assert.Equal(suite.T(), req.UrlSuccess, order.Project.UrlSuccess)
}

func (suite *OrderTestSuite) TestOrder_PrepareOrder_PaymentMethod_Ok() {
	req := &billing.OrderCreateRequest{
		ProjectId:     suite.projectWithProducts.Id,
		PaymentMethod: suite.paymentMethod.Group,
		Currency:      "RUB",
		Amount:        100,
		Account:       "unit test",
		Description:   "unit test",
		OrderId:       bson.NewObjectId().Hex(),
		User: &billing.OrderUser{
			Email: "test@unit.unit",
			Ip:    "127.0.0.1",
		},
		Products: suite.productIds,
		Type:     billing.OrderType_product,
	}

	processor := &OrderCreateRequestProcessor{
		Service: suite.service,
		request: req,
		checked: &orderCreateRequestProcessorChecked{},
	}

	err := processor.processProject()
	assert.Nil(suite.T(), err)

	err = processor.processUserData()
	assert.Nil(suite.T(), err)

	err = processor.processPayerIp()
	assert.Nil(suite.T(), err)

	err = processor.processCurrency()
	assert.Nil(suite.T(), err)

	err = processor.processPaylinkProducts()
	assert.Nil(suite.T(), err)

	err = processor.processProjectOrderId()
	assert.Nil(suite.T(), err)

	err = processor.processLimitAmounts()
	assert.Nil(suite.T(), err)

	pm, err := suite.service.paymentMethod.GetByGroupAndCurrency(suite.projectWithProducts, req.PaymentMethod, processor.checked.currency)
	assert.Nil(suite.T(), err)
	assert.NotNil(suite.T(), pm)

	err = processor.processPaymentMethod(pm)
	assert.Nil(suite.T(), err)

	order, err := processor.prepareOrder()
	assert.Nil(suite.T(), err)
	assert.NotNil(suite.T(), order)

	assert.NotNil(suite.T(), order.PaymentMethod)
	assert.Equal(suite.T(), processor.checked.paymentMethod.Id, order.PaymentMethod.Id)

	assert.True(suite.T(), order.Tax.Amount > 0)
	assert.NotEmpty(suite.T(), order.Tax.Currency)
}

func (suite *OrderTestSuite) TestOrder_PrepareOrder_UrlVerify_Error() {
	req := &billing.OrderCreateRequest{
		ProjectId:   suite.projectWithProducts.Id,
		Currency:    "RUB",
		Amount:      100,
		Account:     "unit test",
		Description: "unit test",
		OrderId:     bson.NewObjectId().Hex(),
		User: &billing.OrderUser{
			Email: "test@unit.unit",
			Ip:    "127.0.0.1",
		},
		UrlNotify: "https://unit.test",
		UrlVerify: "https://unit.test",
		Products:  suite.productIds,
		Type:      billing.OrderType_product,
	}

	processor := &OrderCreateRequestProcessor{
		Service: suite.service,
		request: req,
		checked: &orderCreateRequestProcessorChecked{},
	}

	err := processor.processProject()
	assert.Nil(suite.T(), err)

	err = processor.processUserData()
	assert.Nil(suite.T(), err)

	err = processor.processPayerIp()
	assert.Nil(suite.T(), err)

	err = processor.processCurrency()
	assert.Nil(suite.T(), err)

	err = processor.processPaylinkProducts()
	assert.Nil(suite.T(), err)

	err = processor.processProjectOrderId()
	assert.Nil(suite.T(), err)

	err = processor.processLimitAmounts()
	assert.Nil(suite.T(), err)

	order, err := processor.prepareOrder()
	assert.Error(suite.T(), err)
	assert.Nil(suite.T(), order)
	assert.Equal(suite.T(), orderErrorDynamicNotifyUrlsNotAllowed, err)
}

func (suite *OrderTestSuite) TestOrder_PrepareOrder_UrlRedirect_Error() {
	req := &billing.OrderCreateRequest{
		ProjectId:   suite.projectWithProducts.Id,
		Currency:    "RUB",
		Amount:      100,
		Account:     "unit test",
		Description: "unit test",
		OrderId:     bson.NewObjectId().Hex(),
		User: &billing.OrderUser{
			Email: "test@unit.unit",
			Ip:    "127.0.0.1",
		},
		UrlFail:    "https://unit.test",
		UrlSuccess: "https://unit.test",
		Products:   suite.productIds,
		Type:       billing.OrderType_product,
	}

	processor := &OrderCreateRequestProcessor{
		Service: suite.service,
		request: req,
		checked: &orderCreateRequestProcessorChecked{},
	}

	err := processor.processProject()
	assert.Nil(suite.T(), err)

	err = processor.processUserData()
	assert.Nil(suite.T(), err)

	err = processor.processPayerIp()
	assert.Nil(suite.T(), err)

	err = processor.processCurrency()
	assert.Nil(suite.T(), err)

	err = processor.processPaylinkProducts()
	assert.Nil(suite.T(), err)

	err = processor.processProjectOrderId()
	assert.Nil(suite.T(), err)

	err = processor.processLimitAmounts()
	assert.Nil(suite.T(), err)

	processor.checked.project = suite.projectUahLimitCurrency

	order, err := processor.prepareOrder()
	assert.Error(suite.T(), err)
	assert.Nil(suite.T(), order)
	assert.Equal(suite.T(), orderErrorDynamicRedirectUrlsNotAllowed, err)
}

func (suite *OrderTestSuite) TestOrder_OrderCreateProcess_Ok() {
	req := &billing.OrderCreateRequest{
		Type:          billing.OrderType_simple,
		ProjectId:     suite.project.Id,
		PaymentMethod: suite.paymentMethod.Group,
		Currency:      "RUB",
		Amount:        100,
		Account:       "unit test",
		Description:   "unit test",
		OrderId:       bson.NewObjectId().Hex(),
		User: &billing.OrderUser{
			Email: "test@unit.unit",
			Ip:    "127.0.0.1",
		},
	}

	rsp := &grpc.OrderCreateProcessResponse{}
	err := suite.service.OrderCreateProcess(context.TODO(), req, rsp)

	assert.Nil(suite.T(), err)
	assert.Equal(suite.T(), rsp.Status, pkg.ResponseStatusOk)
	assert.True(suite.T(), len(rsp.Item.Id) > 0)
	assert.NotNil(suite.T(), rsp.Item.Project)
	assert.NotNil(suite.T(), rsp.Item.PaymentMethod)
	assert.Equal(suite.T(), pkg.OrderTypeOrder, rsp.Item.Type)
}

func (suite *OrderTestSuite) TestOrder_OrderCreateProcess_ProjectInactive_Error() {
	req := &billing.OrderCreateRequest{
		Type:          billing.OrderType_simple,
		ProjectId:     suite.inactiveProject.Id,
		PaymentMethod: suite.paymentMethod.Group,
		Currency:      "RUB",
		Amount:        100,
		Account:       "unit test",
		Description:   "unit test",
		OrderId:       bson.NewObjectId().Hex(),
		User: &billing.OrderUser{
			Email: "test@unit.unit",
			Ip:    "127.0.0.1",
		},
	}

	rsp := &grpc.OrderCreateProcessResponse{}
	err := suite.service.OrderCreateProcess(context.TODO(), req, rsp)

	assert.NoError(suite.T(), err)
	assert.Equal(suite.T(), rsp.Status, pkg.ResponseStatusBadData)
	assert.Equal(suite.T(), orderErrorProjectInactive, rsp.Message)

	assert.Nil(suite.T(), rsp.Item)
}

func (suite *OrderTestSuite) TestOrder_OrderCreateProcess_SignatureInvalid_Error() {
	req := &billing.OrderCreateRequest{
		Type:          billing.OrderType_simple,
		ProjectId:     suite.project.Id,
		PaymentMethod: suite.paymentMethod.Group,
		Currency:      "RUB",
		Amount:        100,
		Account:       "unit test",
		Description:   "unit test",
		OrderId:       bson.NewObjectId().Hex(),
		PayerEmail:    "test@unit.unit",
		PayerIp:       "127.0.0.1",
		IsJson:        true,
	}

	req.RawBody = `{"project":"` + suite.project.Id + `","amount":` + fmt.Sprintf("%f", req.Amount) +
		`,"currency":"` + req.Currency + `","account":"` + req.Account + `","order_id":"` + req.OrderId +
		`","description":"` + req.Description + `","payment_method":"` + req.PaymentMethod + `","payer_email":"` + req.PayerEmail + `"}`

	fakeBody := `{"project":"` + suite.project.Id + `","amount":` + fmt.Sprintf("%f", req.Amount) +
		`,"currency":"` + req.Currency + `","account":"fake_account","order_id":"` + req.OrderId +
		`","description":"` + req.Description + `","payment_method":"` + req.PaymentMethod + `","payer_email":"` + req.PayerEmail + `"}`
	hashString := fakeBody + suite.project.SecretKey

	h := sha512.New()
	h.Write([]byte(hashString))

	req.Signature = hex.EncodeToString(h.Sum(nil))

	rsp := &grpc.OrderCreateProcessResponse{}
	err := suite.service.OrderCreateProcess(context.TODO(), req, rsp)

	assert.NoError(suite.T(), err)
	assert.Equal(suite.T(), rsp.Status, pkg.ResponseStatusBadData)
	assert.Equal(suite.T(), orderErrorSignatureInvalid, rsp.Message)

	assert.Nil(suite.T(), rsp.Item)
}

func (suite *OrderTestSuite) TestOrder_OrderCreateProcess_Error_CheckoutWithoutAmount() {
	suite.project.IsProductsCheckout = true
	assert.NoError(suite.T(), suite.service.project.Update(suite.project))

	req := &billing.OrderCreateRequest{
		ProjectId:     suite.project.Id,
		PaymentMethod: suite.paymentMethod.Group,
		Currency:      "USD",
		Amount:        100,
		Account:       "unit test",
		Description:   "unit test",
		OrderId:       bson.NewObjectId().Hex(),
		User: &billing.OrderUser{
			Email: "test@unit.unit",
			Ip:    "127.0.0.1",
		},
		Type: billing.OrderType_product,
	}

	rsp := &grpc.OrderCreateProcessResponse{}
	err := suite.service.OrderCreateProcess(context.TODO(), req, rsp)

	assert.NoError(suite.T(), err)
	assert.Equal(suite.T(), rsp.Status, pkg.ResponseStatusBadData)
	assert.Equal(suite.T(), orderErrorCheckoutWithoutProducts, rsp.Message)

	suite.project.IsProductsCheckout = false
	assert.NoError(suite.T(), suite.service.project.Update(suite.project))

	req = &billing.OrderCreateRequest{
		ProjectId:     suite.project.Id,
		PaymentMethod: suite.paymentMethod.Group,
		Currency:      "USD",
		Amount:        100,
		Account:       "unit test",
		Description:   "unit test",
		OrderId:       bson.NewObjectId().Hex(),
		User: &billing.OrderUser{
			Email: "test@unit.unit",
			Ip:    "127.0.0.1",
		},
		Type: billing.OrderType_key,
	}

	rsp = &grpc.OrderCreateProcessResponse{}
	err = suite.service.OrderCreateProcess(context.TODO(), req, rsp)

	assert.NoError(suite.T(), err)
	assert.Equal(suite.T(), rsp.Status, pkg.ResponseStatusBadData)
	assert.Equal(suite.T(), orderErrorCheckoutWithoutProducts, rsp.Message)
}

func (suite *OrderTestSuite) TestOrder_OrderCreateProcess_Error_CheckoutWithoutProducts() {
	suite.project.IsProductsCheckout = false
	assert.NoError(suite.T(), suite.service.project.Update(suite.project))

	req := &billing.OrderCreateRequest{
		ProjectId:     suite.project.Id,
		PaymentMethod: suite.paymentMethod.Group,
		Currency:      "USD",
		Products:      []string{"item"},
		Account:       "unit test",
		Description:   "unit test",
		OrderId:       bson.NewObjectId().Hex(),
		User: &billing.OrderUser{
			Email: "test@unit.unit",
			Ip:    "127.0.0.1",
		},
		Type: billing.OrderType_simple,
	}

	rsp := &grpc.OrderCreateProcessResponse{}
	err := suite.service.OrderCreateProcess(context.TODO(), req, rsp)

	assert.NoError(suite.T(), err)
	assert.Equal(suite.T(), rsp.Status, pkg.ResponseStatusBadData)
	assert.Equal(suite.T(), orderErrorCheckoutWithoutAmount, rsp.Message)
}

func (suite *OrderTestSuite) TestOrder_OrderCreateProcess_CurrencyInvalid_Error() {
	req := &billing.OrderCreateRequest{
		ProjectId:     suite.project.Id,
		PaymentMethod: suite.paymentMethod.Group,
		Currency:      "AUD",
		Amount:        100,
		Account:       "unit test",
		Description:   "unit test",
		OrderId:       bson.NewObjectId().Hex(),
		User: &billing.OrderUser{
			Email: "test@unit.unit",
			Ip:    "127.0.0.1",
		},
		Type: billing.OrderType_simple,
	}

	rsp := &grpc.OrderCreateProcessResponse{}
	err := suite.service.OrderCreateProcess(context.TODO(), req, rsp)

	assert.NoError(suite.T(), err)
	assert.Equal(suite.T(), rsp.Status, pkg.ResponseStatusBadData)
	assert.Equal(suite.T(), orderErrorCurrencyNotFound, rsp.Message)
}

func (suite *OrderTestSuite) TestOrder_OrderCreateProcess_CurrencyEmpty_Error() {
	req := &billing.OrderCreateRequest{
		Type:          billing.OrderType_simple,
		ProjectId:     suite.projectEmptyPaymentMethodTerminal.Id,
		PaymentMethod: suite.paymentMethod.Group,
		Amount:        100,
		Account:       "unit test",
		Description:   "unit test",
		OrderId:       bson.NewObjectId().Hex(),
		User: &billing.OrderUser{
			Email: "test@unit.unit",
			Ip:    "127.0.0.1",
		},
	}

	rsp := &grpc.OrderCreateProcessResponse{}
	err := suite.service.OrderCreateProcess(context.TODO(), req, rsp)

	assert.NoError(suite.T(), err)
	assert.Equal(suite.T(), rsp.Status, pkg.ResponseStatusBadData)
	assert.Equal(suite.T(), orderErrorCurrencyIsRequired, rsp.Message)

	assert.Nil(suite.T(), rsp.Item)
}

func (suite *OrderTestSuite) TestOrder_OrderCreateProcess_DuplicateProjectOrderId_Error() {
	orderId := bson.NewObjectId().Hex()

	req := &billing.OrderCreateRequest{
		Type:          billing.OrderType_simple,
		ProjectId:     suite.project.Id,
		PaymentMethod: suite.paymentMethod.Group,
		Currency:      "RUB",
		Amount:        100,
		Account:       "unit test",
		Description:   "unit test",
		OrderId:       orderId,
		User: &billing.OrderUser{
			Email: "test@unit.unit",
			Ip:    "127.0.0.1",
		},
	}

	order := &billing.Order{
		Id: bson.NewObjectId().Hex(),
		Project: &billing.ProjectOrder{
			Id:                suite.project.Id,
			Name:              suite.project.Name,
			UrlSuccess:        suite.project.UrlRedirectSuccess,
			UrlFail:           suite.project.UrlRedirectFail,
			SendNotifyEmail:   suite.project.SendNotifyEmail,
			NotifyEmails:      suite.project.NotifyEmails,
			SecretKey:         suite.project.SecretKey,
			UrlCheckAccount:   suite.project.UrlCheckAccount,
			UrlProcessPayment: suite.project.UrlProcessPayment,
			CallbackProtocol:  suite.project.CallbackProtocol,
			MerchantId:        suite.project.MerchantId,
		},
		Description:    fmt.Sprintf(orderDefaultDescription, orderId),
		ProjectOrderId: req.OrderId,
		ProjectAccount: req.Account,
		ProjectParams:  req.Other,
		PrivateStatus:  constant.OrderStatusNew,
		CreatedAt:      ptypes.TimestampNow(),
		IsJsonRequest:  false,
	}

	err := suite.service.db.Collection(collectionOrder).Insert(order)
	assert.Nil(suite.T(), err)

	rsp := &grpc.OrderCreateProcessResponse{}
	err = suite.service.OrderCreateProcess(context.TODO(), req, rsp)

	assert.NoError(suite.T(), err)
	assert.Equal(suite.T(), rsp.Status, pkg.ResponseStatusBadData)
	assert.Equal(suite.T(), orderErrorProjectOrderIdIsDuplicate, rsp.Message)

	assert.Nil(suite.T(), rsp.Item)
	assert.Equal(suite.T(), orderErrorProjectOrderIdIsDuplicate, rsp.Message)
}

func (suite *OrderTestSuite) TestOrder_OrderCreateProcess_PaymentMethodInvalid_Error() {
	req := &billing.OrderCreateRequest{
		Type:          billing.OrderType_simple,
		ProjectId:     suite.project.Id,
		PaymentMethod: suite.inactivePaymentMethod.Group,
		Currency:      "RUB",
		Amount:        100,
		Account:       "unit test",
		Description:   "unit test",
		OrderId:       bson.NewObjectId().Hex(),
		User: &billing.OrderUser{
			Email: "test@unit.unit",
			Ip:    "127.0.0.1",
		},
	}

	rsp := &grpc.OrderCreateProcessResponse{}
	err := suite.service.OrderCreateProcess(context.TODO(), req, rsp)

	assert.NoError(suite.T(), err)
	assert.Equal(suite.T(), rsp.Status, pkg.ResponseStatusBadData)
	assert.Equal(suite.T(), orderErrorPaymentMethodInactive, rsp.Message)
}

func (suite *OrderTestSuite) TestOrder_OrderCreateProcess_AmountInvalid_Error() {
	req := &billing.OrderCreateRequest{
		Type:          billing.OrderType_simple,
		ProjectId:     suite.project.Id,
		PaymentMethod: suite.paymentMethod.Group,
		Currency:      "RUB",
		Amount:        10,
		Account:       "unit test",
		Description:   "unit test",
		User: &billing.OrderUser{
			Email: "test@unit.unit",
			Ip:    "127.0.0.1",
		},
	}

	rsp := &grpc.OrderCreateProcessResponse{}
	err := suite.service.OrderCreateProcess(context.TODO(), req, rsp)

	assert.NoError(suite.T(), err)
	assert.Equal(suite.T(), rsp.Status, pkg.ResponseStatusBadData)
	assert.Equal(suite.T(), orderErrorAmountLowerThanMinAllowed, rsp.Message)

	assert.Nil(suite.T(), rsp.Item)
}

func (suite *OrderTestSuite) TestOrder_ProcessRenderFormPaymentMethods_DevEnvironment_Ok() {
	req := &billing.OrderCreateRequest{
		Type:          billing.OrderType_simple,
		ProjectId:     suite.project.Id,
		PaymentMethod: suite.paymentMethod.Group,
		Currency:      "RUB",
		Amount:        100,
		Account:       "unit test",
		Description:   "unit test",
		OrderId:       bson.NewObjectId().Hex(),
		User: &billing.OrderUser{
			Email: "test@unit.unit",
			Ip:    "127.0.0.1",
		},
	}

	rsp := &grpc.OrderCreateProcessResponse{}
	err := suite.service.OrderCreateProcess(context.TODO(), req, rsp)

	assert.Nil(suite.T(), err)
	assert.Equal(suite.T(), rsp.Status, pkg.ResponseStatusOk)
	order := rsp.Item
	assert.True(suite.T(), len(order.Id) > 0)

	processor := &PaymentFormProcessor{
		service: suite.service,
		order:   order,
		request: &grpc.PaymentFormJsonDataRequest{
			OrderId: order.Id,
			Scheme:  "http",
			Host:    "unit.test",
		},
	}

	pms, err := processor.processRenderFormPaymentMethods(suite.project)

	assert.Nil(suite.T(), err)
	assert.True(suite.T(), len(pms) > 0)
}

func (suite *OrderTestSuite) TestOrder_ProcessRenderFormPaymentMethods_ProdEnvironment_Ok() {
	req := &billing.OrderCreateRequest{
		Type:          billing.OrderType_simple,
		ProjectId:     suite.project.Id,
		PaymentMethod: suite.paymentMethod.Group,
		Currency:      "RUB",
		Amount:        100,
		Account:       "unit test",
		Description:   "unit test",
		OrderId:       bson.NewObjectId().Hex(),
		User: &billing.OrderUser{
			Email: "test@unit.unit",
			Ip:    "127.0.0.1",
		},
	}

	rsp := &grpc.OrderCreateProcessResponse{}
	err := suite.service.OrderCreateProcess(context.TODO(), req, rsp)

	assert.Nil(suite.T(), err)
	assert.Equal(suite.T(), rsp.Status, pkg.ResponseStatusOk)
	order := rsp.Item
	assert.True(suite.T(), len(order.Id) > 0)

	processor := &PaymentFormProcessor{
		service: suite.service,
		order:   order,
		request: &grpc.PaymentFormJsonDataRequest{
			OrderId: order.Id,
			Scheme:  "http",
			Host:    "unit.test",
		},
	}
	pms, err := processor.processRenderFormPaymentMethods(suite.project)

	assert.Nil(suite.T(), err)
	assert.True(suite.T(), len(pms) > 0)
}

func (suite *OrderTestSuite) TestOrder_ProcessPaymentMethodsData_SavedCards_Ok() {
	req := &billing.OrderCreateRequest{
		Type:          billing.OrderType_simple,
		ProjectId:     suite.project.Id,
		PaymentMethod: suite.paymentMethod.Group,
		Currency:      "RUB",
		Amount:        100,
		Account:       "unit test",
		Description:   "unit test",
		OrderId:       bson.NewObjectId().Hex(),
		User: &billing.OrderUser{
			Email: "test@unit.unit",
			Ip:    "127.0.0.1",
		},
	}

	rsp := &grpc.OrderCreateProcessResponse{}
	err := suite.service.OrderCreateProcess(context.TODO(), req, rsp)

	assert.Nil(suite.T(), err)
	assert.Equal(suite.T(), rsp.Status, pkg.ResponseStatusOk)
	order := rsp.Item

	processor := &PaymentFormProcessor{service: suite.service, order: order}

	pm := &billing.PaymentFormPaymentMethod{
		Id:            suite.paymentMethod.Id,
		Name:          suite.paymentMethod.Name,
		Type:          suite.paymentMethod.Type,
		Group:         suite.paymentMethod.Group,
		AccountRegexp: suite.paymentMethod.AccountRegexp,
	}

	assert.True(suite.T(), len(pm.SavedCards) <= 0)

	err = processor.processPaymentMethodsData(pm)
	assert.Nil(suite.T(), err)
	assert.True(suite.T(), pm.HasSavedCards)
	assert.True(suite.T(), len(pm.SavedCards) > 0)
}

func (suite *OrderTestSuite) TestOrder_ProcessPaymentMethodsData_EmptySavedCards_Ok() {
	req := &billing.OrderCreateRequest{
		Type:          billing.OrderType_simple,
		ProjectId:     suite.project.Id,
		PaymentMethod: suite.paymentMethod.Group,
		Currency:      "RUB",
		Amount:        100,
		Account:       "unit test",
		Description:   "unit test",
		OrderId:       bson.NewObjectId().Hex(),
		User: &billing.OrderUser{
			Email: "test@unit.unit",
			Ip:    "127.0.0.1",
		},
	}

	suite.service.rep = mocks.NewRepositoryServiceEmpty()

	rsp := &grpc.OrderCreateProcessResponse{}
	err := suite.service.OrderCreateProcess(context.TODO(), req, rsp)

	assert.Nil(suite.T(), err)
	assert.Equal(suite.T(), rsp.Status, pkg.ResponseStatusOk)
	order := rsp.Item

	processor := &PaymentFormProcessor{service: suite.service, order: order}

	pm := &billing.PaymentFormPaymentMethod{
		Id:            suite.paymentMethod.Id,
		Name:          suite.paymentMethod.Name,
		Type:          suite.paymentMethod.Type,
		Group:         suite.paymentMethod.Group,
		AccountRegexp: suite.paymentMethod.AccountRegexp,
	}

	assert.True(suite.T(), len(pm.SavedCards) <= 0)

	err = processor.processPaymentMethodsData(pm)
	assert.Nil(suite.T(), err)
	assert.False(suite.T(), pm.HasSavedCards)
	assert.Len(suite.T(), pm.SavedCards, 0)
}

func (suite *OrderTestSuite) TestOrder_ProcessPaymentMethodsData_NotBankCard_Ok() {
	req := &billing.OrderCreateRequest{
		Type:          billing.OrderType_simple,
		ProjectId:     suite.project.Id,
		PaymentMethod: suite.paymentMethod.Group,
		Currency:      "RUB",
		Amount:        100,
		Account:       "unit test",
		Description:   "unit test",
		OrderId:       bson.NewObjectId().Hex(),
		User: &billing.OrderUser{
			Email: "test@unit.unit",
			Ip:    "127.0.0.1",
		},
	}

	suite.service.rep = mocks.NewRepositoryServiceEmpty()

	rsp := &grpc.OrderCreateProcessResponse{}
	err := suite.service.OrderCreateProcess(context.TODO(), req, rsp)

	assert.Nil(suite.T(), err)
	assert.Equal(suite.T(), rsp.Status, pkg.ResponseStatusOk)
	order := rsp.Item

	processor := &PaymentFormProcessor{service: suite.service, order: order}

	pm := &billing.PaymentFormPaymentMethod{
		Id:            suite.paymentMethod.Id,
		Name:          suite.paymentMethodWithInactivePaymentSystem.Name,
		Type:          suite.paymentMethodWithInactivePaymentSystem.Type,
		Group:         suite.paymentMethodWithInactivePaymentSystem.Group,
		AccountRegexp: suite.paymentMethodWithInactivePaymentSystem.AccountRegexp,
	}

	assert.True(suite.T(), len(pm.SavedCards) <= 0)

	err = processor.processPaymentMethodsData(pm)
	assert.Nil(suite.T(), err)
	assert.False(suite.T(), pm.HasSavedCards)
	assert.Len(suite.T(), pm.SavedCards, 0)
}

func (suite *OrderTestSuite) TestOrder_ProcessPaymentMethodsData_GetSavedCards_Error() {
	req := &billing.OrderCreateRequest{
		Type:          billing.OrderType_simple,
		ProjectId:     suite.project.Id,
		PaymentMethod: suite.paymentMethod.Group,
		Currency:      "RUB",
		Amount:        100,
		Account:       "unit test",
		Description:   "unit test",
		OrderId:       bson.NewObjectId().Hex(),
		User: &billing.OrderUser{
			Email: "test@unit.unit",
			Ip:    "127.0.0.1",
		},
	}

	suite.service.rep = mocks.NewRepositoryServiceError()

	rsp := &grpc.OrderCreateProcessResponse{}
	err := suite.service.OrderCreateProcess(context.TODO(), req, rsp)

	assert.Nil(suite.T(), err)
	assert.Equal(suite.T(), rsp.Status, pkg.ResponseStatusOk)
	order := rsp.Item

	processor := &PaymentFormProcessor{service: suite.service, order: order}

	pm := &billing.PaymentFormPaymentMethod{
		Id:            suite.paymentMethod.Id,
		Name:          suite.paymentMethod.Name,
		Type:          suite.paymentMethod.Type,
		Group:         suite.paymentMethod.Group,
		AccountRegexp: suite.paymentMethod.AccountRegexp,
	}

	err = processor.processPaymentMethodsData(pm)
	assert.Nil(suite.T(), err)
	assert.False(suite.T(), pm.HasSavedCards)
	assert.Len(suite.T(), pm.SavedCards, 0)
}

func (suite *OrderTestSuite) TestOrder_PaymentFormJsonDataProcess_Ok() {
	req := &billing.OrderCreateRequest{
		Type:          billing.OrderType_simple,
		ProjectId:     suite.project.Id,
		PaymentMethod: suite.paymentMethod.Group,
		Currency:      "RUB",
		Amount:        100,
		Account:       "unit test",
		Description:   "unit test",
		OrderId:       bson.NewObjectId().Hex(),
		User: &billing.OrderUser{
			Email: "test@unit.unit",
			Ip:    "127.0.0.1",
			Address: &billing.OrderBillingAddress{
				Country: "RU",
			},
		},
	}

	rsp1 := &grpc.OrderCreateProcessResponse{}
	err := suite.service.OrderCreateProcess(context.TODO(), req, rsp1)

	assert.Nil(suite.T(), err)
	assert.Equal(suite.T(), rsp1.Status, pkg.ResponseStatusOk)
	order := rsp1.Item
	assert.NotNil(suite.T(), order.CountryRestriction)
	assert.Equal(suite.T(), order.CountryRestriction.IsoCodeA2, "RU")
	assert.True(suite.T(), order.CountryRestriction.PaymentsAllowed)
	assert.True(suite.T(), order.CountryRestriction.ChangeAllowed)
	assert.False(suite.T(), order.UserAddressDataRequired)
	assert.Equal(suite.T(), order.PrivateStatus, int32(constant.OrderStatusNew))

	req1 := &grpc.PaymentFormJsonDataRequest{OrderId: order.Uuid, Scheme: "https", Host: "unit.test",
		Ip: "94.131.198.60", // Ukrainian IP -> payments not allowed but available to change country
	}
	rsp := &grpc.PaymentFormJsonDataResponse{}
	err = suite.service.PaymentFormJsonDataProcess(context.TODO(), req1, rsp)

	assert.Nil(suite.T(), err)
	assert.True(suite.T(), len(rsp.Item.PaymentMethods) > 0)
	assert.True(suite.T(), len(rsp.Item.PaymentMethods[0].Id) > 0)
	assert.Equal(suite.T(), len(rsp.Item.Items), 0)
	assert.Equal(suite.T(), req.Description, rsp.Item.Description)
	assert.False(suite.T(), rsp.Item.CountryPaymentsAllowed)
	assert.True(suite.T(), rsp.Item.CountryChangeAllowed)

	order, err = suite.service.getOrderByUuid(order.Uuid)
	assert.Nil(suite.T(), err)
	assert.NotNil(suite.T(), order.CountryRestriction)
	assert.Equal(suite.T(), order.CountryRestriction.IsoCodeA2, "UA")
	assert.False(suite.T(), order.CountryRestriction.PaymentsAllowed)
	assert.True(suite.T(), order.CountryRestriction.ChangeAllowed)
	assert.True(suite.T(), order.UserAddressDataRequired)
}

func (suite *OrderTestSuite) TestOrder_PaymentFormJsonDataProcessWithProducts_Ok() {
	req := &billing.OrderCreateRequest{
		ProjectId:     suite.projectWithProducts.Id,
		PaymentMethod: suite.paymentMethod.Group,
		Currency:      "RUB",
		Account:       "unit test",
		Description:   "unit test",
		OrderId:       bson.NewObjectId().Hex(),
		User: &billing.OrderUser{
			Email: "test@unit.unit",
			Ip:    "127.0.0.1",
		},
		Products: suite.productIds,
		Type:     billing.OrderType_product,
	}

	rsp1 := &grpc.OrderCreateProcessResponse{}
	err := suite.service.OrderCreateProcess(context.TODO(), req, rsp1)

	assert.Nil(suite.T(), err)
	assert.Equal(suite.T(), rsp1.Status, pkg.ResponseStatusOk)
	order := rsp1.Item

	req1 := &grpc.PaymentFormJsonDataRequest{OrderId: order.Uuid, Scheme: "https", Host: "unit.test"}
	rsp := &grpc.PaymentFormJsonDataResponse{}
	err = suite.service.PaymentFormJsonDataProcess(context.TODO(), req1, rsp)

	assert.Nil(suite.T(), err)
	assert.True(suite.T(), len(rsp.Item.PaymentMethods) > 0)
	assert.True(suite.T(), len(rsp.Item.PaymentMethods[0].Id) > 0)
	assert.Equal(suite.T(), len(rsp.Item.Items), 2)
}

func (suite *OrderTestSuite) TestOrder_ProcessPaymentFormData_BankCard_Ok() {
	req := &billing.OrderCreateRequest{
		Type:        billing.OrderType_simple,
		ProjectId:   suite.project.Id,
		Currency:    "RUB",
		Amount:      100,
		Account:     "unit test",
		Description: "unit test",
		OrderId:     bson.NewObjectId().Hex(),
		User: &billing.OrderUser{
			Email: "test@unit.unit",
			Ip:    "127.0.0.1",
		},
	}

	rsp1 := &grpc.OrderCreateProcessResponse{}
	err := suite.service.OrderCreateProcess(context.TODO(), req, rsp1)

	assert.Nil(suite.T(), err)
	assert.Equal(suite.T(), rsp1.Status, pkg.ResponseStatusOk)
	rsp := rsp1.Item

	data := map[string]string{
		pkg.PaymentCreateFieldOrderId:         rsp.Uuid,
		pkg.PaymentCreateFieldPaymentMethodId: suite.paymentMethod.Id,
		pkg.PaymentCreateFieldEmail:           "test@unit.unit",
		pkg.PaymentCreateFieldPan:             "4000000000000002",
		pkg.PaymentCreateFieldCvv:             "123",
		pkg.PaymentCreateFieldMonth:           "02",
		pkg.PaymentCreateFieldYear:            "2100",
		pkg.PaymentCreateFieldHolder:          "Mr. Card Holder",
	}

	processor := &PaymentCreateProcessor{service: suite.service, data: data}
	err = processor.processPaymentFormData()

	assert.Nil(suite.T(), err)
	assert.NotNil(suite.T(), processor.checked.order)
	assert.NotNil(suite.T(), processor.checked.project)
	assert.NotNil(suite.T(), processor.checked.paymentMethod)

	bankBrand, ok := processor.checked.order.PaymentRequisites[pkg.PaymentCreateBankCardFieldBrand]

	assert.True(suite.T(), ok)
	assert.True(suite.T(), len(bankBrand) > 0)
}

func (suite *OrderTestSuite) TestOrder_ProcessPaymentFormData_Bitcoin_Ok() {
	req := &billing.OrderCreateRequest{
		Type:        billing.OrderType_simple,
		ProjectId:   suite.project.Id,
		Currency:    "RUB",
		Amount:      100,
		Account:     "unit test",
		Description: "unit test",
		OrderId:     bson.NewObjectId().Hex(),
		User: &billing.OrderUser{
			Email: "test@unit.unit",
			Ip:    "127.0.0.1",
		},
	}

	rsp1 := &grpc.OrderCreateProcessResponse{}
	err := suite.service.OrderCreateProcess(context.TODO(), req, rsp1)

	assert.Nil(suite.T(), err)
	assert.Equal(suite.T(), rsp1.Status, pkg.ResponseStatusOk)
	rsp := rsp1.Item

	data := map[string]string{
		pkg.PaymentCreateFieldOrderId:         rsp.Uuid,
		pkg.PaymentCreateFieldPaymentMethodId: suite.pmBitcoin1.Id,
		pkg.PaymentCreateFieldEmail:           "test@unit.unit",
		pkg.PaymentCreateFieldCrypto:          "bitcoin_address",
	}

	processor := &PaymentCreateProcessor{service: suite.service, data: data}
	err = processor.processPaymentFormData()

	assert.Nil(suite.T(), err)
	assert.NotNil(suite.T(), processor.checked.order)
	assert.NotNil(suite.T(), processor.checked.project)
	assert.NotNil(suite.T(), processor.checked.paymentMethod)
}

func (suite *OrderTestSuite) TestOrder_ProcessPaymentFormData_OrderIdEmpty_Error() {
	req := &billing.OrderCreateRequest{
		Type:        billing.OrderType_simple,
		ProjectId:   suite.project.Id,
		Currency:    "RUB",
		Amount:      100,
		Account:     "unit test",
		Description: "unit test",
		OrderId:     bson.NewObjectId().Hex(),
		User: &billing.OrderUser{
			Email: "test@unit.unit",
			Ip:    "127.0.0.1",
		},
	}

	rsp1 := &grpc.OrderCreateProcessResponse{}
	err := suite.service.OrderCreateProcess(context.TODO(), req, rsp1)

	assert.Nil(suite.T(), err)
	assert.Equal(suite.T(), rsp1.Status, pkg.ResponseStatusOk)

	data := map[string]string{
		pkg.PaymentCreateFieldPaymentMethodId: suite.pmBitcoin1.Id,
		pkg.PaymentCreateFieldEmail:           "test@unit.unit",
		pkg.PaymentCreateFieldCrypto:          "bitcoin_address",
	}

	processor := &PaymentCreateProcessor{service: suite.service, data: data}
	err = processor.processPaymentFormData()

	assert.Error(suite.T(), err)
	assert.Nil(suite.T(), processor.checked.order)
	assert.Nil(suite.T(), processor.checked.project)
	assert.Nil(suite.T(), processor.checked.paymentMethod)
	assert.Equal(suite.T(), orderErrorCreatePaymentRequiredFieldIdNotFound, err)
}

func (suite *OrderTestSuite) TestOrder_ProcessPaymentFormData_PaymentMethodEmpty_Error() {
	req := &billing.OrderCreateRequest{
		Type:        billing.OrderType_simple,
		ProjectId:   suite.project.Id,
		Currency:    "RUB",
		Amount:      100,
		Account:     "unit test",
		Description: "unit test",
		OrderId:     bson.NewObjectId().Hex(),
		User: &billing.OrderUser{
			Email: "test@unit.unit",
			Ip:    "127.0.0.1",
		},
	}

	rsp1 := &grpc.OrderCreateProcessResponse{}
	err := suite.service.OrderCreateProcess(context.TODO(), req, rsp1)

	assert.Nil(suite.T(), err)
	assert.Equal(suite.T(), rsp1.Status, pkg.ResponseStatusOk)
	rsp := rsp1.Item

	data := map[string]string{
		pkg.PaymentCreateFieldOrderId: rsp.Id,
		pkg.PaymentCreateFieldEmail:   "test@unit.unit",
		pkg.PaymentCreateFieldCrypto:  "bitcoin_address",
	}

	processor := &PaymentCreateProcessor{service: suite.service, data: data}
	err = processor.processPaymentFormData()

	assert.Error(suite.T(), err)
	assert.Nil(suite.T(), processor.checked.order)
	assert.Nil(suite.T(), processor.checked.project)
	assert.Nil(suite.T(), processor.checked.paymentMethod)
	assert.Equal(suite.T(), orderErrorCreatePaymentRequiredFieldPaymentMethodNotFound, err)
}

func (suite *OrderTestSuite) TestOrder_ProcessPaymentFormData_EmailEmpty_Error() {
	req := &billing.OrderCreateRequest{
		Type:        billing.OrderType_simple,
		ProjectId:   suite.project.Id,
		Currency:    "RUB",
		Amount:      100,
		Account:     "unit test",
		Description: "unit test",
		OrderId:     bson.NewObjectId().Hex(),
		User: &billing.OrderUser{
			Email: "test@unit.unit",
			Ip:    "127.0.0.1",
		},
	}

	rsp1 := &grpc.OrderCreateProcessResponse{}
	err := suite.service.OrderCreateProcess(context.TODO(), req, rsp1)

	assert.Nil(suite.T(), err)
	assert.Equal(suite.T(), rsp1.Status, pkg.ResponseStatusOk)
	rsp := rsp1.Item

	data := map[string]string{
		pkg.PaymentCreateFieldOrderId:         rsp.Uuid,
		pkg.PaymentCreateFieldPaymentMethodId: suite.pmBitcoin1.Id,
		pkg.PaymentCreateFieldCrypto:          "bitcoin_address",
	}

	processor := &PaymentCreateProcessor{service: suite.service, data: data}
	err = processor.processPaymentFormData()

	assert.Error(suite.T(), err)
	assert.Nil(suite.T(), processor.checked.order)
	assert.Nil(suite.T(), processor.checked.project)
	assert.Nil(suite.T(), processor.checked.paymentMethod)
	assert.Equal(suite.T(), orderErrorCreatePaymentRequiredFieldEmailNotFound, err)
}

func (suite *OrderTestSuite) TestOrder_ProcessPaymentFormData_OrderNotFound_Error() {
	req := &billing.OrderCreateRequest{
		Type:        billing.OrderType_simple,
		ProjectId:   suite.project.Id,
		Currency:    "RUB",
		Amount:      100,
		Account:     "unit test",
		Description: "unit test",
		OrderId:     bson.NewObjectId().Hex(),
		User: &billing.OrderUser{
			Email: "test@unit.unit",
			Ip:    "127.0.0.1",
		},
	}

	rsp1 := &grpc.OrderCreateProcessResponse{}
	err := suite.service.OrderCreateProcess(context.TODO(), req, rsp1)

	assert.Nil(suite.T(), err)
	assert.Equal(suite.T(), rsp1.Status, pkg.ResponseStatusOk)

	data := map[string]string{
		pkg.PaymentCreateFieldOrderId:         bson.NewObjectId().Hex(),
		pkg.PaymentCreateFieldPaymentMethodId: suite.pmBitcoin1.Id,
		pkg.PaymentCreateFieldEmail:           "test@unit.unit",
		pkg.PaymentCreateFieldCrypto:          "bitcoin_address",
	}

	processor := &PaymentCreateProcessor{service: suite.service, data: data}
	err = processor.processPaymentFormData()

	assert.Error(suite.T(), err)
	assert.Nil(suite.T(), processor.checked.order)
	assert.Nil(suite.T(), processor.checked.project)
	assert.Nil(suite.T(), processor.checked.paymentMethod)
	assert.Equal(suite.T(), orderErrorNotFound, err)
}

func (suite *OrderTestSuite) TestOrder_ProcessPaymentFormData_OrderHasEndedStatus_Error() {
	req := &billing.OrderCreateRequest{
		Type:        billing.OrderType_simple,
		ProjectId:   suite.project.Id,
		Currency:    "RUB",
		Amount:      100,
		Account:     "unit test",
		Description: "unit test",
		OrderId:     bson.NewObjectId().Hex(),
		User: &billing.OrderUser{
			Email: "test@unit.unit",
			Ip:    "127.0.0.1",
		},
	}

	rsp1 := &grpc.OrderCreateProcessResponse{}
	err := suite.service.OrderCreateProcess(context.TODO(), req, rsp1)

	assert.Nil(suite.T(), err)
	assert.Equal(suite.T(), rsp1.Status, pkg.ResponseStatusOk)
	rsp := rsp1.Item

	rsp.PrivateStatus = constant.OrderStatusProjectComplete
	err = suite.service.updateOrder(rsp)

	data := map[string]string{
		pkg.PaymentCreateFieldOrderId:         rsp.Uuid,
		pkg.PaymentCreateFieldPaymentMethodId: suite.pmBitcoin1.Id,
		pkg.PaymentCreateFieldEmail:           "test@unit.unit",
		pkg.PaymentCreateFieldCrypto:          "bitcoin_address",
	}

	processor := &PaymentCreateProcessor{service: suite.service, data: data}
	err = processor.processPaymentFormData()

	assert.Error(suite.T(), err)
	assert.Nil(suite.T(), processor.checked.order)
	assert.Nil(suite.T(), processor.checked.project)
	assert.Nil(suite.T(), processor.checked.paymentMethod)
	assert.Equal(suite.T(), orderErrorOrderAlreadyComplete, err)
}

func (suite *OrderTestSuite) TestOrder_ProcessPaymentFormData_ProjectProcess_Error() {
	req := &billing.OrderCreateRequest{
		Type:        billing.OrderType_simple,
		ProjectId:   suite.project.Id,
		Currency:    "RUB",
		Amount:      100,
		Account:     "unit test",
		Description: "unit test",
		OrderId:     bson.NewObjectId().Hex(),
		User: &billing.OrderUser{
			Email: "test@unit.unit",
			Ip:    "127.0.0.1",
		},
	}

	rsp1 := &grpc.OrderCreateProcessResponse{}
	err := suite.service.OrderCreateProcess(context.TODO(), req, rsp1)

	assert.Nil(suite.T(), err)
	assert.Equal(suite.T(), rsp1.Status, pkg.ResponseStatusOk)
	rsp := rsp1.Item

	rsp.Project.Id = suite.inactiveProject.Id
	err = suite.service.updateOrder(rsp)

	data := map[string]string{
		pkg.PaymentCreateFieldOrderId:         rsp.Uuid,
		pkg.PaymentCreateFieldPaymentMethodId: suite.pmBitcoin1.Id,
		pkg.PaymentCreateFieldEmail:           "test@unit.unit",
		pkg.PaymentCreateFieldCrypto:          "bitcoin_address",
	}

	processor := &PaymentCreateProcessor{service: suite.service, data: data}
	err = processor.processPaymentFormData()

	assert.Error(suite.T(), err)
	assert.Nil(suite.T(), processor.checked.order)
	assert.Nil(suite.T(), processor.checked.project)
	assert.Nil(suite.T(), processor.checked.paymentMethod)
	assert.Equal(suite.T(), orderErrorProjectInactive, err)
}

func (suite *OrderTestSuite) TestOrder_ProcessPaymentFormData_PaymentMethodNotFound_Error() {
	req := &billing.OrderCreateRequest{
		Type:        billing.OrderType_simple,
		ProjectId:   suite.project.Id,
		Currency:    "RUB",
		Amount:      100,
		Account:     "unit test",
		Description: "unit test",
		OrderId:     bson.NewObjectId().Hex(),
		User: &billing.OrderUser{
			Email: "test@unit.unit",
			Ip:    "127.0.0.1",
		},
	}

	rsp1 := &grpc.OrderCreateProcessResponse{}
	err := suite.service.OrderCreateProcess(context.TODO(), req, rsp1)

	assert.Nil(suite.T(), err)
	assert.Equal(suite.T(), rsp1.Status, pkg.ResponseStatusOk)
	rsp := rsp1.Item

	data := map[string]string{
		pkg.PaymentCreateFieldOrderId:         rsp.Uuid,
		pkg.PaymentCreateFieldPaymentMethodId: bson.NewObjectId().Hex(),
		pkg.PaymentCreateFieldEmail:           "test@unit.unit",
		pkg.PaymentCreateFieldCrypto:          "bitcoin_address",
	}

	processor := &PaymentCreateProcessor{service: suite.service, data: data}
	err = processor.processPaymentFormData()

	assert.Error(suite.T(), err)
	assert.Nil(suite.T(), processor.checked.order)
	assert.Nil(suite.T(), processor.checked.project)
	assert.Nil(suite.T(), processor.checked.paymentMethod)
	assert.Equal(suite.T(), orderErrorPaymentMethodNotFound, err)
}

func (suite *OrderTestSuite) TestOrder_ProcessPaymentFormData_PaymentMethodProcess_Error() {
	req := &billing.OrderCreateRequest{
		Type:        billing.OrderType_simple,
		ProjectId:   suite.project.Id,
		Currency:    "RUB",
		Amount:      100,
		Account:     "unit test",
		Description: "unit test",
		OrderId:     bson.NewObjectId().Hex(),
		User: &billing.OrderUser{
			Email: "test@unit.unit",
			Ip:    "127.0.0.1",
		},
	}

	rsp1 := &grpc.OrderCreateProcessResponse{}
	err := suite.service.OrderCreateProcess(context.TODO(), req, rsp1)

	assert.Nil(suite.T(), err)
	assert.Equal(suite.T(), rsp1.Status, pkg.ResponseStatusOk)
	rsp := rsp1.Item

	data := map[string]string{
		pkg.PaymentCreateFieldOrderId:         rsp.Uuid,
		pkg.PaymentCreateFieldPaymentMethodId: suite.inactivePaymentMethod.Id,
		pkg.PaymentCreateFieldEmail:           "test@unit.unit",
		pkg.PaymentCreateFieldCrypto:          "bitcoin_address",
	}

	processor := &PaymentCreateProcessor{service: suite.service, data: data}
	err = processor.processPaymentFormData()

	assert.Error(suite.T(), err)
	assert.Nil(suite.T(), processor.checked.order)
	assert.Nil(suite.T(), processor.checked.project)
	assert.Nil(suite.T(), processor.checked.paymentMethod)
	assert.Equal(suite.T(), orderErrorPaymentMethodInactive, err)
}

func (suite *OrderTestSuite) TestOrder_ProcessPaymentFormData_AmountLimitProcess_Error() {
	req := &billing.OrderCreateRequest{
		Type:        billing.OrderType_simple,
		ProjectId:   suite.project.Id,
		Currency:    "RUB",
		Amount:      100,
		Account:     "unit test",
		Description: "unit test",
		OrderId:     bson.NewObjectId().Hex(),
		User: &billing.OrderUser{
			Email: "test@unit.unit",
			Ip:    "127.0.0.1",
		},
	}

	rsp1 := &grpc.OrderCreateProcessResponse{}
	err := suite.service.OrderCreateProcess(context.TODO(), req, rsp1)

	assert.Nil(suite.T(), err)
	assert.Equal(suite.T(), rsp1.Status, pkg.ResponseStatusOk)
	rsp := rsp1.Item

	rsp.OrderAmount = 10
	err = suite.service.updateOrder(rsp)

	data := map[string]string{
		pkg.PaymentCreateFieldOrderId:         rsp.Uuid,
		pkg.PaymentCreateFieldPaymentMethodId: suite.paymentMethod.Id,
		pkg.PaymentCreateFieldEmail:           "test@unit.unit",
		pkg.PaymentCreateFieldCrypto:          "bitcoin_address",
	}

	processor := &PaymentCreateProcessor{service: suite.service, data: data}
	err = processor.processPaymentFormData()

	assert.Error(suite.T(), err)
	assert.Nil(suite.T(), processor.checked.order)
	assert.Nil(suite.T(), processor.checked.project)
	assert.Nil(suite.T(), processor.checked.paymentMethod)
	assert.Equal(suite.T(), orderErrorAmountLowerThanMinAllowed, err)
}

func (suite *OrderTestSuite) TestOrder_ProcessPaymentFormData_BankCardNumberInvalid_Error() {
	req := &billing.OrderCreateRequest{
		Type:        billing.OrderType_simple,
		ProjectId:   suite.project.Id,
		Currency:    "RUB",
		Amount:      100,
		Account:     "unit test",
		Description: "unit test",
		OrderId:     bson.NewObjectId().Hex(),
		User: &billing.OrderUser{
			Email: "test@unit.unit",
			Ip:    "127.0.0.1",
		},
	}

	rsp1 := &grpc.OrderCreateProcessResponse{}
	err := suite.service.OrderCreateProcess(context.TODO(), req, rsp1)

	assert.Nil(suite.T(), err)
	assert.Equal(suite.T(), rsp1.Status, pkg.ResponseStatusOk)
	rsp := rsp1.Item

	data := map[string]string{
		pkg.PaymentCreateFieldOrderId:         rsp.Uuid,
		pkg.PaymentCreateFieldPaymentMethodId: suite.paymentMethod.Id,
		pkg.PaymentCreateFieldEmail:           "test@unit.unit",
		pkg.PaymentCreateFieldPan:             "fake_bank_card_number",
		pkg.PaymentCreateFieldCvv:             "123",
		pkg.PaymentCreateFieldMonth:           "02",
		pkg.PaymentCreateFieldYear:            "2100",
		pkg.PaymentCreateFieldHolder:          "Mr. Card Holder",
	}

	processor := &PaymentCreateProcessor{service: suite.service, data: data}
	err = processor.processPaymentFormData()

	assert.Error(suite.T(), err)
	assert.Nil(suite.T(), processor.checked.order)
	assert.Nil(suite.T(), processor.checked.project)
	assert.Nil(suite.T(), processor.checked.paymentMethod)
	assert.Equal(suite.T(), bankCardPanIsInvalid, err)
}

func (suite *OrderTestSuite) TestOrder_ProcessPaymentFormData_GetBinData_Error() {
	req := &billing.OrderCreateRequest{
		Type:        billing.OrderType_simple,
		ProjectId:   suite.project.Id,
		Currency:    "RUB",
		Amount:      100,
		Account:     "unit test",
		Description: "unit test",
		OrderId:     bson.NewObjectId().Hex(),
		User: &billing.OrderUser{
			Email: "test@unit.unit",
			Ip:    "127.0.0.1",
		},
	}

	rsp1 := &grpc.OrderCreateProcessResponse{}
	err := suite.service.OrderCreateProcess(context.TODO(), req, rsp1)

	assert.Nil(suite.T(), err)
	assert.Equal(suite.T(), rsp1.Status, pkg.ResponseStatusOk)
	rsp := rsp1.Item

	data := map[string]string{
		pkg.PaymentCreateFieldOrderId:         rsp.Uuid,
		pkg.PaymentCreateFieldPaymentMethodId: suite.paymentMethod.Id,
		pkg.PaymentCreateFieldEmail:           "test@unit.unit",
		pkg.PaymentCreateFieldPan:             "5555555555554444",
		pkg.PaymentCreateFieldCvv:             "123",
		pkg.PaymentCreateFieldMonth:           "02",
		pkg.PaymentCreateFieldYear:            "2100",
		pkg.PaymentCreateFieldHolder:          "Mr. Card Holder",
	}

	suite.service.rep = mocks.NewRepositoryServiceError()

	processor := &PaymentCreateProcessor{service: suite.service, data: data}
	err = processor.processPaymentFormData()

	assert.Nil(suite.T(), err)
	assert.NotNil(suite.T(), processor.checked.order)
	assert.NotNil(suite.T(), processor.checked.project)
	assert.NotNil(suite.T(), processor.checked.paymentMethod)

	bankBrand, ok := processor.checked.order.PaymentRequisites[pkg.PaymentCreateBankCardFieldBrand]

	assert.False(suite.T(), ok)
	assert.Len(suite.T(), bankBrand, 0)

	suite.service.rep = mocks.NewRepositoryServiceOk()
}

func (suite *OrderTestSuite) TestOrder_ProcessPaymentFormData_AccountEmpty_Error() {
	req := &billing.OrderCreateRequest{
		Type:        billing.OrderType_simple,
		ProjectId:   suite.project.Id,
		Currency:    "RUB",
		Amount:      100,
		Account:     "unit test",
		Description: "unit test",
		OrderId:     bson.NewObjectId().Hex(),
		User: &billing.OrderUser{
			Email: "test@unit.unit",
			Ip:    "127.0.0.1",
		},
	}

	rsp1 := &grpc.OrderCreateProcessResponse{}
	err := suite.service.OrderCreateProcess(context.TODO(), req, rsp1)

	assert.Nil(suite.T(), err)
	assert.Equal(suite.T(), rsp1.Status, pkg.ResponseStatusOk)
	rsp := rsp1.Item

	data := map[string]string{
		pkg.PaymentCreateFieldOrderId:         rsp.Uuid,
		pkg.PaymentCreateFieldPaymentMethodId: suite.pmBitcoin1.Id,
		pkg.PaymentCreateFieldEmail:           "test@unit.unit",
		pkg.PaymentCreateFieldCrypto:          "",
	}

	processor := &PaymentCreateProcessor{service: suite.service, data: data}
	err = processor.processPaymentFormData()

	assert.Error(suite.T(), err)
	assert.Nil(suite.T(), processor.checked.order)
	assert.Nil(suite.T(), processor.checked.project)
	assert.Nil(suite.T(), processor.checked.paymentMethod)
	assert.Equal(suite.T(), paymentSystemErrorEWalletIdentifierIsInvalid, err)
}

func (suite *OrderTestSuite) TestOrder_ProcessPaymentFormData_ChangeProjectAccount_Ok() {
	req := &billing.OrderCreateRequest{
		Type:        billing.OrderType_simple,
		ProjectId:   suite.project.Id,
		Currency:    "RUB",
		Amount:      100,
		Description: "unit test",
		OrderId:     bson.NewObjectId().Hex(),
		User: &billing.OrderUser{
			Email: "test@unit.unit",
			Ip:    "127.0.0.1",
		},
	}

	rsp1 := &grpc.OrderCreateProcessResponse{}
	err := suite.service.OrderCreateProcess(context.TODO(), req, rsp1)

	assert.Nil(suite.T(), err)
	assert.Equal(suite.T(), rsp1.Status, pkg.ResponseStatusOk)
	rsp := rsp1.Item
	assert.Equal(suite.T(), "", rsp.ProjectAccount)

	data := map[string]string{
		pkg.PaymentCreateFieldOrderId:         rsp.Uuid,
		pkg.PaymentCreateFieldPaymentMethodId: suite.paymentMethod.Id,
		pkg.PaymentCreateFieldEmail:           "test@unit.unit",
		pkg.PaymentCreateFieldPan:             "4000000000000002",
		pkg.PaymentCreateFieldCvv:             "123",
		pkg.PaymentCreateFieldMonth:           "02",
		pkg.PaymentCreateFieldYear:            "2100",
		pkg.PaymentCreateFieldHolder:          "Mr. Card Holder",
	}

	processor := &PaymentCreateProcessor{service: suite.service, data: data}
	err = processor.processPaymentFormData()

	assert.Nil(suite.T(), err)
	assert.NotNil(suite.T(), processor.checked.order)
	assert.NotNil(suite.T(), processor.checked.project)
	assert.NotNil(suite.T(), processor.checked.paymentMethod)
	assert.Equal(suite.T(), "test@unit.unit", processor.checked.order.User.Email)
}

func (suite *OrderTestSuite) TestOrder_PaymentCreateProcess_Ok() {
	req := &billing.OrderCreateRequest{
		Type:        billing.OrderType_simple,
		ProjectId:   suite.project.Id,
		Currency:    "RUB",
		Amount:      100,
		Account:     "unit test",
		Description: "unit test",
		OrderId:     bson.NewObjectId().Hex(),
		User: &billing.OrderUser{
			Email: "test@unit.unit",
			Ip:    "127.0.0.1",
		},
	}

	rsp1 := &grpc.OrderCreateProcessResponse{}
	err := suite.service.OrderCreateProcess(context.TODO(), req, rsp1)

	assert.Nil(suite.T(), err)
	assert.Equal(suite.T(), rsp1.Status, pkg.ResponseStatusOk)
	order := rsp1.Item

	expireYear := time.Now().AddDate(1, 0, 0)

	createPaymentRequest := &grpc.PaymentCreateRequest{
		Data: map[string]string{
			pkg.PaymentCreateFieldOrderId:         order.Uuid,
			pkg.PaymentCreateFieldPaymentMethodId: suite.paymentMethod.Id,
			pkg.PaymentCreateFieldEmail:           "test@unit.unit",
			pkg.PaymentCreateFieldPan:             "4000000000000002",
			pkg.PaymentCreateFieldCvv:             "123",
			pkg.PaymentCreateFieldMonth:           "02",
			pkg.PaymentCreateFieldYear:            expireYear.Format("2006"),
			pkg.PaymentCreateFieldHolder:          "Mr. Card Holder",
		},
		Ip: "127.0.0.1",
	}

	rsp := &grpc.PaymentCreateResponse{}
	err = suite.service.PaymentCreateProcess(context.TODO(), createPaymentRequest, rsp)

	assert.Nil(suite.T(), err)
	assert.Equal(suite.T(), pkg.ResponseStatusOk, rsp.Status)
	assert.True(suite.T(), len(rsp.RedirectUrl) > 0)
	assert.Nil(suite.T(), rsp.Message)
	assert.True(suite.T(), rsp.NeedRedirect)

	var order1 *billing.Order
	err = suite.service.db.Collection(collectionOrder).FindId(bson.ObjectIdHex(order.Id)).One(&order1)
	assert.NotNil(suite.T(), order1)
}

func (suite *OrderTestSuite) TestOrder_PaymentCreateProcess_ProcessValidation_Error() {
	req := &billing.OrderCreateRequest{
		Type:        billing.OrderType_simple,
		ProjectId:   suite.project.Id,
		Currency:    "RUB",
		Amount:      100,
		Account:     "unit test",
		Description: "unit test",
		OrderId:     bson.NewObjectId().Hex(),
		User: &billing.OrderUser{
			Email: "test@unit.unit",
			Ip:    "127.0.0.1",
		},
	}

	rsp1 := &grpc.OrderCreateProcessResponse{}
	err := suite.service.OrderCreateProcess(context.TODO(), req, rsp1)

	assert.Nil(suite.T(), err)
	assert.Equal(suite.T(), rsp1.Status, pkg.ResponseStatusOk)
	order := rsp1.Item

	createPaymentRequest := &grpc.PaymentCreateRequest{
		Data: map[string]string{
			pkg.PaymentCreateFieldOrderId:         order.Uuid,
			pkg.PaymentCreateFieldPaymentMethodId: suite.paymentMethod.Id,
			pkg.PaymentCreateFieldEmail:           "test@unit.unit",
			pkg.PaymentCreateFieldPan:             "4000000000000002",
			pkg.PaymentCreateFieldCvv:             "123",
			pkg.PaymentCreateFieldMonth:           "02",
			pkg.PaymentCreateFieldHolder:          "Mr. Card Holder",
		},
	}

	rsp := &grpc.PaymentCreateResponse{}
	err = suite.service.PaymentCreateProcess(context.TODO(), createPaymentRequest, rsp)

	assert.Nil(suite.T(), err)
	assert.Equal(suite.T(), pkg.ResponseStatusBadData, rsp.Status)
	assert.Len(suite.T(), rsp.RedirectUrl, 0)
	assert.True(suite.T(), len(rsp.Message.Message) > 0)
	assert.Equal(suite.T(), bankCardExpireYearIsRequired, rsp.Message)
}

func (suite *OrderTestSuite) TestOrder_PaymentCreateProcess_ChangeTerminalData_Ok() {
	req := &billing.OrderCreateRequest{
		Type:        billing.OrderType_simple,
		ProjectId:   suite.project.Id,
		Currency:    "RUB",
		Amount:      100,
		Account:     "unit test",
		Description: "unit test",
		OrderId:     bson.NewObjectId().Hex(),
		User: &billing.OrderUser{
			Email: "test@unit.unit",
			Ip:    "127.0.0.1",
		},
	}

	rsp1 := &grpc.OrderCreateProcessResponse{}
	err := suite.service.OrderCreateProcess(context.TODO(), req, rsp1)

	assert.Nil(suite.T(), err)
	assert.Equal(suite.T(), rsp1.Status, pkg.ResponseStatusOk)
	order := rsp1.Item

	expireYear := time.Now().AddDate(1, 0, 0)

	createPaymentRequest := &grpc.PaymentCreateRequest{
		Data: map[string]string{
			pkg.PaymentCreateFieldOrderId:         order.Uuid,
			pkg.PaymentCreateFieldPaymentMethodId: suite.paymentMethod.Id,
			pkg.PaymentCreateFieldEmail:           "test@unit.unit",
			pkg.PaymentCreateFieldPan:             "4000000000000002",
			pkg.PaymentCreateFieldCvv:             "123",
			pkg.PaymentCreateFieldMonth:           "02",
			pkg.PaymentCreateFieldYear:            expireYear.Format("2006"),
			pkg.PaymentCreateFieldHolder:          "Mr. Card Holder",
		},
		Ip: "127.0.0.1",
	}

	rsp := &grpc.PaymentCreateResponse{}
	err = suite.service.PaymentCreateProcess(context.TODO(), createPaymentRequest, rsp)

	assert.Nil(suite.T(), err)
	assert.Equal(suite.T(), pkg.ResponseStatusOk, rsp.Status)
	assert.True(suite.T(), len(rsp.RedirectUrl) > 0)
	assert.Nil(suite.T(), rsp.Message)
	assert.True(suite.T(), rsp.NeedRedirect)
}

func (suite *OrderTestSuite) TestOrder_PaymentCreateProcess_CreatePaymentSystemHandler_Error() {
	req := &billing.OrderCreateRequest{
		Type:        billing.OrderType_simple,
		ProjectId:   suite.project.Id,
		Currency:    "RUB",
		Amount:      100,
		Account:     "unit test",
		Description: "unit test",
		OrderId:     bson.NewObjectId().Hex(),
		User: &billing.OrderUser{
			Email: "test@unit.unit",
			Ip:    "127.0.0.1",
		},
	}

	rsp1 := &grpc.OrderCreateProcessResponse{}
	err := suite.service.OrderCreateProcess(context.TODO(), req, rsp1)

	assert.Nil(suite.T(), err)
	assert.Equal(suite.T(), rsp1.Status, pkg.ResponseStatusOk)
	order := rsp1.Item

	createPaymentRequest := &grpc.PaymentCreateRequest{
		Data: map[string]string{
			pkg.PaymentCreateFieldOrderId:         order.Uuid,
			pkg.PaymentCreateFieldPaymentMethodId: suite.pmBitcoin1.Id,
			pkg.PaymentCreateFieldEmail:           "test@unit.unit",
			pkg.PaymentCreateFieldCrypto:          "bitcoin_address",
		},
	}

	rsp := &grpc.PaymentCreateResponse{}
	err = suite.service.PaymentCreateProcess(context.TODO(), createPaymentRequest, rsp)

	assert.Nil(suite.T(), err)
	assert.Equal(suite.T(), pkg.ResponseStatusSystemError, rsp.Status)
	assert.Len(suite.T(), rsp.RedirectUrl, 0)
	assert.True(suite.T(), len(rsp.Message.Message) > 0)
	assert.Equal(suite.T(), paymentSystemErrorHandlerNotFound.Error(), rsp.Message.Message)
}

func (suite *OrderTestSuite) TestOrder_PaymentCreateProcess_FormInputTimeExpired_Error() {
	req1 := &billing.OrderCreateRequest{
		Type:        billing.OrderType_simple,
		ProjectId:   suite.project.Id,
		Currency:    "RUB",
		Amount:      100,
		Account:     "unit test",
		Description: "unit test",
		OrderId:     bson.NewObjectId().Hex(),
		User: &billing.OrderUser{
			Email: "test@unit.unit",
			Ip:    "127.0.0.1",
		},
	}

	rsp := &grpc.OrderCreateProcessResponse{}
	err := suite.service.OrderCreateProcess(context.TODO(), req1, rsp)

	assert.Nil(suite.T(), err)
	assert.Equal(suite.T(), rsp.Status, pkg.ResponseStatusOk)
	rsp1 := rsp.Item

	var order *billing.Order
	err = suite.service.db.Collection(collectionOrder).FindId(bson.ObjectIdHex(rsp1.Id)).One(&order)
	assert.NotNil(suite.T(), order)

	order.ExpireDateToFormInput, err = ptypes.TimestampProto(time.Now().Add(time.Minute * -40))
	assert.NoError(suite.T(), err)

	err = suite.service.updateOrder(order)

	expireYear := time.Now().AddDate(1, 0, 0)

	req2 := &grpc.PaymentCreateRequest{
		Data: map[string]string{
			pkg.PaymentCreateFieldOrderId:         rsp1.Uuid,
			pkg.PaymentCreateFieldPaymentMethodId: suite.paymentMethod.Id,
			pkg.PaymentCreateFieldEmail:           "test@unit.unit",
			pkg.PaymentCreateFieldPan:             "4000000000000002",
			pkg.PaymentCreateFieldCvv:             "123",
			pkg.PaymentCreateFieldMonth:           "02",
			pkg.PaymentCreateFieldYear:            expireYear.Format("2006"),
			pkg.PaymentCreateFieldHolder:          "Mr. Card Holder",
		},
	}

	rsp2 := &grpc.PaymentCreateResponse{}
	err = suite.service.PaymentCreateProcess(context.TODO(), req2, rsp2)
	assert.NoError(suite.T(), err)
	assert.Equal(suite.T(), pkg.ResponseStatusBadData, rsp2.Status)
	assert.Equal(suite.T(), orderErrorFormInputTimeExpired, rsp2.Message)
}

func (suite *OrderTestSuite) TestOrder_PaymentCallbackProcess_Ok() {
	req := &billing.OrderCreateRequest{
		ProjectId:   suite.projectWithProducts.Id,
		Currency:    "RUB",
		Account:     "unit test",
		Description: "unit test",
		OrderId:     bson.NewObjectId().Hex(),
		Products:    suite.productIds,
		User: &billing.OrderUser{
			Email: "test@unit.unit",
			Ip:    "127.0.0.1",
		},
		Type: billing.OrderType_product,
	}

	rsp1 := &grpc.OrderCreateProcessResponse{}
	err := suite.service.OrderCreateProcess(context.TODO(), req, rsp1)

	assert.Nil(suite.T(), err)
	assert.Equal(suite.T(), rsp1.Status, pkg.ResponseStatusOk)
	order := rsp1.Item

	expireYear := time.Now().AddDate(1, 0, 0)

	createPaymentRequest := &grpc.PaymentCreateRequest{
		Data: map[string]string{
			pkg.PaymentCreateFieldOrderId:         order.Uuid,
			pkg.PaymentCreateFieldPaymentMethodId: suite.paymentMethod.Id,
			pkg.PaymentCreateFieldEmail:           "test@unit.unit",
			pkg.PaymentCreateFieldPan:             "4000000000000002",
			pkg.PaymentCreateFieldCvv:             "123",
			pkg.PaymentCreateFieldMonth:           "02",
			pkg.PaymentCreateFieldYear:            expireYear.Format("2006"),
			pkg.PaymentCreateFieldHolder:          "Mr. Card Holder",
		},
		Ip: "127.0.0.1",
	}

	rsp := &grpc.PaymentCreateResponse{}
	err = suite.service.PaymentCreateProcess(context.TODO(), createPaymentRequest, rsp)

	assert.Nil(suite.T(), err)
	assert.Equal(suite.T(), pkg.ResponseStatusOk, rsp.Status)

	var order1 *billing.Order
	err = suite.service.db.Collection(collectionOrder).FindId(bson.ObjectIdHex(order.Id)).One(&order1)
	suite.NotNil(suite.T(), order1)

	callbackRequest := &billing.CardPayPaymentCallback{
		PaymentMethod: suite.paymentMethod.ExternalId,
		CallbackTime:  time.Now().Format("2006-01-02T15:04:05Z"),
		MerchantOrder: &billing.CardPayMerchantOrder{
			Id:          order.Id,
			Description: order.Description,
			Items: []*billing.CardPayItem{
				{
					Name:        order.Items[0].Name,
					Description: order.Items[0].Name,
					Count:       1,
					Price:       order.Items[0].Amount,
				},
			},
		},
		CardAccount: &billing.CallbackCardPayBankCardAccount{
			Holder:             order.PaymentRequisites[pkg.PaymentCreateFieldHolder],
			IssuingCountryCode: "RU",
			MaskedPan:          order.PaymentRequisites[pkg.PaymentCreateFieldPan],
			Token:              bson.NewObjectId().Hex(),
		},
		Customer: &billing.CardPayCustomer{
			Email:  order.User.Email,
			Ip:     order.User.Ip,
			Id:     order.ProjectAccount,
			Locale: "Europe/Moscow",
		},
		PaymentData: &billing.CallbackCardPayPaymentData{
			Id:          bson.NewObjectId().Hex(),
			Amount:      order1.TotalPaymentAmount,
			Currency:    order1.Currency,
			Description: order.Description,
			Is_3D:       true,
			Rrn:         bson.NewObjectId().Hex(),
			Status:      pkg.CardPayPaymentResponseStatusCompleted,
		},
	}

	buf, err := json.Marshal(callbackRequest)
	assert.Nil(suite.T(), err)

	hash := sha512.New()
	hash.Write([]byte(string(buf) + order1.PaymentMethod.Params.SecretCallback))

	callbackData := &grpc.PaymentNotifyRequest{
		OrderId:   order.Id,
		Request:   buf,
		Signature: hex.EncodeToString(hash.Sum(nil)),
	}

	callbackResponse := &grpc.PaymentNotifyResponse{}
	err = suite.service.PaymentCallbackProcess(context.TODO(), callbackData, callbackResponse)
	assert.Nil(suite.T(), err)
	assert.Equal(suite.T(), pkg.StatusOK, callbackResponse.Status)

	var order2 *billing.Order
	err = suite.service.db.Collection(collectionOrder).FindId(bson.ObjectIdHex(order.Id)).One(&order2)
	suite.NotNil(suite.T(), order2)

	assert.Equal(suite.T(), int32(constant.OrderStatusPaymentSystemComplete), order2.PrivateStatus)
	assert.Equal(suite.T(), callbackRequest.GetId(), order2.Transaction)
	assert.NotNil(suite.T(), order2.PaymentMethod.Card)
	assert.Equal(suite.T(), order2.PaymentMethod.Card.Brand, "MASTERCARD")
	assert.Equal(suite.T(), order2.PaymentMethod.Card.Masked, "400000******0002")
	assert.Equal(suite.T(), order2.PaymentMethod.Card.First6, "400000")
	assert.Equal(suite.T(), order2.PaymentMethod.Card.Last4, "0002")
	assert.Equal(suite.T(), order2.PaymentMethod.Card.ExpiryMonth, "02")
	assert.Equal(suite.T(), order2.PaymentMethod.Card.ExpiryYear, expireYear.Format("2006"))
	assert.Equal(suite.T(), order2.PaymentMethod.Card.Secure3D, true)
	assert.NotEmpty(suite.T(), order2.PaymentMethod.Card.Fingerprint)
}

func (suite *OrderTestSuite) TestOrder_PaymentCallbackProcess_Recurring_Ok() {
	req := &billing.OrderCreateRequest{
		ProjectId:   suite.projectWithProducts.Id,
		Currency:    "RUB",
		Account:     "unit test",
		Description: "unit test",
		OrderId:     bson.NewObjectId().Hex(),
		User: &billing.OrderUser{
			Email: "test@unit.unit",
			Ip:    "127.0.0.1",
		},
		Products: suite.productIds,
		Type:     billing.OrderType_product,
	}

	rsp1 := &grpc.OrderCreateProcessResponse{}
	err := suite.service.OrderCreateProcess(context.TODO(), req, rsp1)

	assert.Nil(suite.T(), err)
	assert.Equal(suite.T(), rsp1.Status, pkg.ResponseStatusOk)
	order := rsp1.Item

	expireYear := time.Now().AddDate(1, 0, 0)

	createPaymentRequest := &grpc.PaymentCreateRequest{
		Data: map[string]string{
			pkg.PaymentCreateFieldOrderId:         order.Uuid,
			pkg.PaymentCreateFieldPaymentMethodId: suite.paymentMethod.Id,
			pkg.PaymentCreateFieldEmail:           "test@unit.unit",
			pkg.PaymentCreateFieldPan:             "4000000000000002",
			pkg.PaymentCreateFieldCvv:             "123",
			pkg.PaymentCreateFieldMonth:           "02",
			pkg.PaymentCreateFieldYear:            expireYear.Format("2006"),
			pkg.PaymentCreateFieldHolder:          "Mr. Card Holder",
			pkg.PaymentCreateFieldStoreData:       "1",
		},
		Ip: "127.0.0.1",
	}

	rsp := &grpc.PaymentCreateResponse{}
	err = suite.service.PaymentCreateProcess(context.TODO(), createPaymentRequest, rsp)

	assert.Nil(suite.T(), err)
	assert.Equal(suite.T(), pkg.ResponseStatusOk, rsp.Status)

	var order1 *billing.Order
	err = suite.service.db.Collection(collectionOrder).FindId(bson.ObjectIdHex(order.Id)).One(&order1)
	suite.NotNil(suite.T(), order1)

	callbackRequest := &billing.CardPayPaymentCallback{
		PaymentMethod: suite.paymentMethod.ExternalId,
		CallbackTime:  time.Now().Format("2006-01-02T15:04:05Z"),
		MerchantOrder: &billing.CardPayMerchantOrder{
			Id:          order.Id,
			Description: order.Description,
			Items: []*billing.CardPayItem{
				{
					Name:        order.Items[0].Name,
					Description: order.Items[0].Name,
					Count:       1,
					Price:       order.Items[0].Amount,
				},
			},
		},
		CardAccount: &billing.CallbackCardPayBankCardAccount{
			Holder:             order.PaymentRequisites[pkg.PaymentCreateFieldHolder],
			IssuingCountryCode: "RU",
			MaskedPan:          order.PaymentRequisites[pkg.PaymentCreateFieldPan],
			Token:              bson.NewObjectId().Hex(),
		},
		Customer: &billing.CardPayCustomer{
			Email:  order.User.Email,
			Ip:     order.User.Ip,
			Id:     order.ProjectAccount,
			Locale: "Europe/Moscow",
		},
		RecurringData: &billing.CardPayCallbackRecurringData{
			Id:          bson.NewObjectId().Hex(),
			Amount:      order1.TotalPaymentAmount,
			Currency:    order1.Currency,
			Description: order.Description,
			Is_3D:       true,
			Rrn:         bson.NewObjectId().Hex(),
			Status:      pkg.CardPayPaymentResponseStatusCompleted,
			Filing: &billing.CardPayCallbackRecurringDataFilling{
				Id: bson.NewObjectId().Hex(),
			},
		},
	}

	buf, err := json.Marshal(callbackRequest)
	assert.Nil(suite.T(), err)

	hash := sha512.New()
	hash.Write([]byte(string(buf) + order1.PaymentMethod.Params.SecretCallback))

	callbackData := &grpc.PaymentNotifyRequest{
		OrderId:   order.Id,
		Request:   buf,
		Signature: hex.EncodeToString(hash.Sum(nil)),
	}

	callbackResponse := &grpc.PaymentNotifyResponse{}
	err = suite.service.PaymentCallbackProcess(context.TODO(), callbackData, callbackResponse)

	assert.Nil(suite.T(), err)
	assert.Equal(suite.T(), pkg.StatusOK, callbackResponse.Status)

	var order2 *billing.Order
	err = suite.service.db.Collection(collectionOrder).FindId(bson.ObjectIdHex(order.Id)).One(&order2)
	suite.NotNil(suite.T(), order2)

	assert.Equal(suite.T(), int32(constant.OrderStatusPaymentSystemComplete), order2.PrivateStatus)
	assert.Equal(suite.T(), callbackRequest.GetId(), order2.Transaction)
	assert.Equal(suite.T(), callbackRequest.GetAmount(), order2.TotalPaymentAmount)
	assert.Equal(suite.T(), callbackRequest.GetCurrency(), order2.Currency)
}

func (suite *OrderTestSuite) TestOrder_PaymentFormLanguageChanged_Ok() {
	req := &billing.OrderCreateRequest{
		Type:        billing.OrderType_simple,
		ProjectId:   suite.project.Id,
		Currency:    "RUB",
		Amount:      100,
		Account:     "unit test",
		Description: "unit test",
		OrderId:     bson.NewObjectId().Hex(),
		User: &billing.OrderUser{
			Email: "test@unit.unit",
			Ip:    "127.0.0.1",
		},
	}

	rsp0 := &grpc.OrderCreateProcessResponse{}
	err := suite.service.OrderCreateProcess(context.TODO(), req, rsp0)

	assert.Nil(suite.T(), err)
	assert.Equal(suite.T(), rsp0.Status, pkg.ResponseStatusOk)
	rsp := rsp0.Item
	assert.True(suite.T(), len(rsp.Id) > 0)

	req1 := &grpc.PaymentFormUserChangeLangRequest{
		OrderId: rsp.Uuid,
		Lang:    "en",
	}
	rsp1 := &grpc.PaymentFormDataChangeResponse{}
	err = suite.service.PaymentFormLanguageChanged(context.TODO(), req1, rsp1)
	assert.NoError(suite.T(), err)
	assert.Equal(suite.T(), pkg.ResponseStatusOk, rsp1.Status)
	assert.Empty(suite.T(), rsp1.Message)
	assert.NotNil(suite.T(), rsp1.Item)
	assert.True(suite.T(), rsp1.Item.UserAddressDataRequired)
	assert.Equal(suite.T(), rsp.User.Address.Country, rsp1.Item.UserIpData.Country)
	assert.Equal(suite.T(), rsp.User.Address.PostalCode, rsp1.Item.UserIpData.Zip)
	assert.Equal(suite.T(), rsp.User.Address.City, rsp1.Item.UserIpData.City)
}

func (suite *OrderTestSuite) TestOrder_PaymentFormLanguageChanged_OrderNotFound_Error() {
	req := &billing.OrderCreateRequest{
		Type:        billing.OrderType_simple,
		ProjectId:   suite.project.Id,
		Currency:    "RUB",
		Amount:      100,
		Account:     "unit test",
		Description: "unit test",
		OrderId:     bson.NewObjectId().Hex(),
		User: &billing.OrderUser{
			Email: "test@unit.unit",
			Ip:    "127.0.0.1",
		},
	}

	rsp0 := &grpc.OrderCreateProcessResponse{}
	err := suite.service.OrderCreateProcess(context.TODO(), req, rsp0)

	assert.Nil(suite.T(), err)
	assert.Equal(suite.T(), rsp0.Status, pkg.ResponseStatusOk)
	rsp := rsp0.Item
	assert.True(suite.T(), len(rsp.Id) > 0)

	req1 := &grpc.PaymentFormUserChangeLangRequest{
		OrderId: uuid.New().String(),
		Lang:    "en",
	}
	rsp1 := &grpc.PaymentFormDataChangeResponse{}
	err = suite.service.PaymentFormLanguageChanged(context.TODO(), req1, rsp1)
	assert.NoError(suite.T(), err)
	assert.Equal(suite.T(), pkg.ResponseStatusBadData, rsp1.Status)
	assert.Equal(suite.T(), orderErrorNotFound, rsp1.Message)
}

func (suite *OrderTestSuite) TestOrder_PaymentFormLanguageChanged_NoChanges_Ok() {
	req := &billing.OrderCreateRequest{
		Type:        billing.OrderType_simple,
		ProjectId:   suite.project.Id,
		Currency:    "RUB",
		Amount:      100,
		Account:     "unit test",
		Description: "unit test",
		OrderId:     bson.NewObjectId().Hex(),
		User: &billing.OrderUser{
			Email:  "test@unit.unit",
			Ip:     "127.0.0.1",
			Locale: "en",
		},
	}

	rsp0 := &grpc.OrderCreateProcessResponse{}
	err := suite.service.OrderCreateProcess(context.TODO(), req, rsp0)

	assert.Nil(suite.T(), err)
	assert.Equal(suite.T(), rsp0.Status, pkg.ResponseStatusOk)
	rsp := rsp0.Item
	assert.True(suite.T(), len(rsp.Id) > 0)

	req2 := &grpc.PaymentFormJsonDataRequest{
		OrderId: rsp.Uuid,
		Scheme:  "http",
		Host:    "localhost",
		Locale:  "en-US",
		Ip:      "127.0.0.1",
	}
	rsp2 := &grpc.PaymentFormJsonDataResponse{}
	err = suite.service.PaymentFormJsonDataProcess(context.TODO(), req2, rsp2)
	assert.NoError(suite.T(), err)

	req1 := &grpc.PaymentFormUserChangeLangRequest{
		OrderId: rsp.Uuid,
		Lang:    "en",
	}
	rsp1 := &grpc.PaymentFormDataChangeResponse{}
	err = suite.service.PaymentFormLanguageChanged(context.TODO(), req1, rsp1)
	assert.NoError(suite.T(), err)
	assert.Equal(suite.T(), pkg.ResponseStatusOk, rsp1.Status)
	assert.Empty(suite.T(), rsp1.Message)
	assert.NotNil(suite.T(), rsp1.Item)
	assert.False(suite.T(), rsp1.Item.UserAddressDataRequired)
}

func (suite *OrderTestSuite) TestOrder_PaymentFormPaymentAccountChanged_BankCard_Ok() {
	req := &billing.OrderCreateRequest{
		Type:        billing.OrderType_simple,
		ProjectId:   suite.project.Id,
		Currency:    "RUB",
		Amount:      100,
		Account:     "unit test",
		Description: "unit test",
		OrderId:     bson.NewObjectId().Hex(),
		User: &billing.OrderUser{
			Email: "test@unit.unit",
			Ip:    "127.0.0.1",
		},
	}

	rsp0 := &grpc.OrderCreateProcessResponse{}
	err := suite.service.OrderCreateProcess(context.TODO(), req, rsp0)

	assert.Nil(suite.T(), err)
	assert.Equal(suite.T(), rsp0.Status, pkg.ResponseStatusOk)
	rsp := rsp0.Item
	assert.True(suite.T(), len(rsp.Id) > 0)

	req1 := &grpc.PaymentFormUserChangePaymentAccountRequest{
		OrderId:  rsp.Uuid,
		MethodId: suite.paymentMethod.Id,
		Account:  "4000000000000002",
	}
	rsp1 := &grpc.PaymentFormDataChangeResponse{}
	err = suite.service.PaymentFormPaymentAccountChanged(context.TODO(), req1, rsp1)
	assert.NoError(suite.T(), err)
	assert.Equal(suite.T(), pkg.ResponseStatusOk, rsp1.Status)
	assert.Empty(suite.T(), rsp1.Message)
	assert.NotNil(suite.T(), rsp1.Item)
	assert.True(suite.T(), rsp1.Item.UserAddressDataRequired)
	assert.Equal(suite.T(), "US", rsp1.Item.UserIpData.Country)
	assert.Equal(suite.T(), rsp.User.Address.PostalCode, rsp1.Item.UserIpData.Zip)
	assert.Equal(suite.T(), rsp.User.Address.City, rsp1.Item.UserIpData.City)
	assert.Equal(suite.T(), "MASTERCARD", rsp1.Item.Brand)
}

func (suite *OrderTestSuite) TestOrder_PaymentFormPaymentAccountChanged_Qiwi_Ok() {
	req := &billing.OrderCreateRequest{
		Type:        billing.OrderType_simple,
		ProjectId:   suite.project.Id,
		Currency:    "RUB",
		Amount:      100,
		Account:     "unit test",
		Description: "unit test",
		OrderId:     bson.NewObjectId().Hex(),
		User: &billing.OrderUser{
			Email: "test@unit.unit",
			Ip:    "127.0.0.1",
		},
	}

	rsp0 := &grpc.OrderCreateProcessResponse{}
	err := suite.service.OrderCreateProcess(context.TODO(), req, rsp0)

	assert.Nil(suite.T(), err)
	assert.Equal(suite.T(), rsp0.Status, pkg.ResponseStatusOk)
	rsp := rsp0.Item
	assert.True(suite.T(), len(rsp.Id) > 0)

	req1 := &grpc.PaymentFormUserChangePaymentAccountRequest{
		OrderId:  rsp.Uuid,
		MethodId: suite.paymentMethodWithInactivePaymentSystem.Id,
		Account:  "380123456789",
	}
	rsp1 := &grpc.PaymentFormDataChangeResponse{}
	err = suite.service.PaymentFormPaymentAccountChanged(context.TODO(), req1, rsp1)
	assert.NoError(suite.T(), err)
	assert.Equal(suite.T(), pkg.ResponseStatusOk, rsp1.Status)
	assert.Empty(suite.T(), rsp1.Message)
	assert.NotNil(suite.T(), rsp1.Item)
	assert.True(suite.T(), rsp1.Item.UserAddressDataRequired)
	assert.Equal(suite.T(), "UA", rsp1.Item.UserIpData.Country)
	assert.Equal(suite.T(), rsp.User.Address.PostalCode, rsp1.Item.UserIpData.Zip)
	assert.Equal(suite.T(), rsp.User.Address.City, rsp1.Item.UserIpData.City)
	assert.Empty(suite.T(), rsp1.Item.Brand)
}

func (suite *OrderTestSuite) TestOrder_PaymentFormPaymentAccountChanged_OrderNotFound_Error() {
	req := &billing.OrderCreateRequest{
		Type:        billing.OrderType_simple,
		ProjectId:   suite.project.Id,
		Currency:    "RUB",
		Amount:      100,
		Account:     "unit test",
		Description: "unit test",
		OrderId:     bson.NewObjectId().Hex(),
		User: &billing.OrderUser{
			Email: "test@unit.unit",
			Ip:    "127.0.0.1",
		},
	}

	rsp0 := &grpc.OrderCreateProcessResponse{}
	err := suite.service.OrderCreateProcess(context.TODO(), req, rsp0)

	assert.Nil(suite.T(), err)
	assert.Equal(suite.T(), rsp0.Status, pkg.ResponseStatusOk)
	rsp := rsp0.Item
	assert.True(suite.T(), len(rsp.Id) > 0)

	req1 := &grpc.PaymentFormUserChangePaymentAccountRequest{
		OrderId:  uuid.New().String(),
		MethodId: suite.paymentMethod.Id,
		Account:  "4000000000000002",
	}
	rsp1 := &grpc.PaymentFormDataChangeResponse{}
	err = suite.service.PaymentFormPaymentAccountChanged(context.TODO(), req1, rsp1)
	assert.NoError(suite.T(), err)
	assert.Equal(suite.T(), pkg.ResponseStatusBadData, rsp1.Status)
	assert.Equal(suite.T(), orderErrorNotFound, rsp1.Message)
}

func (suite *OrderTestSuite) TestOrder_PaymentFormPaymentAccountChanged_PaymentMethodNotFound_Error() {
	req := &billing.OrderCreateRequest{
		Type:        billing.OrderType_simple,
		ProjectId:   suite.project.Id,
		Currency:    "RUB",
		Amount:      100,
		Account:     "unit test",
		Description: "unit test",
		OrderId:     bson.NewObjectId().Hex(),
		User: &billing.OrderUser{
			Email: "test@unit.unit",
			Ip:    "127.0.0.1",
		},
	}

	rsp0 := &grpc.OrderCreateProcessResponse{}
	err := suite.service.OrderCreateProcess(context.TODO(), req, rsp0)

	assert.Nil(suite.T(), err)
	assert.Equal(suite.T(), rsp0.Status, pkg.ResponseStatusOk)
	rsp := rsp0.Item
	assert.True(suite.T(), len(rsp.Id) > 0)

	req1 := &grpc.PaymentFormUserChangePaymentAccountRequest{
		OrderId:  rsp.Uuid,
		MethodId: bson.NewObjectId().Hex(),
		Account:  "4000000000000002",
	}
	rsp1 := &grpc.PaymentFormDataChangeResponse{}
	err = suite.service.PaymentFormPaymentAccountChanged(context.TODO(), req1, rsp1)
	assert.NoError(suite.T(), err)
	assert.Equal(suite.T(), pkg.ResponseStatusBadData, rsp1.Status)
	assert.Equal(suite.T(), orderErrorPaymentMethodNotFound, rsp1.Message)
}

func (suite *OrderTestSuite) TestOrder_PaymentFormPaymentAccountChanged_AccountIncorrect_Error() {
	req := &billing.OrderCreateRequest{
		Type:        billing.OrderType_simple,
		ProjectId:   suite.project.Id,
		Currency:    "RUB",
		Amount:      100,
		Account:     "unit test",
		Description: "unit test",
		OrderId:     bson.NewObjectId().Hex(),
		User: &billing.OrderUser{
			Email: "test@unit.unit",
			Ip:    "127.0.0.1",
		},
	}

	rsp0 := &grpc.OrderCreateProcessResponse{}
	err := suite.service.OrderCreateProcess(context.TODO(), req, rsp0)

	assert.Nil(suite.T(), err)
	assert.Equal(suite.T(), rsp0.Status, pkg.ResponseStatusOk)
	rsp := rsp0.Item
	assert.True(suite.T(), len(rsp.Id) > 0)

	req1 := &grpc.PaymentFormUserChangePaymentAccountRequest{
		OrderId:  rsp.Uuid,
		MethodId: suite.paymentMethod.Id,
		Account:  "some_account",
	}
	rsp1 := &grpc.PaymentFormDataChangeResponse{}
	err = suite.service.PaymentFormPaymentAccountChanged(context.TODO(), req1, rsp1)
	assert.NoError(suite.T(), err)
	assert.Equal(suite.T(), pkg.ResponseStatusBadData, rsp1.Status)
	assert.Equal(suite.T(), orderErrorPaymentAccountIncorrect, rsp1.Message)
}

func (suite *OrderTestSuite) TestOrder_PaymentFormPaymentAccountChanged_BinDataNotFound_Error() {
	req := &billing.OrderCreateRequest{
		Type:        billing.OrderType_simple,
		ProjectId:   suite.project.Id,
		Currency:    "RUB",
		Amount:      100,
		Account:     "unit test",
		Description: "unit test",
		OrderId:     bson.NewObjectId().Hex(),
		User: &billing.OrderUser{
			Email: "test@unit.unit",
			Ip:    "127.0.0.1",
		},
	}

	rsp0 := &grpc.OrderCreateProcessResponse{}
	err := suite.service.OrderCreateProcess(context.TODO(), req, rsp0)

	assert.Nil(suite.T(), err)
	assert.Equal(suite.T(), rsp0.Status, pkg.ResponseStatusOk)
	rsp := rsp0.Item
	assert.True(suite.T(), len(rsp.Id) > 0)

	req1 := &grpc.PaymentFormUserChangePaymentAccountRequest{
		OrderId:  rsp.Uuid,
		MethodId: suite.paymentMethod.Id,
		Account:  "5555555555554444",
	}
	rsp1 := &grpc.PaymentFormDataChangeResponse{}
	err = suite.service.PaymentFormPaymentAccountChanged(context.TODO(), req1, rsp1)
	assert.NoError(suite.T(), err)
	assert.Equal(suite.T(), pkg.ResponseStatusBadData, rsp1.Status)
	assert.Equal(suite.T(), orderErrorCountryByPaymentAccountNotFound, rsp1.Message)
}

func (suite *OrderTestSuite) TestOrder_PaymentFormPaymentAccountChanged_QiwiAccountIncorrect_Error() {
	req := &billing.OrderCreateRequest{
		Type:        billing.OrderType_simple,
		ProjectId:   suite.project.Id,
		Currency:    "RUB",
		Amount:      100,
		Account:     "unit test",
		Description: "unit test",
		OrderId:     bson.NewObjectId().Hex(),
		User: &billing.OrderUser{
			Email: "test@unit.unit",
			Ip:    "127.0.0.1",
		},
	}

	rsp0 := &grpc.OrderCreateProcessResponse{}
	err := suite.service.OrderCreateProcess(context.TODO(), req, rsp0)

	assert.Nil(suite.T(), err)
	assert.Equal(suite.T(), rsp0.Status, pkg.ResponseStatusOk)
	rsp := rsp0.Item
	assert.True(suite.T(), len(rsp.Id) > 0)

	req1 := &grpc.PaymentFormUserChangePaymentAccountRequest{
		OrderId:  rsp.Uuid,
		MethodId: suite.paymentMethodWithInactivePaymentSystem.Id,
		Account:  "some_account",
	}
	rsp1 := &grpc.PaymentFormDataChangeResponse{}
	err = suite.service.PaymentFormPaymentAccountChanged(context.TODO(), req1, rsp1)
	assert.NoError(suite.T(), err)
	assert.Equal(suite.T(), pkg.ResponseStatusBadData, rsp1.Status)
	assert.Equal(suite.T(), orderErrorPaymentAccountIncorrect, rsp1.Message)
}

func (suite *OrderTestSuite) TestOrder_PaymentFormPaymentAccountChanged_QiwiAccountCountryNotFound_Error() {
	req := &billing.OrderCreateRequest{
		Type:        billing.OrderType_simple,
		ProjectId:   suite.project.Id,
		Currency:    "RUB",
		Amount:      100,
		Account:     "unit test",
		Description: "unit test",
		OrderId:     bson.NewObjectId().Hex(),
		User: &billing.OrderUser{
			Email: "test@unit.unit",
			Ip:    "127.0.0.1",
		},
	}

	rsp0 := &grpc.OrderCreateProcessResponse{}
	err := suite.service.OrderCreateProcess(context.TODO(), req, rsp0)

	assert.Nil(suite.T(), err)
	assert.Equal(suite.T(), rsp0.Status, pkg.ResponseStatusOk)
	rsp := rsp0.Item
	assert.True(suite.T(), len(rsp.Id) > 0)

	req1 := &grpc.PaymentFormUserChangePaymentAccountRequest{
		OrderId:  rsp.Uuid,
		MethodId: suite.paymentMethodWithInactivePaymentSystem.Id,
		Account:  "244636739467",
	}
	rsp1 := &grpc.PaymentFormDataChangeResponse{}
	err = suite.service.PaymentFormPaymentAccountChanged(context.TODO(), req1, rsp1)
	assert.NoError(suite.T(), err)
	assert.Equal(suite.T(), pkg.ResponseStatusBadData, rsp1.Status)
	assert.Equal(suite.T(), orderErrorCountryByPaymentAccountNotFound, rsp1.Message)
}

func (suite *OrderTestSuite) TestOrder_PaymentFormPaymentAccountChanged_Bitcoin_Ok() {
	req := &billing.OrderCreateRequest{
		Type:        billing.OrderType_simple,
		ProjectId:   suite.project.Id,
		Currency:    "RUB",
		Amount:      100,
		Account:     "unit test",
		Description: "unit test",
		OrderId:     bson.NewObjectId().Hex(),
		User: &billing.OrderUser{
			Email: "test@unit.unit",
			Ip:    "127.0.0.1",
		},
	}

	rsp0 := &grpc.OrderCreateProcessResponse{}
	err := suite.service.OrderCreateProcess(context.TODO(), req, rsp0)

	assert.Nil(suite.T(), err)
	assert.Equal(suite.T(), rsp0.Status, pkg.ResponseStatusOk)
	rsp := rsp0.Item
	assert.True(suite.T(), len(rsp.Id) > 0)

	req1 := &grpc.PaymentFormUserChangePaymentAccountRequest{
		OrderId:  rsp.Uuid,
		MethodId: suite.pmBitcoin1.Id,
		Account:  "some_account",
	}
	rsp1 := &grpc.PaymentFormDataChangeResponse{}
	err = suite.service.PaymentFormPaymentAccountChanged(context.TODO(), req1, rsp1)
	assert.NoError(suite.T(), err)
	assert.Equal(suite.T(), pkg.ResponseStatusOk, rsp1.Status)
	assert.Empty(suite.T(), rsp1.Message)
	assert.NotNil(suite.T(), rsp1.Item)
	assert.False(suite.T(), rsp1.Item.UserAddressDataRequired)
}

func (suite *OrderTestSuite) TestOrder_PaymentFormPaymentAccountChanged_NoChanges_Ok() {
	req := &billing.OrderCreateRequest{
		Type:        billing.OrderType_simple,
		ProjectId:   suite.project.Id,
		Currency:    "RUB",
		Amount:      100,
		Account:     "unit test",
		Description: "unit test",
		OrderId:     bson.NewObjectId().Hex(),
		User: &billing.OrderUser{
			Email: "test@unit.unit",
			Ip:    "127.0.0.1",
		},
	}

	rsp0 := &grpc.OrderCreateProcessResponse{}
	err := suite.service.OrderCreateProcess(context.TODO(), req, rsp0)

	assert.Nil(suite.T(), err)
	assert.Equal(suite.T(), rsp0.Status, pkg.ResponseStatusOk)
	rsp := rsp0.Item
	assert.True(suite.T(), len(rsp.Id) > 0)

	req1 := &grpc.PaymentFormUserChangePaymentAccountRequest{
		OrderId:  rsp.Uuid,
		MethodId: suite.paymentMethodWithInactivePaymentSystem.Id,
		Account:  "79211234567",
	}
	rsp1 := &grpc.PaymentFormDataChangeResponse{}
	err = suite.service.PaymentFormPaymentAccountChanged(context.TODO(), req1, rsp1)
	assert.NoError(suite.T(), err)
	assert.Equal(suite.T(), pkg.ResponseStatusOk, rsp1.Status)
	assert.Empty(suite.T(), rsp1.Message)
	assert.NotNil(suite.T(), rsp1.Item)
	assert.False(suite.T(), rsp1.Item.UserAddressDataRequired)
}

func (suite *OrderTestSuite) TestOrder_OrderReCalculateAmounts_Ok() {
	req := &billing.OrderCreateRequest{
		Type:        billing.OrderType_simple,
		ProjectId:   suite.project.Id,
		Currency:    "RUB",
		Amount:      100,
		Account:     "unit test",
		Description: "unit test",
		OrderId:     bson.NewObjectId().Hex(),
		User: &billing.OrderUser{
			Email: "test@unit.unit",
			Ip:    "127.0.0.1",
		},
	}

	rsp0 := &grpc.OrderCreateProcessResponse{}
	err := suite.service.OrderCreateProcess(context.TODO(), req, rsp0)

	assert.Nil(suite.T(), err)
	assert.Equal(suite.T(), rsp0.Status, pkg.ResponseStatusOk)
	rsp := rsp0.Item
	assert.True(suite.T(), len(rsp.Id) > 0)

	order, err := suite.service.getOrderByUuid(rsp.Uuid)
	assert.NoError(suite.T(), err)
	assert.Nil(suite.T(), order.BillingAddress)

	req1 := &grpc.ProcessBillingAddressRequest{
		OrderId: rsp.Uuid,
		Country: "US",
		Zip:     "98001",
	}
	rsp1 := &grpc.ProcessBillingAddressResponse{}
	err = suite.service.ProcessBillingAddress(context.TODO(), req1, rsp1)
	assert.NoError(suite.T(), err)
	assert.Equal(suite.T(), pkg.ResponseStatusOk, rsp1.Status)
	assert.Empty(suite.T(), rsp1.Message)
	assert.NotNil(suite.T(), rsp1.Item)
	assert.True(suite.T(), rsp1.Item.HasVat)
	assert.True(suite.T(), rsp1.Item.Vat > 0)
	assert.True(suite.T(), rsp1.Item.Amount > 0)
	assert.True(suite.T(), rsp1.Item.TotalAmount > 0)

	assert.NotEqual(suite.T(), order.Tax.Amount, rsp1.Item.Vat)
	assert.NotEqual(suite.T(), float32(order.TotalPaymentAmount), rsp1.Item.TotalAmount)

	order1, err := suite.service.getOrderByUuid(rsp.Uuid)
	assert.NoError(suite.T(), err)
	assert.NotNil(suite.T(), order1.BillingAddress)

	assert.Equal(suite.T(), order1.Tax.Amount, rsp1.Item.Vat)
	assert.Equal(suite.T(), order1.TotalPaymentAmount, rsp1.Item.TotalAmount)
	assert.Equal(suite.T(), order1.Currency, rsp1.Item.Currency)
	assert.Equal(suite.T(), order1.Items, rsp1.Item.Items)
}

func (suite *OrderTestSuite) TestOrder_OrderReCalculateAmounts_OrderNotFound_Error() {
	req := &billing.OrderCreateRequest{
		Type:        billing.OrderType_simple,
		ProjectId:   suite.project.Id,
		Currency:    "RUB",
		Amount:      100,
		Account:     "unit test",
		Description: "unit test",
		OrderId:     bson.NewObjectId().Hex(),
		User: &billing.OrderUser{
			Email: "test@unit.unit",
			Ip:    "127.0.0.1",
		},
	}

	rsp0 := &grpc.OrderCreateProcessResponse{}
	err := suite.service.OrderCreateProcess(context.TODO(), req, rsp0)

	assert.Nil(suite.T(), err)
	assert.Equal(suite.T(), rsp0.Status, pkg.ResponseStatusOk)
	rsp := rsp0.Item
	assert.True(suite.T(), len(rsp.Id) > 0)

	req1 := &grpc.ProcessBillingAddressRequest{
		OrderId: uuid.New().String(),
		Country: "US",
		Zip:     "98001",
	}
	rsp1 := &grpc.ProcessBillingAddressResponse{}
	err = suite.service.ProcessBillingAddress(context.TODO(), req1, rsp1)
	assert.NoError(suite.T(), err)
	assert.Equal(suite.T(), pkg.ResponseStatusBadData, rsp1.Status)
	assert.Equal(suite.T(), orderErrorNotFound, rsp1.Message)
}

func (suite *OrderTestSuite) TestOrder_PaymentCreateProcess_UserAddressDataRequired_Ok() {
	req := &billing.OrderCreateRequest{
		Type:        billing.OrderType_simple,
		ProjectId:   suite.project.Id,
		Currency:    "RUB",
		Amount:      100,
		Account:     "unit test",
		Description: "unit test",
		OrderId:     bson.NewObjectId().Hex(),
		User: &billing.OrderUser{
			Email: "test@unit.unit",
			Ip:    "127.0.0.1",
		},
	}

	rsp0 := &grpc.OrderCreateProcessResponse{}
	err := suite.service.OrderCreateProcess(context.TODO(), req, rsp0)

	assert.Nil(suite.T(), err)
	assert.Equal(suite.T(), rsp0.Status, pkg.ResponseStatusOk)
	rsp := rsp0.Item

	order, err := suite.service.getOrderByUuid(rsp.Uuid)
	assert.NoError(suite.T(), err)
	assert.NotNil(suite.T(), order)
	assert.Nil(suite.T(), order.BillingAddress)

	order.UserAddressDataRequired = true
	err = suite.service.updateOrder(order)
	assert.NoError(suite.T(), err)

	expireYear := time.Now().AddDate(1, 0, 0)

	req1 := &grpc.PaymentCreateRequest{
		Data: map[string]string{
			pkg.PaymentCreateFieldOrderId:         rsp.Uuid,
			pkg.PaymentCreateFieldPaymentMethodId: suite.paymentMethod.Id,
			pkg.PaymentCreateFieldEmail:           "test@unit.unit",
			pkg.PaymentCreateFieldPan:             "4000000000000002",
			pkg.PaymentCreateFieldCvv:             "123",
			pkg.PaymentCreateFieldMonth:           "02",
			pkg.PaymentCreateFieldYear:            expireYear.Format("2006"),
			pkg.PaymentCreateFieldHolder:          "Mr. Card Holder",
			pkg.PaymentCreateFieldUserCountry:     "US",
			pkg.PaymentCreateFieldUserCity:        "Washington",
			pkg.PaymentCreateFieldUserZip:         "98001",
		},
		Ip: "127.0.0.1",
	}

	rsp1 := &grpc.PaymentCreateResponse{}
	err = suite.service.PaymentCreateProcess(context.TODO(), req1, rsp1)

	assert.Nil(suite.T(), err)
	assert.Equal(suite.T(), pkg.ResponseStatusOk, rsp1.Status)
	assert.True(suite.T(), len(rsp1.RedirectUrl) > 0)
	assert.Nil(suite.T(), rsp1.Message)

	order1, err := suite.service.getOrderByUuid(rsp.Uuid)
	assert.NoError(suite.T(), err)
	assert.NotNil(suite.T(), order1)

	assert.True(suite.T(), order.Tax.Amount > order1.Tax.Amount)
	assert.True(suite.T(), order.TotalPaymentAmount > order1.TotalPaymentAmount)
	assert.NotNil(suite.T(), order1.BillingAddress)
	assert.Equal(suite.T(), "US", order1.BillingAddress.Country)
	assert.Equal(suite.T(), "Washington", order1.BillingAddress.City)
	assert.Equal(suite.T(), "98001", order1.BillingAddress.PostalCode)
}

func (suite *OrderTestSuite) TestOrder_PaymentCreateProcess_UserAddressDataRequired_CountryFieldNotFound_Ok() {
	req := &billing.OrderCreateRequest{
		Type:        billing.OrderType_simple,
		ProjectId:   suite.project.Id,
		Currency:    "RUB",
		Amount:      100,
		Account:     "unit test",
		Description: "unit test",
		OrderId:     bson.NewObjectId().Hex(),
		User: &billing.OrderUser{
			Email: "test@unit.unit",
			Ip:    "127.0.0.1",
		},
	}

	rsp0 := &grpc.OrderCreateProcessResponse{}
	err := suite.service.OrderCreateProcess(context.TODO(), req, rsp0)

	assert.Nil(suite.T(), err)
	assert.Equal(suite.T(), rsp0.Status, pkg.ResponseStatusOk)
	rsp := rsp0.Item

	order, err := suite.service.getOrderByUuid(rsp.Uuid)
	assert.NoError(suite.T(), err)
	assert.NotNil(suite.T(), order)
	assert.Nil(suite.T(), order.BillingAddress)

	order.UserAddressDataRequired = true
	err = suite.service.updateOrder(order)
	assert.NoError(suite.T(), err)

	expireYear := time.Now().AddDate(1, 0, 0)

	req1 := &grpc.PaymentCreateRequest{
		Data: map[string]string{
			pkg.PaymentCreateFieldOrderId:         rsp.Uuid,
			pkg.PaymentCreateFieldPaymentMethodId: suite.paymentMethod.Id,
			pkg.PaymentCreateFieldEmail:           "test@unit.unit",
			pkg.PaymentCreateFieldPan:             "4000000000000002",
			pkg.PaymentCreateFieldCvv:             "123",
			pkg.PaymentCreateFieldMonth:           "02",
			pkg.PaymentCreateFieldYear:            expireYear.Format("2006"),
			pkg.PaymentCreateFieldHolder:          "Mr. Card Holder",
		},
	}

	rsp1 := &grpc.PaymentCreateResponse{}
	err = suite.service.PaymentCreateProcess(context.TODO(), req1, rsp1)

	assert.Nil(suite.T(), err)
	assert.Equal(suite.T(), pkg.ResponseStatusBadData, rsp1.Status)
	assert.Empty(suite.T(), rsp1.RedirectUrl)
	assert.Equal(suite.T(), orderErrorCreatePaymentRequiredFieldUserCountryNotFound, rsp1.Message)

	order1, err := suite.service.getOrderByUuid(rsp.Uuid)
	assert.NoError(suite.T(), err)
	assert.NotNil(suite.T(), order1)

	assert.Equal(suite.T(), order.Tax.Amount, order1.Tax.Amount)
	assert.Equal(suite.T(), order.TotalPaymentAmount, order1.TotalPaymentAmount)
	assert.Nil(suite.T(), order1.BillingAddress)
}

func (suite *OrderTestSuite) TestOrder_PaymentCreateProcess_UserAddressDataRequired_ZipFieldNotFound_Ok() {
	req := &billing.OrderCreateRequest{
		Type:        billing.OrderType_simple,
		ProjectId:   suite.project.Id,
		Currency:    "RUB",
		Amount:      100,
		Account:     "unit test",
		Description: "unit test",
		OrderId:     bson.NewObjectId().Hex(),
		User: &billing.OrderUser{
			Email: "test@unit.unit",
			Ip:    "127.0.0.1",
		},
	}

	rsp0 := &grpc.OrderCreateProcessResponse{}
	err := suite.service.OrderCreateProcess(context.TODO(), req, rsp0)

	assert.Nil(suite.T(), err)
	assert.Equal(suite.T(), rsp0.Status, pkg.ResponseStatusOk)
	rsp := rsp0.Item

	order, err := suite.service.getOrderByUuid(rsp.Uuid)
	assert.NoError(suite.T(), err)
	assert.NotNil(suite.T(), order)
	assert.Nil(suite.T(), order.BillingAddress)

	order.UserAddressDataRequired = true
	err = suite.service.updateOrder(order)
	assert.NoError(suite.T(), err)

	expireYear := time.Now().AddDate(1, 0, 0)

	req1 := &grpc.PaymentCreateRequest{
		Data: map[string]string{
			pkg.PaymentCreateFieldOrderId:         rsp.Uuid,
			pkg.PaymentCreateFieldPaymentMethodId: suite.paymentMethod.Id,
			pkg.PaymentCreateFieldEmail:           "test@unit.unit",
			pkg.PaymentCreateFieldPan:             "4000000000000002",
			pkg.PaymentCreateFieldCvv:             "123",
			pkg.PaymentCreateFieldMonth:           "02",
			pkg.PaymentCreateFieldYear:            expireYear.Format("2006"),
			pkg.PaymentCreateFieldHolder:          "Mr. Card Holder",
			pkg.PaymentCreateFieldUserCountry:     "US",
			pkg.PaymentCreateFieldUserCity:        "Washington",
		},
	}

	rsp1 := &grpc.PaymentCreateResponse{}
	err = suite.service.PaymentCreateProcess(context.TODO(), req1, rsp1)

	assert.Nil(suite.T(), err)
	assert.Equal(suite.T(), pkg.ResponseStatusBadData, rsp1.Status)
	assert.Empty(suite.T(), rsp1.RedirectUrl)
	assert.Equal(suite.T(), orderErrorCreatePaymentRequiredFieldUserZipNotFound, rsp1.Message)

	order1, err := suite.service.getOrderByUuid(rsp.Uuid)
	assert.NoError(suite.T(), err)
	assert.NotNil(suite.T(), order1)

	assert.Equal(suite.T(), order.Tax.Amount, order1.Tax.Amount)
	assert.Equal(suite.T(), order.TotalPaymentAmount, order1.TotalPaymentAmount)
	assert.Nil(suite.T(), order1.BillingAddress)
}

func (suite *OrderTestSuite) TestOrder_CreateOrderByToken_Ok() {
	req := &grpc.TokenRequest{
		User: &billing.TokenUser{
			Id: bson.NewObjectId().Hex(),
			Email: &billing.TokenUserEmailValue{
				Value: "test@unit.test",
			},
			Phone: &billing.TokenUserPhoneValue{
				Value: "1234567890",
			},
			Name: &billing.TokenUserValue{
				Value: "Unit Test",
			},
			Ip: &billing.TokenUserIpValue{
				Value: "127.0.0.1",
			},
			Locale: &billing.TokenUserLocaleValue{
				Value: "ru",
			},
			Address: &billing.OrderBillingAddress{
				Country:    "RU",
				City:       "St.Petersburg",
				PostalCode: "190000",
				State:      "SPE",
			},
		},
		Settings: &billing.TokenSettings{
			ProjectId:   suite.project.Id,
			Currency:    "RUB",
			Amount:      100,
			Description: "test payment",
			Type:        billing.OrderType_simple,
		},
	}
	rsp := &grpc.TokenResponse{}
	err := suite.service.CreateToken(context.TODO(), req, rsp)
	assert.NoError(suite.T(), err)
	assert.Equal(suite.T(), pkg.ResponseStatusOk, rsp.Status)
	assert.Empty(suite.T(), rsp.Message)
	assert.NotEmpty(suite.T(), rsp.Token)

	req1 := &billing.OrderCreateRequest{
		Token: rsp.Token,
	}

	rsp0 := &grpc.OrderCreateProcessResponse{}
	err = suite.service.OrderCreateProcess(context.TODO(), req1, rsp0)

	assert.Nil(suite.T(), err)
	assert.Equal(suite.T(), rsp0.Status, pkg.ResponseStatusOk)
	rsp1 := rsp0.Item
	assert.NotEmpty(suite.T(), rsp1.Id)
	assert.Equal(suite.T(), req.Settings.ProjectId, rsp1.Project.Id)
	assert.Equal(suite.T(), req.Settings.Description, rsp1.Description)
}

func (suite *OrderTestSuite) TestOrder_updateOrder_NotifyKeys_Ok() {
	shoulBe := require.New(suite.T())

	req := &billing.OrderCreateRequest{
		ProjectId:     suite.projectWithKeyProducts.Id,
		PaymentMethod: suite.paymentMethod.Group,
		Currency:      "RUB",
		Account:       "unit test",
		Description:   "unit test",
		OrderId:       bson.NewObjectId().Hex(),
		User: &billing.OrderUser{
			Email: "test@unit.unit",
			Ip:    "127.0.0.1",
		},
		Products:   suite.keyProductIds,
		Type:       billing.OrderType_key,
		PlatformId: "steam",
	}

	rsp := &grpc.OrderCreateProcessResponse{}
	err := suite.service.OrderCreateProcess(context.TODO(), req, rsp)
	shoulBe.Nil(err)
	shoulBe.EqualValues(200, rsp.Status)

	order := rsp.Item
	order.Status = constant.OrderPublicStatusProcessed
	err = suite.service.updateOrder(order)
	shoulBe.Nil(err)
}

func (suite *OrderTestSuite) TestOrder_updateOrder_NotifyKeysRejected_Ok() {
	shoulBe := require.New(suite.T())

	req := &billing.OrderCreateRequest{
		ProjectId:     suite.projectWithKeyProducts.Id,
		PaymentMethod: suite.paymentMethod.Group,
		Currency:      "RUB",
		Account:       "unit test",
		Description:   "unit test",
		OrderId:       bson.NewObjectId().Hex(),
		User: &billing.OrderUser{
			Email: "test@unit.unit",
			Ip:    "127.0.0.1",
		},
		Products:   suite.keyProductIds,
		Type:       billing.OrderType_key,
		PlatformId: "steam",
	}

	rsp := &grpc.OrderCreateProcessResponse{}
	err := suite.service.OrderCreateProcess(context.TODO(), req, rsp)
	shoulBe.Nil(err)
	shoulBe.EqualValues(200, rsp.Status)

	order := rsp.Item
	order.Status = constant.OrderPublicStatusRejected
	err = suite.service.updateOrder(order)
	shoulBe.Nil(err)
}

func (suite *OrderTestSuite) TestOrder_PaymentFormJsonDataProcess_UuidNotFound_Error() {
	req := &grpc.PaymentFormJsonDataRequest{
		OrderId: bson.NewObjectId().Hex(),
	}
	rsp := &grpc.PaymentFormJsonDataResponse{}
	err := suite.service.PaymentFormJsonDataProcess(context.TODO(), req, rsp)
	assert.Nil(suite.T(), err)
	assert.Equal(suite.T(), orderErrorNotFound, rsp.Message)
}

func (suite *OrderTestSuite) TestOrder_PaymentFormJsonDataProcess_NewCookie_Ok() {
	req := &billing.OrderCreateRequest{
		Type:        billing.OrderType_simple,
		ProjectId:   suite.project.Id,
		Currency:    "RUB",
		Amount:      100,
		Account:     "unit test",
		Description: "unit test",
		OrderId:     bson.NewObjectId().Hex(),
	}

	rsp0 := &grpc.OrderCreateProcessResponse{}
	err := suite.service.OrderCreateProcess(context.TODO(), req, rsp0)

	assert.Nil(suite.T(), err)
	assert.Equal(suite.T(), rsp0.Status, pkg.ResponseStatusOk)
	rsp := rsp0.Item

	req1 := &grpc.PaymentFormJsonDataRequest{
		OrderId: rsp.Uuid,
		Scheme:  "http",
		Host:    "127.0.0.1",
	}
	rsp1 := &grpc.PaymentFormJsonDataResponse{}
	err = suite.service.PaymentFormJsonDataProcess(context.TODO(), req1, rsp1)
	assert.NoError(suite.T(), err)
	assert.NotEmpty(suite.T(), rsp1.Item.Cookie)

	browserCustomer, err := suite.service.decryptBrowserCookie(rsp1.Item.Cookie)
	assert.NoError(suite.T(), err)
	assert.NotNil(suite.T(), browserCustomer)
	assert.Empty(suite.T(), browserCustomer.CustomerId)
}

func (suite *OrderTestSuite) TestOrder_PaymentFormJsonDataProcess_ExistCookie_Ok() {
	req := &billing.OrderCreateRequest{
		Type:        billing.OrderType_simple,
		ProjectId:   suite.project.Id,
		Currency:    "RUB",
		Amount:      100,
		Account:     "unit test",
		Description: "unit test",
		OrderId:     bson.NewObjectId().Hex(),
	}

	rsp0 := &grpc.OrderCreateProcessResponse{}
	err := suite.service.OrderCreateProcess(context.TODO(), req, rsp0)

	assert.Nil(suite.T(), err)
	assert.Equal(suite.T(), rsp0.Status, pkg.ResponseStatusOk)
	rsp := rsp0.Item

	req1 := &grpc.TokenRequest{
		User: &billing.TokenUser{
			Id: bson.NewObjectId().Hex(),
			Email: &billing.TokenUserEmailValue{
				Value: "test@unit.test",
			},
			Phone: &billing.TokenUserPhoneValue{
				Value: "1234567890",
			},
			Name: &billing.TokenUserValue{
				Value: "Unit Test",
			},
			Ip: &billing.TokenUserIpValue{
				Value: "127.0.0.1",
			},
			Locale: &billing.TokenUserLocaleValue{
				Value: "ru",
			},
			Address: &billing.OrderBillingAddress{
				Country:    "RU",
				City:       "St.Petersburg",
				PostalCode: "190000",
				State:      "SPE",
			},
		},
		Settings: &billing.TokenSettings{
			ProjectId:   suite.project.Id,
			Currency:    "RUB",
			Amount:      100,
			Description: "test payment",
		},
	}
	customer, err := suite.service.createCustomer(req1, suite.project)
	assert.NoError(suite.T(), err)
	assert.NotNil(suite.T(), customer)

	browserCustomer := &BrowserCookieCustomer{
		CustomerId: customer.Id,
		Ip:         "127.0.0.1",
		CreatedAt:  time.Now(),
		UpdatedAt:  time.Now(),
	}
	cookie, err := suite.service.generateBrowserCookie(browserCustomer)
	assert.NoError(suite.T(), err)
	assert.NotEmpty(suite.T(), cookie)

	req2 := &grpc.PaymentFormJsonDataRequest{
		OrderId: rsp.Uuid,
		Scheme:  "http",
		Host:    "127.0.0.1",
		Cookie:  cookie,
		Ip:      "127.0.0.1",
	}
	rsp2 := &grpc.PaymentFormJsonDataResponse{}
	err = suite.service.PaymentFormJsonDataProcess(context.TODO(), req2, rsp2)
	assert.NoError(suite.T(), err)
	assert.NotEmpty(suite.T(), rsp2.Item.Cookie)

	browserCustomer, err = suite.service.decryptBrowserCookie(rsp2.Item.Cookie)
	assert.NoError(suite.T(), err)
	assert.NotNil(suite.T(), browserCustomer)
	assert.NotEmpty(suite.T(), browserCustomer.CustomerId)
	assert.Equal(suite.T(), int32(1), browserCustomer.SessionCount)
}

func (suite *OrderTestSuite) TestOrder_PaymentCreateProcess_NotOwnBankCard_Error() {
	req := &billing.OrderCreateRequest{
		Type:        billing.OrderType_simple,
		ProjectId:   suite.project.Id,
		Currency:    "RUB",
		Amount:      100,
		Account:     "unit test",
		Description: "unit test",
		OrderId:     bson.NewObjectId().Hex(),
		User: &billing.OrderUser{
			Email: "test@unit.unit",
			Ip:    "127.0.0.1",
		},
	}

	rsp0 := &grpc.OrderCreateProcessResponse{}
	err := suite.service.OrderCreateProcess(context.TODO(), req, rsp0)

	assert.Nil(suite.T(), err)
	assert.Equal(suite.T(), rsp0.Status, pkg.ResponseStatusOk)
	rsp := rsp0.Item

	order, err := suite.service.getOrderByUuid(rsp.Uuid)
	assert.NoError(suite.T(), err)
	assert.NotNil(suite.T(), order)
	assert.Nil(suite.T(), order.BillingAddress)

	req1 := &grpc.PaymentCreateRequest{
		Data: map[string]string{
			pkg.PaymentCreateFieldOrderId:         rsp.Uuid,
			pkg.PaymentCreateFieldPaymentMethodId: suite.paymentMethod.Id,
			pkg.PaymentCreateFieldEmail:           "test@unit.unit",
			pkg.PaymentCreateFieldCvv:             "123",
			pkg.PaymentCreateFieldStoredCardId:    bson.NewObjectId().Hex(),
		},
	}

	rsp1 := &grpc.PaymentCreateResponse{}
	err = suite.service.PaymentCreateProcess(context.TODO(), req1, rsp1)
	assert.NoError(suite.T(), err)
	assert.Equal(suite.T(), pkg.ResponseStatusBadData, rsp1.Status)
	assert.Equal(suite.T(), orderErrorRecurringCardNotOwnToUser, rsp1.Message)
}

func (suite *OrderTestSuite) TestOrder_IsOrderCanBePaying_Ok() {
	req := &billing.OrderCreateRequest{
		Type:        billing.OrderType_simple,
		ProjectId:   suite.project.Id,
		Currency:    "RUB",
		Amount:      100,
		Description: "unit test",
		OrderId:     bson.NewObjectId().Hex(),
		User: &billing.OrderUser{
			Email: "test@unit.unit",
			Ip:    "127.0.0.1",
		},
	}

	rsp0 := &grpc.OrderCreateProcessResponse{}
	err := suite.service.OrderCreateProcess(context.TODO(), req, rsp0)

	assert.Nil(suite.T(), err)
	assert.Equal(suite.T(), rsp0.Status, pkg.ResponseStatusOk)
	rsp := rsp0.Item

	req1 := &grpc.IsOrderCanBePayingRequest{
		OrderId:   rsp.Uuid,
		ProjectId: rsp.GetProjectId(),
	}
	rsp1 := &grpc.IsOrderCanBePayingResponse{}
	err = suite.service.IsOrderCanBePaying(context.TODO(), req1, rsp1)
	assert.NoError(suite.T(), err)
	assert.Equal(suite.T(), pkg.ResponseStatusOk, rsp1.Status)
	assert.Empty(suite.T(), rsp1.Message)
	assert.NotNil(suite.T(), rsp1.Item)
	assert.Equal(suite.T(), req1.ProjectId, rsp1.Item.GetProjectId())
	assert.Equal(suite.T(), req1.OrderId, rsp1.Item.Uuid)
}

func (suite *OrderTestSuite) TestOrder_IsOrderCanBePaying_IncorrectProject_Error() {
	req := &billing.OrderCreateRequest{
		Type:        billing.OrderType_simple,
		ProjectId:   suite.project.Id,
		Currency:    "RUB",
		Amount:      100,
		Description: "unit test",
		OrderId:     bson.NewObjectId().Hex(),
		User: &billing.OrderUser{
			Email: "test@unit.unit",
			Ip:    "127.0.0.1",
		},
	}

	rsp0 := &grpc.OrderCreateProcessResponse{}
	err := suite.service.OrderCreateProcess(context.TODO(), req, rsp0)

	assert.Nil(suite.T(), err)
	assert.Equal(suite.T(), rsp0.Status, pkg.ResponseStatusOk)
	rsp := rsp0.Item

	req1 := &grpc.IsOrderCanBePayingRequest{
		OrderId:   rsp.Uuid,
		ProjectId: bson.NewObjectId().Hex(),
	}
	rsp1 := &grpc.IsOrderCanBePayingResponse{}
	err = suite.service.IsOrderCanBePaying(context.TODO(), req1, rsp1)
	assert.NoError(suite.T(), err)
	assert.Equal(suite.T(), pkg.ResponseStatusBadData, rsp1.Status)
	assert.Equal(suite.T(), orderErrorOrderCreatedAnotherProject, rsp1.Message)
	assert.Nil(suite.T(), rsp1.Item)
}

func (suite *OrderTestSuite) TestOrder_IsOrderCanBePaying_HasEndedStatus_Error() {
	req := &billing.OrderCreateRequest{
		Type:        billing.OrderType_simple,
		ProjectId:   suite.project.Id,
		Currency:    "RUB",
		Amount:      100,
		Description: "unit test",
		OrderId:     bson.NewObjectId().Hex(),
		User: &billing.OrderUser{
			Email: "test@unit.unit",
			Ip:    "127.0.0.1",
		},
	}

	rsp0 := &grpc.OrderCreateProcessResponse{}
	err := suite.service.OrderCreateProcess(context.TODO(), req, rsp0)

	assert.Nil(suite.T(), err)
	assert.Equal(suite.T(), rsp0.Status, pkg.ResponseStatusOk)
	rsp := rsp0.Item

	rsp.PrivateStatus = constant.OrderStatusProjectComplete
	err = suite.service.updateOrder(rsp)
	assert.NoError(suite.T(), err)

	req1 := &grpc.IsOrderCanBePayingRequest{
		OrderId:   rsp.Uuid,
		ProjectId: rsp.GetProjectId(),
	}
	rsp1 := &grpc.IsOrderCanBePayingResponse{}
	err = suite.service.IsOrderCanBePaying(context.TODO(), req1, rsp1)
	assert.NoError(suite.T(), err)
	assert.Equal(suite.T(), pkg.ResponseStatusBadData, rsp1.Status)
	assert.Equal(suite.T(), orderErrorOrderAlreadyComplete, rsp1.Message)
	assert.Nil(suite.T(), rsp1.Item)
}

func (suite *OrderTestSuite) TestOrder_CreatePayment_ChangeCustomerData_Ok() {
	req := &billing.OrderCreateRequest{
		Type:      billing.OrderType_simple,
		ProjectId: suite.project.Id,
		Currency:  "RUB",
		Amount:    100,
		User: &billing.OrderUser{
			Email:  "test@unit.unit",
			Ip:     "127.0.0.1",
			Locale: "ru",
		},
	}

	rsp0 := &grpc.OrderCreateProcessResponse{}
	err := suite.service.OrderCreateProcess(context.TODO(), req, rsp0)

	assert.Nil(suite.T(), err)
	assert.Equal(suite.T(), rsp0.Status, pkg.ResponseStatusOk)
	rsp := rsp0.Item

	customer1, err := suite.service.getCustomerById(rsp.User.Id)
	assert.NoError(suite.T(), err)
	assert.NotNil(suite.T(), customer1)
	assert.Equal(suite.T(), rsp.User.Id, customer1.Id)
	assert.Equal(suite.T(), rsp.User.Email, customer1.Email)
	assert.Equal(suite.T(), rsp.User.Ip, net.IP(customer1.Ip).String())
	assert.Len(suite.T(), customer1.Identity, 1)
	assert.Equal(suite.T(), rsp.User.Email, customer1.Identity[0].Value)
	assert.Empty(suite.T(), customer1.IpHistory)
	assert.Empty(suite.T(), customer1.AcceptLanguage)
	assert.Empty(suite.T(), customer1.AcceptLanguageHistory)
	assert.Equal(suite.T(), rsp.User.Locale, customer1.Locale)
	assert.Empty(suite.T(), customer1.LocaleHistory)
	assert.Empty(suite.T(), customer1.UserAgent)

	req1 := &grpc.PaymentFormJsonDataRequest{
		OrderId:   rsp.Uuid,
		Scheme:    "http",
		Host:      "localhost",
		Locale:    "en-US",
		Ip:        "127.0.0.2",
		UserAgent: "linux",
	}
	rsp1 := &grpc.PaymentFormJsonDataResponse{}
	err = suite.service.PaymentFormJsonDataProcess(context.TODO(), req1, rsp1)
	assert.NoError(suite.T(), err)

	customer2, err := suite.service.getCustomerById(rsp.User.Id)
	assert.NoError(suite.T(), err)

	order, err := suite.service.getOrderById(rsp.Id)
	assert.NoError(suite.T(), err)
	assert.NotNil(suite.T(), order)
	assert.NotNil(suite.T(), order.User)
	assert.Equal(suite.T(), customer2.Id, order.User.Id)
	assert.Equal(suite.T(), order.User.Ip, net.IP(customer2.Ip).String())
	assert.Equal(suite.T(), order.User.Locale, customer2.Locale)
	assert.Equal(suite.T(), order.User.Email, customer2.Email)
	assert.True(suite.T(), order.UserAddressDataRequired)

	assert.NotNil(suite.T(), customer2)
	assert.Equal(suite.T(), customer1.Id, customer2.Id)
	assert.Equal(suite.T(), customer1.Email, customer2.Email)
	assert.Equal(suite.T(), req1.Ip, net.IP(customer2.Ip).String())
	assert.NotEmpty(suite.T(), customer2.IpHistory)
	assert.Len(suite.T(), customer2.IpHistory, 1)
	assert.Equal(suite.T(), customer2.IpHistory[0].Ip, customer1.Ip)
	assert.Len(suite.T(), customer2.Identity, 1)
	assert.Equal(suite.T(), rsp.User.Email, customer2.Identity[0].Value)
	assert.Equal(suite.T(), req1.Locale, customer2.AcceptLanguage)
	assert.Empty(suite.T(), customer2.AcceptLanguageHistory)
	assert.Equal(suite.T(), "en", customer2.Locale)
	assert.NotEmpty(suite.T(), customer2.LocaleHistory)
	assert.Len(suite.T(), customer2.LocaleHistory, 1)
	assert.Equal(suite.T(), customer1.Locale, customer2.LocaleHistory[0].Value)
	assert.Equal(suite.T(), req1.UserAgent, customer2.UserAgent)

	expireYear := time.Now().AddDate(1, 0, 0)

	req2 := &grpc.PaymentCreateRequest{
		Data: map[string]string{
			pkg.PaymentCreateFieldOrderId:         rsp.Uuid,
			pkg.PaymentCreateFieldPaymentMethodId: suite.paymentMethod.Id,
			pkg.PaymentCreateFieldEmail:           "test123@unit.unit",
			pkg.PaymentCreateFieldPan:             "4000000000000002",
			pkg.PaymentCreateFieldCvv:             "123",
			pkg.PaymentCreateFieldMonth:           "02",
			pkg.PaymentCreateFieldYear:            expireYear.Format("2006"),
			pkg.PaymentCreateFieldHolder:          "MR. CARD HOLDER",
			pkg.PaymentCreateFieldUserCountry:     "US",
			pkg.PaymentCreateFieldUserZip:         "98001",
		},
		Ip:             "127.0.0.3",
		AcceptLanguage: "fr-CA",
		UserAgent:      "windows",
	}
	rsp2 := &grpc.PaymentCreateResponse{}
	err = suite.service.PaymentCreateProcess(context.TODO(), req2, rsp2)
	assert.NoError(suite.T(), err)

	order, err = suite.service.getOrderById(rsp.Id)
	assert.NoError(suite.T(), err)
	assert.NotNil(suite.T(), order)
	assert.Equal(suite.T(), int32(constant.OrderStatusPaymentSystemCreate), order.PrivateStatus)

	customer3, err := suite.service.getCustomerById(rsp.User.Id)
	assert.NoError(suite.T(), err)
	assert.NotNil(suite.T(), customer3)

	assert.Equal(suite.T(), customer2.Id, customer3.Id)
	assert.Equal(suite.T(), customer3.Id, order.User.Id)
	assert.Equal(suite.T(), order.User.Ip, req2.Ip)
	assert.Equal(suite.T(), "fr", order.User.Locale)
	assert.Equal(suite.T(), "test123@unit.unit", order.User.Email)

	assert.Equal(suite.T(), order.User.Email, customer3.Email)
	assert.Equal(suite.T(), order.User.Ip, net.IP(customer3.Ip).String())
	assert.Len(suite.T(), customer3.IpHistory, 2)
	assert.Equal(suite.T(), customer2.Ip, customer3.IpHistory[1].Ip)
	assert.Equal(suite.T(), customer1.Ip, customer3.IpHistory[0].Ip)

	assert.Len(suite.T(), customer3.Identity, 2)
	assert.Equal(suite.T(), order.User.Email, customer3.Identity[1].Value)
	assert.Equal(suite.T(), customer2.Email, customer3.Identity[0].Value)

	assert.Equal(suite.T(), req2.AcceptLanguage, customer3.AcceptLanguage)
	assert.Len(suite.T(), customer3.AcceptLanguageHistory, 1)
	assert.Equal(suite.T(), customer2.AcceptLanguage, customer3.AcceptLanguageHistory[0].Value)

	assert.Equal(suite.T(), order.User.Locale, customer3.Locale)
	assert.Len(suite.T(), customer3.LocaleHistory, 2)
	assert.Equal(suite.T(), customer1.Locale, customer3.LocaleHistory[0].Value)
	assert.Equal(suite.T(), customer2.Locale, customer3.LocaleHistory[1].Value)
	assert.Equal(suite.T(), req2.UserAgent, customer3.UserAgent)
}

func (suite *OrderTestSuite) TestOrder_GetPublicStatus() {
	order := &billing.Order{}

	order.PrivateStatus = constant.OrderStatusNew
	assert.Equal(suite.T(), order.GetPublicStatus(), constant.OrderPublicStatusCreated)

	order.PrivateStatus = constant.OrderStatusPaymentSystemCreate
	assert.Equal(suite.T(), order.GetPublicStatus(), constant.OrderPublicStatusCreated)

	order.PrivateStatus = constant.OrderStatusPaymentSystemCanceled
	assert.Equal(suite.T(), order.GetPublicStatus(), constant.OrderPublicStatusCanceled)

	order.PrivateStatus = constant.OrderStatusPaymentSystemRejectOnCreate
	assert.Equal(suite.T(), order.GetPublicStatus(), constant.OrderPublicStatusRejected)

	order.PrivateStatus = constant.OrderStatusPaymentSystemReject
	assert.Equal(suite.T(), order.GetPublicStatus(), constant.OrderPublicStatusRejected)

	order.PrivateStatus = constant.OrderStatusProjectReject
	assert.Equal(suite.T(), order.GetPublicStatus(), constant.OrderPublicStatusRejected)

	order.PrivateStatus = constant.OrderStatusPaymentSystemDeclined
	assert.Equal(suite.T(), order.GetPublicStatus(), constant.OrderPublicStatusRejected)

	order.PrivateStatus = constant.OrderStatusPaymentSystemComplete
	assert.Equal(suite.T(), order.GetPublicStatus(), constant.OrderPublicStatusProcessed)

	order.PrivateStatus = constant.OrderStatusProjectComplete
	assert.Equal(suite.T(), order.GetPublicStatus(), constant.OrderPublicStatusProcessed)

	order.PrivateStatus = constant.OrderStatusRefund
	assert.Equal(suite.T(), order.GetPublicStatus(), constant.OrderPublicStatusRefunded)

	order.PrivateStatus = constant.OrderStatusChargeback
	assert.Equal(suite.T(), order.GetPublicStatus(), constant.OrderPublicStatusChargeback)
}

func (suite *OrderTestSuite) TestOrder_GetReceiptUserEmail() {
	order := &billing.Order{}
	assert.Empty(suite.T(), order.GetReceiptUserEmail())

	order.User = &billing.OrderUser{}
	assert.Empty(suite.T(), order.GetReceiptUserEmail())

	order.User.Email = "test@test.com"
	assert.NotEmpty(suite.T(), order.GetReceiptUserEmail())
	assert.Equal(suite.T(), order.GetReceiptUserEmail(), "test@test.com")
}

func (suite *OrderTestSuite) TestOrder_GetReceiptUserPhone() {
	order := &billing.Order{}
	assert.Empty(suite.T(), order.GetReceiptUserPhone())

	order.User = &billing.OrderUser{}
	assert.Empty(suite.T(), order.GetReceiptUserPhone())

	order.User.Phone = "79111234567"
	assert.NotEmpty(suite.T(), order.GetReceiptUserPhone())
	assert.Equal(suite.T(), order.GetReceiptUserPhone(), "79111234567")
}

func (suite *OrderTestSuite) TestOrder_GetCountry() {
	order := &billing.Order{}
	assert.Empty(suite.T(), order.GetCountry())

	order.User = &billing.OrderUser{
		Address: &billing.OrderBillingAddress{
			Country: "RU",
		},
	}
	assert.NotEmpty(suite.T(), order.GetCountry())
	assert.Equal(suite.T(), order.GetCountry(), "RU")

	order.BillingAddress = &billing.OrderBillingAddress{
		Country: "CY",
	}
	assert.NotEmpty(suite.T(), order.GetCountry())
	assert.Equal(suite.T(), order.GetCountry(), "CY")
}

func (suite *OrderTestSuite) TestOrder_GetState() {
	order := &billing.Order{}
	assert.Empty(suite.T(), order.GetState())

	order.User = &billing.OrderUser{
		Address: &billing.OrderBillingAddress{
			Country: "US",
			State:   "AL",
		},
	}
	assert.NotEmpty(suite.T(), order.GetState())
	assert.Equal(suite.T(), order.GetState(), "AL")

	order.BillingAddress = &billing.OrderBillingAddress{
		Country: "US",
		State:   "MN",
	}
	assert.NotEmpty(suite.T(), order.GetState())
	assert.Equal(suite.T(), order.GetState(), "MN")
}

func (suite *OrderTestSuite) TestOrder_SetNotificationStatus() {
	order := &billing.Order{}
	assert.Nil(suite.T(), order.IsNotificationsSent)

	order.SetNotificationStatus("somekey", true)
	assert.NotNil(suite.T(), order.IsNotificationsSent)
	assert.Equal(suite.T(), len(order.IsNotificationsSent), 1)
	assert.Equal(suite.T(), order.IsNotificationsSent["somekey"], true)
}

func (suite *OrderTestSuite) TestOrder_GetNotificationStatus() {
	order := &billing.Order{}
	assert.Nil(suite.T(), order.IsNotificationsSent)

	ns := order.GetNotificationStatus("somekey")
	assert.False(suite.T(), ns)

	order.IsNotificationsSent = make(map[string]bool)
	order.IsNotificationsSent["somekey"] = true

	ns = order.GetNotificationStatus("somekey")
	assert.True(suite.T(), ns)
}

func (suite *OrderTestSuite) TestOrder_orderNotifyMerchant_Ok() {
	req := &billing.OrderCreateRequest{
		Type:        billing.OrderType_simple,
		ProjectId:   suite.project.Id,
		Currency:    "RUB",
		Amount:      100,
		Account:     "unit test",
		Description: "unit test",
		OrderId:     bson.NewObjectId().Hex(),
		User: &billing.OrderUser{
			Email: "test@unit.unit",
			Ip:    "127.0.0.1",
		},
	}

	rsp0 := &grpc.OrderCreateProcessResponse{}
	err := suite.service.OrderCreateProcess(context.TODO(), req, rsp0)

	assert.Nil(suite.T(), err)
	assert.Equal(suite.T(), rsp0.Status, pkg.ResponseStatusOk)
	order := rsp0.Item

	ps := order.GetPublicStatus()
	assert.Equal(suite.T(), ps, constant.OrderPublicStatusCreated)
	nS := order.GetNotificationStatus(ps)
	assert.False(suite.T(), nS)
	assert.False(suite.T(), order.GetNotificationStatus(constant.OrderPublicStatusProcessed))
	assert.Equal(suite.T(), len(order.IsNotificationsSent), 0)

	order.PrivateStatus = constant.OrderStatusProjectComplete
	err = suite.service.updateOrder(order)
	assert.NoError(suite.T(), err)

	ps = order.GetPublicStatus()
	assert.Equal(suite.T(), ps, constant.OrderPublicStatusProcessed)
	nS = order.GetNotificationStatus(ps)
	assert.True(suite.T(), nS)
	assert.Equal(suite.T(), len(order.IsNotificationsSent), 1)
}

func (suite *OrderTestSuite) TestCardpay_fillPaymentDataCrypto() {
	var (
		name    = "Bitcoin"
		address = "1ByR2GSfDMuFGVoUzh4a5pzgrVuoTdr8wU"
	)

	req := &billing.OrderCreateRequest{
		Type:        billing.OrderType_simple,
		ProjectId:   suite.project.Id,
		Currency:    "RUB",
		Amount:      100,
		Account:     "unit test",
		Description: "unit test",
		OrderId:     bson.NewObjectId().Hex(),
		User: &billing.OrderUser{
			Email: "test@unit.unit",
			Ip:    "127.0.0.1",
		},
	}

	rsp0 := &grpc.OrderCreateProcessResponse{}
	err := suite.service.OrderCreateProcess(context.TODO(), req, rsp0)

	assert.Nil(suite.T(), err)
	assert.Equal(suite.T(), rsp0.Status, pkg.ResponseStatusOk)
	order := rsp0.Item

	order.PaymentMethod = &billing.PaymentMethodOrder{
		Name: name,
	}
	order.PaymentMethodTxnParams = make(map[string]string)
	order.PaymentMethodTxnParams[pkg.PaymentCreateFieldCrypto] = address
	order.PaymentMethodTxnParams[pkg.TxnParamsFieldCryptoTransactionId] = "7d8c131c-092c-4a5b-83ed-5137ecb9b083"
	order.PaymentMethodTxnParams[pkg.TxnParamsFieldCryptoAmount] = "0.0001"
	order.PaymentMethodTxnParams[pkg.TxnParamsFieldCryptoCurrency] = "BTC"

	err = suite.service.fillPaymentDataCrypto(order)
	assert.NoError(suite.T(), err)
	assert.Equal(suite.T(), order.PaymentMethodPayerAccount, address)
	assert.NotNil(suite.T(), order.PaymentMethod.CryptoCurrency)
	assert.Equal(suite.T(), order.PaymentMethod.CryptoCurrency.Brand, name)
	assert.Equal(suite.T(), order.PaymentMethod.CryptoCurrency.Address, address)
}

func (suite *OrderTestSuite) TestCardpay_fillPaymentDataEwallet() {
	var (
		name    = "yamoney"
		account = "41001811131268"
	)
	req := &billing.OrderCreateRequest{
		ProjectId:   suite.project.Id,
		Currency:    "RUB",
		Amount:      100,
		Account:     "unit test",
		Description: "unit test",
		OrderId:     bson.NewObjectId().Hex(),
		User: &billing.OrderUser{
			Email: "test@unit.unit",
			Ip:    "127.0.0.1",
		},
		Type: billing.OrderType_simple,
	}

	rsp0 := &grpc.OrderCreateProcessResponse{}
	err := suite.service.OrderCreateProcess(context.TODO(), req, rsp0)

	assert.Nil(suite.T(), err)
	assert.Equal(suite.T(), rsp0.Status, pkg.ResponseStatusOk)
	order := rsp0.Item

	order.PaymentMethod = &billing.PaymentMethodOrder{
		Name: name,
	}
	order.PaymentMethodTxnParams = make(map[string]string)
	order.PaymentMethodTxnParams[pkg.PaymentCreateFieldEWallet] = account

	err = suite.service.fillPaymentDataEwallet(order)
	assert.NoError(suite.T(), err)
	assert.Equal(suite.T(), order.PaymentMethodPayerAccount, account)
	assert.NotNil(suite.T(), order.PaymentMethod.Wallet)
	assert.Equal(suite.T(), order.PaymentMethod.Wallet.Brand, name)
	assert.Equal(suite.T(), order.PaymentMethod.Wallet.Account, account)
}

func (suite *OrderTestSuite) TestCardpay_fillPaymentDataCard() {
	var (
		name      = "bank_card"
		maskedPan = "444444******4448"
		expMonth  = "10"
		expYear   = "2021"
		cardBrand = "VISA"
	)

	req := &billing.OrderCreateRequest{
		ProjectId:   suite.project.Id,
		Currency:    "RUB",
		Amount:      100,
		Account:     "unit test",
		Description: "unit test",
		OrderId:     bson.NewObjectId().Hex(),
		User: &billing.OrderUser{
			Email: "test@unit.unit",
			Ip:    "127.0.0.1",
		},
		Type: billing.OrderType_simple,
	}

	rsp0 := &grpc.OrderCreateProcessResponse{}
	err := suite.service.OrderCreateProcess(context.TODO(), req, rsp0)

	assert.Nil(suite.T(), err)
	assert.Equal(suite.T(), rsp0.Status, pkg.ResponseStatusOk)
	order := rsp0.Item

	order.PaymentMethod = &billing.PaymentMethodOrder{
		Name: name,
	}
	order.PaymentMethodTxnParams = make(map[string]string)
	order.PaymentMethodTxnParams[pkg.TxnParamsFieldBankCardIs3DS] = "1"

	order.PaymentRequisites = make(map[string]string)
	order.PaymentRequisites["card_brand"] = cardBrand
	order.PaymentRequisites["pan"] = maskedPan
	order.PaymentRequisites["month"] = expMonth
	order.PaymentRequisites["year"] = expYear

	err = suite.service.fillPaymentDataCard(order)
	assert.NoError(suite.T(), err)
	assert.Equal(suite.T(), order.PaymentMethodPayerAccount, maskedPan)
	assert.NotNil(suite.T(), order.PaymentMethod.Card)
	assert.Equal(suite.T(), order.PaymentMethod.Card.Brand, cardBrand)
	assert.Equal(suite.T(), order.PaymentMethod.Card.Masked, maskedPan)
	assert.Equal(suite.T(), order.PaymentMethod.Card.First6, "444444")
	assert.Equal(suite.T(), order.PaymentMethod.Card.Last4, "4448")
	assert.Equal(suite.T(), order.PaymentMethod.Card.ExpiryMonth, expMonth)
	assert.Equal(suite.T(), order.PaymentMethod.Card.ExpiryYear, expYear)
	assert.Equal(suite.T(), order.PaymentMethod.Card.Secure3D, true)
	assert.NotEmpty(suite.T(), order.PaymentMethod.Card.Fingerprint)
}

func (suite *OrderTestSuite) TestBillingService_SetUserNotifySales_Ok() {

	notifyEmail := "test@test.ru"

	req := &billing.OrderCreateRequest{
		ProjectId:     suite.project.Id,
		PaymentMethod: suite.paymentMethod.Group,
		Currency:      "RUB",
		Amount:        100,
		Account:       "unit test",
		Description:   "unit test",
		OrderId:       bson.NewObjectId().Hex(),
		User: &billing.OrderUser{
			Email: "test@unit.unit",
			Ip:    "127.0.0.1",
		},
		Type: billing.OrderType_simple,
	}

	rsp0 := &grpc.OrderCreateProcessResponse{}
	err := suite.service.OrderCreateProcess(context.TODO(), req, rsp0)

	assert.Nil(suite.T(), err)
	assert.Equal(suite.T(), rsp0.Status, pkg.ResponseStatusOk)
	rsp := rsp0.Item
	assert.False(suite.T(), rsp.NotifySale)
	assert.Empty(suite.T(), rsp.NotifySaleEmail)

	var data []*grpc.NotifyUserSales
	err = suite.service.db.Collection(collectionNotifySales).Find(bson.M{"email": notifyEmail}).All(&data)
	assert.Nil(suite.T(), err)
	assert.Equal(suite.T(), len(data), 0)

	req2 := &grpc.SetUserNotifyRequest{
		OrderUuid:          rsp.Uuid,
		Email:              notifyEmail,
		EnableNotification: true,
	}
	eRes := &grpc.EmptyResponse{}
	err = suite.service.SetUserNotifySales(context.TODO(), req2, eRes)
	assert.Nil(suite.T(), err)

	order, err := suite.service.getOrderByUuid(rsp.Uuid)
	assert.Nil(suite.T(), err)
	assert.True(suite.T(), order.NotifySale)
	assert.Equal(suite.T(), order.NotifySaleEmail, notifyEmail)

	err = suite.service.db.Collection(collectionNotifySales).Find(bson.M{"email": notifyEmail}).All(&data)
	assert.Nil(suite.T(), err)
	assert.Equal(suite.T(), len(data), 1)

	customer, err := suite.service.getCustomerById(rsp.User.Id)
	assert.NoError(suite.T(), err)
	assert.True(suite.T(), customer.NotifySale)
	assert.Equal(suite.T(), customer.NotifySaleEmail, notifyEmail)
}

func (suite *OrderTestSuite) TestBillingService_SetUserNotifyNewRegion_Ok() {

	notifyEmail := "test@test.ru"

	req := &billing.OrderCreateRequest{
		ProjectId:     suite.project.Id,
		PaymentMethod: suite.paymentMethod.Group,
		Currency:      "RUB",
		Amount:        100,
		Account:       "unit test",
		Description:   "unit test",
		OrderId:       bson.NewObjectId().Hex(),
		User: &billing.OrderUser{
			Email: "test@unit.unit",
			Ip:    "127.0.0.1",
		},
		Type: billing.OrderType_simple,
	}

	rsp0 := &grpc.OrderCreateProcessResponse{}
	err := suite.service.OrderCreateProcess(context.TODO(), req, rsp0)

	assert.Nil(suite.T(), err)
	assert.Equal(suite.T(), rsp0.Status, pkg.ResponseStatusOk)
	rsp := rsp0.Item
	assert.False(suite.T(), rsp.User.NotifyNewRegion)
	assert.Empty(suite.T(), rsp.User.NotifyNewRegionEmail)

	var data []*grpc.NotifyUserNewRegion
	err = suite.service.db.Collection(collectionNotifyNewRegion).Find(bson.M{"email": notifyEmail}).All(&data)
	assert.Nil(suite.T(), err)
	assert.Equal(suite.T(), len(data), 0)

	rsp.CountryRestriction = &billing.CountryRestriction{
		IsoCodeA2:     "RU",
		ChangeAllowed: false,
	}
	err = suite.service.updateOrder(rsp)
	assert.Nil(suite.T(), err)

	req2 := &grpc.SetUserNotifyRequest{
		OrderUuid:          rsp.Uuid,
		Email:              notifyEmail,
		EnableNotification: true,
	}
	eRes := &grpc.EmptyResponse{}
	err = suite.service.SetUserNotifyNewRegion(context.TODO(), req2, eRes)
	assert.Nil(suite.T(), err)

	order, err := suite.service.getOrderByUuid(rsp.Uuid)
	assert.Nil(suite.T(), err)
	assert.True(suite.T(), order.User.NotifyNewRegion)
	assert.Equal(suite.T(), order.User.NotifyNewRegionEmail, notifyEmail)

	err = suite.service.db.Collection(collectionNotifyNewRegion).Find(bson.M{"email": notifyEmail}).All(&data)
	assert.Nil(suite.T(), err)
	assert.Equal(suite.T(), len(data), 1)

	customer, err := suite.service.getCustomerById(rsp.User.Id)
	assert.NoError(suite.T(), err)
	assert.True(suite.T(), customer.NotifyNewRegion)
	assert.Equal(suite.T(), customer.NotifyNewRegionEmail, notifyEmail)
}

func (suite *OrderTestSuite) TestBillingService_OrderCreateProcess_CountryRestrictions() {
	req := &billing.OrderCreateRequest{
		ProjectId:     suite.project.Id,
		PaymentMethod: suite.paymentMethod.Group,
		Currency:      "RUB",
		Amount:        100,
		Account:       "unit test",
		Description:   "unit test",
		User: &billing.OrderUser{
			Email:   "test@unit.unit",
			Ip:      "127.0.0.1",
			Address: &billing.OrderBillingAddress{},
		},
		Type: billing.OrderType_simple,
	}

	// payments allowed
	req.User.Address.Country = "RU"
	rsp0 := &grpc.OrderCreateProcessResponse{}
	err := suite.service.OrderCreateProcess(context.TODO(), req, rsp0)

	assert.Nil(suite.T(), err)
	assert.Equal(suite.T(), rsp0.Status, pkg.ResponseStatusOk)
	order := rsp0.Item
	assert.NotNil(suite.T(), order.CountryRestriction)
	assert.Equal(suite.T(), order.CountryRestriction.IsoCodeA2, "RU")
	assert.True(suite.T(), order.CountryRestriction.PaymentsAllowed)
	assert.True(suite.T(), order.CountryRestriction.ChangeAllowed)
	assert.False(suite.T(), order.UserAddressDataRequired)
	assert.Equal(suite.T(), order.PrivateStatus, int32(constant.OrderStatusNew))

	// payments not allowed but country change allowed
	req.User.Address.Country = "UA"
	err = suite.service.OrderCreateProcess(context.TODO(), req, rsp0)
	assert.Nil(suite.T(), err)
	assert.Equal(suite.T(), rsp0.Status, pkg.ResponseStatusOk)
	order = rsp0.Item
	assert.NotNil(suite.T(), order.CountryRestriction)
	assert.Equal(suite.T(), order.CountryRestriction.IsoCodeA2, "UA")
	assert.False(suite.T(), order.CountryRestriction.PaymentsAllowed)
	assert.True(suite.T(), order.UserAddressDataRequired)
	assert.Equal(suite.T(), order.PrivateStatus, int32(constant.OrderStatusNew))

	// payments not allowed and country change not allowed too
	req.User.Address.Country = "BY"
	err = suite.service.OrderCreateProcess(context.TODO(), req, rsp0)
	assert.Nil(suite.T(), err)
	assert.Equal(suite.T(), rsp0.Status, pkg.ResponseStatusBadData)
	assert.Equal(suite.T(), orderCountryPaymentRestrictedError, rsp0.Message)
}

func (suite *OrderTestSuite) TestBillingService_processPaymentFormData_CountryRestrictions() {
	req := &billing.OrderCreateRequest{
		ProjectId:     suite.project.Id,
		PaymentMethod: suite.paymentMethod.Group,
		Currency:      "RUB",
		Amount:        100,
		Account:       "unit test",
		Description:   "unit test",
		User: &billing.OrderUser{
			Email:   "test@unit.unit",
			Ip:      "127.0.0.1",
			Address: &billing.OrderBillingAddress{},
		},
		Type: billing.OrderType_simple,
	}
	order := &billing.Order{}

	// payments allowed
	req.User.Address.Country = "RU"
	rsp0 := &grpc.OrderCreateProcessResponse{}
	err := suite.service.OrderCreateProcess(context.TODO(), req, rsp0)

	assert.Nil(suite.T(), err)
	assert.Equal(suite.T(), rsp0.Status, pkg.ResponseStatusOk)
	order = rsp0.Item
	assert.NotNil(suite.T(), order.CountryRestriction)
	assert.Equal(suite.T(), order.CountryRestriction.IsoCodeA2, "RU")
	assert.True(suite.T(), order.CountryRestriction.PaymentsAllowed)
	assert.True(suite.T(), order.CountryRestriction.ChangeAllowed)
	assert.False(suite.T(), order.UserAddressDataRequired)
	assert.Equal(suite.T(), order.PrivateStatus, int32(constant.OrderStatusNew))

	order.UserAddressDataRequired = true
	err = suite.service.updateOrder(order)
	assert.NoError(suite.T(), err)

	// payments disallowed
	data := map[string]string{
		pkg.PaymentCreateFieldOrderId:         order.Uuid,
		pkg.PaymentCreateFieldPaymentMethodId: suite.paymentMethod.Id,
		pkg.PaymentCreateFieldEmail:           "test@unit.unit",
		pkg.PaymentCreateFieldPan:             "4000000000000002",
		pkg.PaymentCreateFieldCvv:             "123",
		pkg.PaymentCreateFieldMonth:           "02",
		pkg.PaymentCreateFieldYear:            "2100",
		pkg.PaymentCreateFieldHolder:          "Mr. Card Holder",
		pkg.PaymentCreateFieldUserCountry:     "UA",
		pkg.PaymentCreateFieldUserCity:        "Kiev",
		pkg.PaymentCreateFieldUserZip:         "02154",
	}

	processor := &PaymentCreateProcessor{service: suite.service, data: data}
	err = processor.processPaymentFormData()
	assert.Nil(suite.T(), err)
	assert.NotNil(suite.T(), processor.checked.order)
	assert.NotNil(suite.T(), processor.checked.project)
	assert.NotNil(suite.T(), processor.checked.paymentMethod)
	assert.Equal(suite.T(), processor.checked.order.CountryRestriction.IsoCodeA2, "UA")
	assert.False(suite.T(), processor.checked.order.CountryRestriction.PaymentsAllowed)
	assert.True(suite.T(), processor.checked.order.CountryRestriction.ChangeAllowed)
}

func (suite *OrderTestSuite) TestBillingService_PaymentCreateProcess_CountryRestrictions() {
	req := &billing.OrderCreateRequest{
		ProjectId:     suite.project.Id,
		PaymentMethod: suite.paymentMethod.Group,
		Currency:      "RUB",
		Amount:        100,
		Account:       "unit test",
		Description:   "unit test",
		User: &billing.OrderUser{
			Email:   "test@unit.unit",
			Ip:      "127.0.0.1",
			Address: &billing.OrderBillingAddress{},
		},
		Type: billing.OrderType_simple,
	}
	order := &billing.Order{}

	// payments allowed
	req.User.Address.Country = "RU"
	rsp0 := &grpc.OrderCreateProcessResponse{}
	err := suite.service.OrderCreateProcess(context.TODO(), req, rsp0)
	assert.Nil(suite.T(), err)
	assert.Equal(suite.T(), rsp0.Status, pkg.ResponseStatusOk)
	order = rsp0.Item

	order.UserAddressDataRequired = true
	err = suite.service.updateOrder(order)
	assert.NoError(suite.T(), err)

	// payments disallowed
	data := map[string]string{
		pkg.PaymentCreateFieldOrderId:         order.Uuid,
		pkg.PaymentCreateFieldPaymentMethodId: suite.paymentMethod.Id,
		pkg.PaymentCreateFieldEmail:           "test@unit.unit",
		pkg.PaymentCreateFieldPan:             "4000000000000002",
		pkg.PaymentCreateFieldCvv:             "123",
		pkg.PaymentCreateFieldMonth:           "02",
		pkg.PaymentCreateFieldYear:            "2100",
		pkg.PaymentCreateFieldHolder:          "Mr. Card Holder",
		pkg.PaymentCreateFieldUserCountry:     "UA",
		pkg.PaymentCreateFieldUserCity:        "Kiev",
		pkg.PaymentCreateFieldUserZip:         "02154",
	}

	createPaymentRequest := &grpc.PaymentCreateRequest{
		Data: data,
	}

	rsp := &grpc.PaymentCreateResponse{}
	err = suite.service.PaymentCreateProcess(context.TODO(), createPaymentRequest, rsp)

	assert.Nil(suite.T(), err)
	assert.Equal(suite.T(), pkg.ResponseStatusForbidden, rsp.Status)
	assert.Equal(suite.T(), orderCountryPaymentRestrictedError, rsp.Message)
}

func (suite *OrderTestSuite) TestOrder_ProcessBillingAddress_USAZipIsEmpty_Error() {
	req := &billing.OrderCreateRequest{
		ProjectId:   suite.project.Id,
		Currency:    "RUB",
		Amount:      100,
		Account:     "unit test",
		Description: "unit test",
		OrderId:     bson.NewObjectId().Hex(),
		User: &billing.OrderUser{
			Email: "test@unit.unit",
			Ip:    "127.0.0.1",
		},
		Type: billing.OrderType_simple,
	}

	rsp0 := &grpc.OrderCreateProcessResponse{}
	err := suite.service.OrderCreateProcess(context.TODO(), req, rsp0)
	assert.Nil(suite.T(), err)
	assert.Equal(suite.T(), rsp0.Status, pkg.ResponseStatusOk)
	rsp := rsp0.Item
	assert.True(suite.T(), len(rsp.Id) > 0)

	order, err := suite.service.getOrderByUuid(rsp.Uuid)
	assert.NoError(suite.T(), err)
	assert.Nil(suite.T(), order.BillingAddress)

	req1 := &grpc.ProcessBillingAddressRequest{
		OrderId: rsp.Uuid,
		Country: "US",
	}
	rsp1 := &grpc.ProcessBillingAddressResponse{}
	err = suite.service.ProcessBillingAddress(context.TODO(), req1, rsp1)
	assert.NoError(suite.T(), err)
	assert.Equal(suite.T(), pkg.ResponseStatusBadData, rsp1.Status)
	assert.Equal(suite.T(), orderErrorCreatePaymentRequiredFieldUserZipNotFound, rsp1.Message)
	assert.Nil(suite.T(), rsp1.Item)
}

func (suite *OrderTestSuite) TestOrder_ProcessBillingAddress_USAZipNotFound_Error() {
	req := &billing.OrderCreateRequest{
		ProjectId:   suite.project.Id,
		Currency:    "RUB",
		Amount:      100,
		Account:     "unit test",
		Description: "unit test",
		OrderId:     bson.NewObjectId().Hex(),
		User: &billing.OrderUser{
			Email: "test@unit.unit",
			Ip:    "127.0.0.1",
		},
		Type: billing.OrderType_simple,
	}

	rsp0 := &grpc.OrderCreateProcessResponse{}
	err := suite.service.OrderCreateProcess(context.TODO(), req, rsp0)
	assert.Nil(suite.T(), err)
	assert.Equal(suite.T(), rsp0.Status, pkg.ResponseStatusOk)
	rsp := rsp0.Item
	assert.True(suite.T(), len(rsp.Id) > 0)

	order, err := suite.service.getOrderByUuid(rsp.Uuid)
	assert.NoError(suite.T(), err)
	assert.Nil(suite.T(), order.BillingAddress)

	req1 := &grpc.ProcessBillingAddressRequest{
		OrderId: rsp.Uuid,
		Country: "US",
		Zip:     "98002",
	}
	rsp1 := &grpc.ProcessBillingAddressResponse{}
	err = suite.service.ProcessBillingAddress(context.TODO(), req1, rsp1)
	assert.NoError(suite.T(), err)
	assert.Equal(suite.T(), pkg.ResponseStatusBadData, rsp1.Status)
	assert.Equal(suite.T(), fmt.Sprintf(errorNotFound, collectionZipCode), rsp1.Message.Message)
	assert.Nil(suite.T(), rsp1.Item)
}

func (suite *OrderTestSuite) TestOrder_PaymentCreateProcess_UserAddressDataRequired_USAZipNotFound_Error() {
	req := &billing.OrderCreateRequest{
		ProjectId:   suite.project.Id,
		Currency:    "RUB",
		Amount:      100,
		Account:     "unit test",
		Description: "unit test",
		OrderId:     bson.NewObjectId().Hex(),
		User: &billing.OrderUser{
			Email: "test@unit.unit",
			Ip:    "127.0.0.1",
		},
		Type: billing.OrderType_simple,
	}

	rsp0 := &grpc.OrderCreateProcessResponse{}
	err := suite.service.OrderCreateProcess(context.TODO(), req, rsp0)
	assert.Nil(suite.T(), err)
	assert.Equal(suite.T(), rsp0.Status, pkg.ResponseStatusOk)
	rsp := rsp0.Item

	order, err := suite.service.getOrderByUuid(rsp.Uuid)
	assert.NoError(suite.T(), err)
	assert.NotNil(suite.T(), order)
	assert.Nil(suite.T(), order.BillingAddress)

	order.UserAddressDataRequired = true
	err = suite.service.updateOrder(order)
	assert.NoError(suite.T(), err)

	expireYear := time.Now().AddDate(1, 0, 0)

	req1 := &grpc.PaymentCreateRequest{
		Data: map[string]string{
			pkg.PaymentCreateFieldOrderId:         rsp.Uuid,
			pkg.PaymentCreateFieldPaymentMethodId: suite.paymentMethod.Id,
			pkg.PaymentCreateFieldEmail:           "test@unit.unit",
			pkg.PaymentCreateFieldPan:             "4000000000000002",
			pkg.PaymentCreateFieldCvv:             "123",
			pkg.PaymentCreateFieldMonth:           "02",
			pkg.PaymentCreateFieldYear:            expireYear.Format("2006"),
			pkg.PaymentCreateFieldHolder:          "Mr. Card Holder",
			pkg.PaymentCreateFieldUserCountry:     "US",
			pkg.PaymentCreateFieldUserZip:         "98002",
		},
	}

	rsp1 := &grpc.PaymentCreateResponse{}
	err = suite.service.PaymentCreateProcess(context.TODO(), req1, rsp1)
	assert.Nil(suite.T(), err)
	assert.Equal(suite.T(), pkg.ResponseStatusBadData, rsp1.Status)
	assert.Empty(suite.T(), rsp1.RedirectUrl)
	assert.Equal(suite.T(), fmt.Sprintf(errorNotFound, collectionZipCode), rsp1.Message.Message)
}

func (suite *OrderTestSuite) TestOrder_PaymentCallbackProcess_AccountingEntries_Ok() {
	req := &billing.OrderCreateRequest{
		ProjectId:   suite.projectWithProducts.Id,
		Currency:    "RUB",
		Account:     "unit test",
		Description: "unit test",
		OrderId:     bson.NewObjectId().Hex(),
		Products:    suite.productIds,
		User: &billing.OrderUser{
			Email: "test@unit.unit",
			Ip:    "127.0.0.1",
		},
		Type: billing.OrderType_product,
	}

	rsp := &grpc.OrderCreateProcessResponse{}
	err := suite.service.OrderCreateProcess(context.TODO(), req, rsp)
	assert.NoError(suite.T(), err)
	assert.Equal(suite.T(), rsp.Status, pkg.ResponseStatusOk)

	req1 := &grpc.PaymentCreateRequest{
		Data: map[string]string{
			pkg.PaymentCreateFieldOrderId:         rsp.Item.Uuid,
			pkg.PaymentCreateFieldPaymentMethodId: suite.paymentMethod.Id,
			pkg.PaymentCreateFieldEmail:           "test@unit.unit",
			pkg.PaymentCreateFieldPan:             "4000000000000002",
			pkg.PaymentCreateFieldCvv:             "123",
			pkg.PaymentCreateFieldMonth:           "02",
			pkg.PaymentCreateFieldYear:            time.Now().AddDate(1, 0, 0).Format("2006"),
			pkg.PaymentCreateFieldHolder:          "MR. CARD HOLDER",
		},
		Ip: "127.0.0.1",
	}

	rsp1 := &grpc.PaymentCreateResponse{}
	err = suite.service.PaymentCreateProcess(context.TODO(), req1, rsp1)
	assert.NoError(suite.T(), err)
	assert.Equal(suite.T(), pkg.ResponseStatusOk, rsp1.Status)

	var order *billing.Order
	err = suite.service.db.Collection(collectionOrder).FindId(bson.ObjectIdHex(rsp.Item.Id)).One(&order)
	assert.NotNil(suite.T(), order)
	assert.IsType(suite.T(), &billing.Order{}, order)

	callbackRequest := &billing.CardPayPaymentCallback{
		PaymentMethod: suite.paymentMethod.ExternalId,
		CallbackTime:  time.Now().Format("2006-01-02T15:04:05Z"),
		MerchantOrder: &billing.CardPayMerchantOrder{
			Id:          rsp.Item.Id,
			Description: rsp.Item.Description,
			Items: []*billing.CardPayItem{
				{
					Name:        order.Items[0].Name,
					Description: order.Items[0].Name,
					Count:       1,
					Price:       order.Items[0].Amount,
				},
			},
		},
		CardAccount: &billing.CallbackCardPayBankCardAccount{
			Holder:             order.PaymentRequisites[pkg.PaymentCreateFieldHolder],
			IssuingCountryCode: "RU",
			MaskedPan:          order.PaymentRequisites[pkg.PaymentCreateFieldPan],
			Token:              bson.NewObjectId().Hex(),
		},
		Customer: &billing.CardPayCustomer{
			Email:  rsp.Item.User.Email,
			Ip:     rsp.Item.User.Ip,
			Id:     rsp.Item.ProjectAccount,
			Locale: "Europe/Moscow",
		},
		PaymentData: &billing.CallbackCardPayPaymentData{
			Id:          bson.NewObjectId().Hex(),
			Amount:      order.TotalPaymentAmount,
			Currency:    order.Currency,
			Description: order.Description,
			Is_3D:       true,
			Rrn:         bson.NewObjectId().Hex(),
			Status:      pkg.CardPayPaymentResponseStatusCompleted,
		},
	}

	buf, err := json.Marshal(callbackRequest)
	assert.NoError(suite.T(), err)

	hash := sha512.New()
	hash.Write([]byte(string(buf) + order.PaymentMethod.Params.SecretCallback))

	callbackData := &grpc.PaymentNotifyRequest{
		OrderId:   order.Id,
		Request:   buf,
		Signature: hex.EncodeToString(hash.Sum(nil)),
	}

	callbackResponse := &grpc.PaymentNotifyResponse{}
	err = suite.service.PaymentCallbackProcess(context.TODO(), callbackData, callbackResponse)
	assert.NoError(suite.T(), err)
	assert.Equal(suite.T(), pkg.StatusOK, callbackResponse.Status)

	err = suite.service.db.Collection(collectionOrder).FindId(bson.ObjectIdHex(order.Id)).One(&order)
	assert.NotNil(suite.T(), order)
	assert.IsType(suite.T(), &billing.Order{}, order)
	assert.Equal(suite.T(), int32(constant.OrderStatusPaymentSystemComplete), order.PrivateStatus)

	var accountingEntries []*billing.AccountingEntry
	err = suite.service.db.Collection(collectionAccountingEntry).
		Find(bson.M{"source.id": bson.ObjectIdHex(order.Id), "source.type": collectionOrder}).All(&accountingEntries)
	assert.NoError(suite.T(), err)
	assert.NotEmpty(suite.T(), accountingEntries)
}

func (suite *OrderTestSuite) TestOrder_PaymentCallbackProcess_Error() {
	req := &billing.OrderCreateRequest{
		ProjectId:   suite.projectFixedAmount.Id,
		Currency:    "RUB",
		Amount:      100,
		Account:     "unit test",
		Description: "unit test",
		OrderId:     bson.NewObjectId().Hex(),
		User: &billing.OrderUser{
			Email: "test@unit.unit",
			Ip:    "127.0.0.1",
		},
		Type: billing.OrderType_simple,
	}

	rsp1 := &grpc.OrderCreateProcessResponse{}
	err := suite.service.OrderCreateProcess(context.TODO(), req, rsp1)

	assert.Nil(suite.T(), err)
	assert.Equal(suite.T(), rsp1.Status, pkg.ResponseStatusOk)
	order := rsp1.Item

	expireYear := time.Now().AddDate(1, 0, 0)

	createPaymentRequest := &grpc.PaymentCreateRequest{
		Data: map[string]string{
			pkg.PaymentCreateFieldOrderId:         order.Uuid,
			pkg.PaymentCreateFieldPaymentMethodId: suite.paymentMethod.Id,
			pkg.PaymentCreateFieldEmail:           "test@unit.unit",
			pkg.PaymentCreateFieldPan:             "4000000000000002",
			pkg.PaymentCreateFieldCvv:             "123",
			pkg.PaymentCreateFieldMonth:           "02",
			pkg.PaymentCreateFieldYear:            expireYear.Format("2006"),
			pkg.PaymentCreateFieldHolder:          "Mr. Card Holder",
		},
		Ip: "127.0.0.1",
	}

	rsp := &grpc.PaymentCreateResponse{}
	err = suite.service.PaymentCreateProcess(context.TODO(), createPaymentRequest, rsp)

	assert.Nil(suite.T(), err)
	assert.Equal(suite.T(), pkg.ResponseStatusOk, rsp.Status)

	var order1 *billing.Order
	err = suite.service.db.Collection(collectionOrder).FindId(bson.ObjectIdHex(order.Id)).One(&order1)
	suite.NotNil(suite.T(), order1)

	callbackRequest := &billing.CardPayPaymentCallback{
		PaymentMethod: suite.paymentMethod.ExternalId,
		CallbackTime:  time.Now().Format("2006-01-02T15:04:05Z"),
		MerchantOrder: &billing.CardPayMerchantOrder{
			Id:          order.Id,
			Description: order.Description,
		},
		CardAccount: &billing.CallbackCardPayBankCardAccount{
			Holder:             order.PaymentRequisites[pkg.PaymentCreateFieldHolder],
			IssuingCountryCode: "RU",
			MaskedPan:          order.PaymentRequisites[pkg.PaymentCreateFieldPan],
			Token:              bson.NewObjectId().Hex(),
		},
		Customer: &billing.CardPayCustomer{
			Email:  order.User.Email,
			Ip:     order.User.Ip,
			Id:     order.ProjectAccount,
			Locale: "Europe/Moscow",
		},
		PaymentData: &billing.CallbackCardPayPaymentData{
			Id:          bson.NewObjectId().Hex(),
			Amount:      123,
			Currency:    order1.Currency,
			Description: order.Description,
			Is_3D:       true,
			Rrn:         bson.NewObjectId().Hex(),
			Status:      pkg.CardPayPaymentResponseStatusCompleted,
		},
	}

	buf, err := json.Marshal(callbackRequest)
	assert.Nil(suite.T(), err)

	hash := sha512.New()
	hash.Write([]byte(string(buf) + order1.PaymentMethod.Params.SecretCallback))

	callbackData := &grpc.PaymentNotifyRequest{
		OrderId:   order.Id,
		Request:   buf,
		Signature: hex.EncodeToString(hash.Sum(nil)),
	}

	callbackResponse := &grpc.PaymentNotifyResponse{}
	err = suite.service.PaymentCallbackProcess(context.TODO(), callbackData, callbackResponse)
	assert.NoError(suite.T(), err)
	assert.Equal(suite.T(), pkg.StatusErrorValidation, callbackResponse.Status)

	var accountingEntries []*billing.AccountingEntry
	err = suite.service.db.Collection(collectionAccountingEntry).
		Find(bson.M{"source.id": bson.ObjectIdHex(order.Id), "source.type": collectionOrder}).All(&accountingEntries)
	assert.NoError(suite.T(), err)
	assert.Empty(suite.T(), accountingEntries)

	order, err = suite.service.getOrderById(order.Id)
	assert.NoError(suite.T(), err)
	assert.NotNil(suite.T(), order)
}

func (suite *OrderTestSuite) Test_processPaylinkKeyProducts_error() {
	shouldBe := require.New(suite.T())

	req := &billing.OrderCreateRequest{
		ProjectId:   suite.projectWithKeyProducts.Id,
		Currency:    "USD",
		Account:     "unit test",
		Description: "unit test",
		OrderId:     bson.NewObjectId().Hex(),
		User: &billing.OrderUser{
			Email: "test@unit.unit",
			Ip:    "127.0.0.1",
		},
		Type:       billing.OrderType_key,
		PlatformId: "steam",
	}

	rsp1 := &grpc.OrderCreateProcessResponse{}
	err := suite.service.OrderCreateProcess(context.TODO(), req, rsp1)
	shouldBe.Nil(err)
	shouldBe.EqualValues(400, rsp1.Status)
	shouldBe.NotEmpty(rsp1.Message)

	req = &billing.OrderCreateRequest{
		ProjectId:   suite.projectWithProducts.Id,
		Currency:    "USD",
		Account:     "unit test",
		Description: "unit test",
		OrderId:     bson.NewObjectId().Hex(),
		User: &billing.OrderUser{
			Email: "test@unit.unit",
			Ip:    "127.0.0.1",
		},
		Type:       billing.OrderType_product,
		PlatformId: "steam",
	}

	rsp1 = &grpc.OrderCreateProcessResponse{}
	err = suite.service.OrderCreateProcess(context.TODO(), req, rsp1)
	shouldBe.Nil(err)
	shouldBe.EqualValues(400, rsp1.Status)
	shouldBe.NotEmpty(rsp1.Message)
}

func (suite *OrderTestSuite) Test_ProcessOrderKeyProducts() {
	shouldBe := require.New(suite.T())

	req := &billing.OrderCreateRequest{
		ProjectId:   suite.projectWithKeyProducts.Id,
		Currency:    "USD",
		Account:     "unit test",
		Description: "unit test",
		OrderId:     bson.NewObjectId().Hex(),
		User: &billing.OrderUser{
			Email: "test@unit.unit",
			Ip:    "127.0.0.1",
		},
		Type:       billing.OrderType_key,
		PlatformId: "steam",
	}

	req.Products = append(req.Products, suite.keyProductIds[0])

	rsp1 := &grpc.OrderCreateProcessResponse{}
	err := suite.service.OrderCreateProcess(context.TODO(), req, rsp1)

	shouldBe.Nil(err)
	shouldBe.EqualValuesf(pkg.ResponseStatusOk, rsp1.Status, "%s", rsp1.Message)
	order := rsp1.Item

	_, err = suite.service.ProcessOrderKeyProducts(context.TODO(), order)
	shouldBe.Nil(err)
	shouldBe.NotEmpty(order.Items)
	shouldBe.Equal(suite.keyProductIds[0], order.Items[0].Id)
}

func (suite *OrderTestSuite) Test_ChangeCodeInOrder() {
	shouldBe := require.New(suite.T())

	req := &billing.OrderCreateRequest{
		ProjectId:   suite.projectWithKeyProducts.Id,
		Currency:    "RUB",
		Account:     "unit test",
		Description: "unit test",
		User: &billing.OrderUser{
			Email: "test@unit.unit",
			Ip:    "127.0.0.1",
		},
		Products:   suite.keyProductIds,
		PlatformId: "steam",
		Type:       billing.OrderType_key,
	}

	rsp1 := &grpc.OrderCreateProcessResponse{}
	err := suite.service.OrderCreateProcess(context.TODO(), req, rsp1)
	shouldBe.Nil(err)
	shouldBe.Equal(pkg.ResponseStatusOk, rsp1.Status)

	order := rsp1.Item
	order.PrivateStatus = constant.OrderStatusPaymentSystemComplete

	shouldBe.Nil(suite.service.updateOrder(order))

	keyProductId := suite.keyProductIds[0]

	codeRsp := &grpc.ChangeCodeInOrderResponse{}
	err = suite.service.ChangeCodeInOrder(context.TODO(), &grpc.ChangeCodeInOrderRequest{OrderId: rsp1.Item.Uuid, KeyProductId: keyProductId}, codeRsp)
	shouldBe.Nil(err)
	shouldBe.Equal(pkg.ResponseStatusOk, codeRsp.Status)
	shouldBe.EqualValues(constant.OrderStatusItemReplaced, codeRsp.Order.PrivateStatus)
}

func (suite *OrderTestSuite) Test_ChangePlatformInForm() {
	shouldBe := require.New(suite.T())
	req := &billing.OrderCreateRequest{
		ProjectId:   suite.projectWithKeyProducts.Id,
		Currency:    "RUB",
		Account:     "unit test",
		Description: "unit test",
		User: &billing.OrderUser{
			Email: "test@unit.unit",
			Ip:    "127.0.0.1",
		},
		Products:   suite.keyProductIds,
		PlatformId: "steam",
		Type:       billing.OrderType_key,
	}

	rsp1 := &grpc.OrderCreateProcessResponse{}
	err := suite.service.OrderCreateProcess(context.TODO(), req, rsp1)
	shouldBe.Nil(err)
	shouldBe.Equal(pkg.ResponseStatusOk, rsp1.Status)

	order := rsp1.Item
	codeRsp := &grpc.EmptyResponseWithStatus{}
	err = suite.service.PaymentFormPlatformChanged(context.TODO(), &grpc.PaymentFormUserChangePlatformRequest{OrderId: order.Uuid, Platform: "gog"}, codeRsp)
	shouldBe.Nil(err)
	shouldBe.EqualValuesf(pkg.ResponseStatusOk, codeRsp.Status, "%v", codeRsp.Message)

	codeRsp = &grpc.EmptyResponseWithStatus{}
	err = suite.service.PaymentFormPlatformChanged(context.TODO(), &grpc.PaymentFormUserChangePlatformRequest{OrderId: order.Uuid, Platform: "xbox"}, codeRsp)
	shouldBe.Nil(err)
	shouldBe.Equal(pkg.ResponseStatusBadData, codeRsp.Status)
}

func (suite *OrderTestSuite) TestOrder_ProcessPaymentFormData_KeyProductReservation_Error() {
	shouldBe := require.New(suite.T())

	req := &billing.OrderCreateRequest{
		Type:        billing.OrderType_key,
		ProjectId:   suite.projectWithKeyProducts.Id,
		Currency:    "RUB",
		Account:     "unit test",
		Description: "unit test",
		OrderId:     bson.NewObjectId().Hex(),
		User: &billing.OrderUser{
			Email: "test@unit.unit",
			Ip:    "127.0.0.1",
		},
		Products:   suite.keyProductIds,
		PlatformId: "steam",
	}

	rsp1 := &grpc.OrderCreateProcessResponse{}
	err := suite.service.OrderCreateProcess(context.TODO(), req, rsp1)

	shouldBe.Nil(err)
	shouldBe.Equal(pkg.ResponseStatusOk, rsp1.Status)
	order := rsp1.Item

	data := map[string]string{
		pkg.PaymentCreateFieldOrderId:         order.Uuid,
		pkg.PaymentCreateFieldPaymentMethodId: suite.paymentMethod.Id,
		pkg.PaymentCreateFieldEmail:           "test@unit.unit",
		pkg.PaymentCreateFieldPan:             "4000000000000002",
		pkg.PaymentCreateFieldCvv:             "123",
		pkg.PaymentCreateFieldMonth:           "02",
		pkg.PaymentCreateFieldYear:            "2100",
		pkg.PaymentCreateFieldHolder:          "Mr. Card Holder",
	}

	// simulate not available product
	order.Products = append(order.Products, bson.NewObjectId().Hex())

	processor := &PaymentCreateProcessor{service: suite.service, data: data}
	err = processor.reserveKeysForOrder(context.TODO(), order)

	shouldBe.Error(err)
	shouldBe.EqualValues(0, len(order.Keys))
}

func (suite *OrderTestSuite) TestOrder_ProcessPaymentFormData_KeyProductReservation_Ok() {
	shouldBe := require.New(suite.T())

	req := &billing.OrderCreateRequest{
		Type:        billing.OrderType_key,
		ProjectId:   suite.projectWithKeyProducts.Id,
		Currency:    "RUB",
		Account:     "unit test",
		Description: "unit test",
		OrderId:     bson.NewObjectId().Hex(),
		User: &billing.OrderUser{
			Email: "test@unit.unit",
			Ip:    "127.0.0.1",
		},
		Products:   suite.keyProductIds,
		PlatformId: "steam",
	}

	rsp1 := &grpc.OrderCreateProcessResponse{}
	err := suite.service.OrderCreateProcess(context.TODO(), req, rsp1)

	shouldBe.Nil(err)
	shouldBe.Equal(rsp1.Status, pkg.ResponseStatusOk)
	order := rsp1.Item

	data := map[string]string{
		pkg.PaymentCreateFieldOrderId:         order.Uuid,
		pkg.PaymentCreateFieldPaymentMethodId: suite.paymentMethod.Id,
		pkg.PaymentCreateFieldEmail:           "test@unit.unit",
		pkg.PaymentCreateFieldPan:             "4000000000000002",
		pkg.PaymentCreateFieldCvv:             "123",
		pkg.PaymentCreateFieldMonth:           "02",
		pkg.PaymentCreateFieldYear:            "2100",
		pkg.PaymentCreateFieldHolder:          "Mr. Card Holder",
	}

	processor := &PaymentCreateProcessor{service: suite.service, data: data}
	err = processor.reserveKeysForOrder(context.TODO(), order)

	shouldBe.Nil(err)
	shouldBe.EqualValues(len(suite.keyProductIds), len(order.Keys))
}

func (suite *OrderTestSuite) TestOrder_PaymentFormJsonDataProcess_AllPaymentMethods() {
	req := &billing.OrderCreateRequest{
		Type:          billing.OrderType_simple,
		ProjectId:     suite.project.Id,
		PaymentMethod: suite.paymentMethod.Group,
		Currency:      "RUB",
		Amount:        100,
		Account:       "unit test",
		Description:   "unit test",
		OrderId:       bson.NewObjectId().Hex(),
		User: &billing.OrderUser{
			Email: "test@unit.unit",
			Ip:    "127.0.0.1",
			Address: &billing.OrderBillingAddress{
				Country: "RU",
			},
		},
	}

	rsp1 := &grpc.OrderCreateProcessResponse{}
	err := suite.service.OrderCreateProcess(context.TODO(), req, rsp1)

	assert.Nil(suite.T(), err)
	assert.Equal(suite.T(), rsp1.Status, pkg.ResponseStatusOk)
	order := rsp1.Item
	assert.NotNil(suite.T(), order.CountryRestriction)
	assert.Equal(suite.T(), order.CountryRestriction.IsoCodeA2, "RU")
	assert.True(suite.T(), order.CountryRestriction.PaymentsAllowed)
	assert.True(suite.T(), order.CountryRestriction.ChangeAllowed)
	assert.False(suite.T(), order.UserAddressDataRequired)
	assert.Equal(suite.T(), order.PrivateStatus, int32(constant.OrderStatusNew))

	req1 := &grpc.PaymentFormJsonDataRequest{
		OrderId: order.Uuid,
		Scheme:  "https",
		Host:    "unit.test",
		Ip:      "127.0.0.1",
	}
	rsp := &grpc.PaymentFormJsonDataResponse{}
	err = suite.service.PaymentFormJsonDataProcess(context.TODO(), req1, rsp)

	assert.Nil(suite.T(), err)
	assert.True(suite.T(), len(rsp.Item.PaymentMethods) > 0)
	assert.True(suite.T(), len(rsp.Item.PaymentMethods[0].Id) > 0)
	assert.Len(suite.T(), rsp.Item.PaymentMethods, 3)
}

func (suite *OrderTestSuite) TestOrder_PaymentFormJsonDataProcess_OnePaymentMethods() {
	req := &billing.OrderCreateRequest{
		Type:          billing.OrderType_simple,
		ProjectId:     suite.project.Id,
		PaymentMethod: suite.paymentMethod.Group,
		Currency:      "UAH",
		Amount:        100,
		Account:       "unit test",
		Description:   "unit test",
		OrderId:       bson.NewObjectId().Hex(),
		User: &billing.OrderUser{
			Email: "test@unit.unit",
			Ip:    "127.0.0.1",
			Address: &billing.OrderBillingAddress{
				Country: "RU",
			},
		},
	}

	suite.service.supportedCurrencies = append(suite.service.supportedCurrencies, "UAH")
	rsp1 := &grpc.OrderCreateProcessResponse{}
	err := suite.service.OrderCreateProcess(context.TODO(), req, rsp1)

	assert.Nil(suite.T(), err)
	assert.Equal(suite.T(), rsp1.Status, pkg.ResponseStatusOk)
	order := rsp1.Item
	assert.NotNil(suite.T(), order.CountryRestriction)
	assert.Equal(suite.T(), order.CountryRestriction.IsoCodeA2, "RU")
	assert.True(suite.T(), order.CountryRestriction.PaymentsAllowed)
	assert.True(suite.T(), order.CountryRestriction.ChangeAllowed)
	assert.False(suite.T(), order.UserAddressDataRequired)
	assert.Equal(suite.T(), order.PrivateStatus, int32(constant.OrderStatusNew))

	req1 := &grpc.PaymentFormJsonDataRequest{
		OrderId: order.Uuid,
		Scheme:  "https",
		Host:    "unit.test",
		Ip:      "127.0.0.1",
	}
	rsp := &grpc.PaymentFormJsonDataResponse{}
	err = suite.service.PaymentFormJsonDataProcess(context.TODO(), req1, rsp)

	assert.Nil(suite.T(), err)
	assert.True(suite.T(), len(rsp.Item.PaymentMethods) > 0)
	assert.True(suite.T(), len(rsp.Item.PaymentMethods[0].Id) > 0)
	assert.Len(suite.T(), rsp.Item.PaymentMethods, 1)
}

func (suite *OrderTestSuite) TestOrder_PaymentFormJsonDataProcess_NoPaymentMethods() {
	req := &billing.OrderCreateRequest{
		Type:        billing.OrderType_simple,
		ProjectId:   suite.project.Id,
		Currency:    "KZT",
		Amount:      100,
		Account:     "unit test",
		Description: "unit test",
		OrderId:     bson.NewObjectId().Hex(),
		User: &billing.OrderUser{
			Email: "test@unit.unit",
			Ip:    "127.0.0.1",
			Address: &billing.OrderBillingAddress{
				Country: "RU",
			},
		},
	}

	suite.service.supportedCurrencies = append(suite.service.supportedCurrencies, "KZT")
	rsp1 := &grpc.OrderCreateProcessResponse{}
	err := suite.service.OrderCreateProcess(context.TODO(), req, rsp1)

	assert.Nil(suite.T(), err)
	assert.Equal(suite.T(), rsp1.Status, pkg.ResponseStatusOk)
	order := rsp1.Item
	assert.NotNil(suite.T(), order.CountryRestriction)
	assert.Equal(suite.T(), order.CountryRestriction.IsoCodeA2, "RU")
	assert.True(suite.T(), order.CountryRestriction.PaymentsAllowed)
	assert.True(suite.T(), order.CountryRestriction.ChangeAllowed)
	assert.False(suite.T(), order.UserAddressDataRequired)
	assert.Equal(suite.T(), order.PrivateStatus, int32(constant.OrderStatusNew))

	req1 := &grpc.PaymentFormJsonDataRequest{
		OrderId: order.Uuid,
		Scheme:  "https",
		Host:    "unit.test",
		Ip:      "127.0.0.1",
	}
	rsp := &grpc.PaymentFormJsonDataResponse{}
	err = suite.service.PaymentFormJsonDataProcess(context.TODO(), req1, rsp)
	assert.Nil(suite.T(), err)
	assert.Equal(suite.T(), pkg.ResponseStatusNotFound, rsp.Status)
	assert.Equal(suite.T(), orderErrorPaymentMethodNotAllowed, rsp.Message)
}

func RandomString(n int) string {
	var letter = []rune("ABCDEFGHIJKLMNOPQRSTUVWXYZ0123456789")

	b := make([]rune, n)
	for i := range b {
		b[i] = letter[rand.Intn(len(letter))]
	}
	return string(b)
}<|MERGE_RESOLUTION|>--- conflicted
+++ resolved
@@ -929,9 +929,6 @@
 
 	redisdb := mocks.NewTestRedis()
 	suite.cache = NewCacheRedis(redisdb)
-<<<<<<< HEAD
-	suite.service = NewBillingService(db, cfg, mocks.NewGeoIpServiceTestOk(), mocks.NewRepositoryServiceOk(), mocks.NewTaxServiceOkMock(), broker, redisClient, suite.cache, mocks.NewCurrencyServiceMockOk(), mocks.NewDocumentSignerMockOk(), nil, mocks.NewFormatterOK(), &casbinMocks.CasbinService{})
-=======
 	suite.service = NewBillingService(
 		db,
 		cfg,
@@ -946,8 +943,8 @@
 		nil,
 		mocks.NewFormatterOK(),
 		mocks.NewBrokerMockOk(),
+		&casbinMocks.CasbinService{},
 	)
->>>>>>> e59d6a12
 
 	if err := suite.service.Init(); err != nil {
 		suite.FailNow("Billing service initialization failed", "%v", err)
