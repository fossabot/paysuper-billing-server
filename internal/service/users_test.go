--- conflicted
+++ resolved
@@ -63,16 +63,11 @@
 	repository := newUserRoleRepository(suite.service)
 
 	user := &billing.UserRoleProfile{UserId: bson.NewObjectId().Hex()}
-<<<<<<< HEAD
-	err = repository.AddMerchantUser(&billing.UserRoleMerchant{
-		MerchantId: suite.merchant.Id, Id: bson.NewObjectId().Hex(), User: &billing.UserRoleProfile{UserId: bson.NewObjectId().Hex()}, ProjectRole: []*billing.UserRoleProject{
-			{Role: pkg.RoleMerchantDeveloper},
-=======
 	err = repository.AddMerchantUser(&billing.UserRole{
-		MerchantId: suite.merchant.Id, Id: bson.NewObjectId().Hex(), User: user, ProjectRole: []*billing.UserRoleProject{
-			{Role: pkg.UserRoleDeveloper},
->>>>>>> e9e4bec7
-		},
+		MerchantId: suite.merchant.Id,
+		Id: bson.NewObjectId().Hex(),
+		User: user,
+		Role: pkg.RoleMerchantDeveloper,
 	})
 
 	if err != nil {
@@ -83,7 +78,8 @@
 	suite.adminUser = &billing.UserRoleProfile{UserId: bson.NewObjectId().Hex()}
 	err = repository.AddAdminUser(&billing.UserRole{
 		Id: bson.NewObjectId().Hex(),
-		User: suite.adminUser, Role: "some_role",
+		User: suite.adminUser,
+		Role: "some_role",
 	})
 
 	if err != nil {
