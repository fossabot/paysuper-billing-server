package service

import (
	"context"
	"crypto/sha512"
	"encoding/hex"
	"errors"
	"fmt"
	"github.com/ProtocolONE/geoip-service/pkg/proto"
	"github.com/globalsign/mgo/bson"
	"github.com/go-redis/redis"
	documentSignerProto "github.com/paysuper/document-signer/pkg/proto"
	"github.com/paysuper/paysuper-billing-server/internal/config"
	"github.com/paysuper/paysuper-billing-server/pkg"
	"github.com/paysuper/paysuper-billing-server/pkg/proto/billing"
	"github.com/paysuper/paysuper-billing-server/pkg/proto/grpc"
	"github.com/paysuper/paysuper-currencies/pkg/proto/currencies"
	mongodb "github.com/paysuper/paysuper-database-mongo"
	"github.com/paysuper/paysuper-recurring-repository/pkg/proto/repository"
	"github.com/paysuper/paysuper-tax-service/proto"
	"go.uber.org/zap"
	"gopkg.in/ProtocolONE/rabbitmq.v1/pkg"
	"gopkg.in/gomail.v2"
	"strings"
	"sync"
)

const (
	errorNotFound                   = "%s not found"
	errorQueryMask                  = "Query from collection \"%s\" failed"
	errorAccountingCurrencyNotFound = "accounting currency not found"
	errorInterfaceCast              = "unable to cast interface to object %s"

	errorBbNotFoundMessage = "not found"

	HeaderContentType   = "Content-Type"
	HeaderAuthorization = "Authorization"
	HeaderContentLength = "Content-Length"

	MIMEApplicationForm = "application/x-www-form-urlencoded"
	MIMEApplicationJSON = "application/json"

	DefaultPaymentMethodFee               = float64(5)
	DefaultPaymentMethodPerTransactionFee = float64(0)
	DefaultPaymentMethodCurrency          = ""

	CountryCodeUSA = "US"

	DefaultLanguage = "en"

	centrifugoChannel = "paysuper-billing-server"
)

type Service struct {
	db                         *mongodb.Source
	mx                         sync.Mutex
	cfg                        *config.Config
	ctx                        context.Context
	geo                        proto.GeoIpService
	rep                        repository.RepositoryService
	tax                        tax_service.TaxService
	broker                     rabbitmq.BrokerInterface
	redis                      redis.Cmdable
	cacher                     CacheInterface
	curService                 currencies.CurrencyratesService
	smtpCl                     gomail.SendCloser
	supportedCurrencies        []string
	country                    CountryServiceInterface
	project                    *Project
	merchant                   *Merchant
	paymentMethod              PaymentMethodInterface
	priceGroup                 PriceGroupServiceInterface
	paymentSystem              PaymentSystemServiceInterface
	zipCode                    *ZipCode
	paymentChannelCostSystem   *PaymentChannelCostSystem
	paymentChannelCostMerchant *PaymentChannelCostMerchant
	moneyBackCostSystem        *MoneyBackCostSystem
	moneyBackCostMerchant      *MoneyBackCostMerchant
	payoutCostSystem           *PayoutCostSystem
	priceTable                 PriceTableServiceInterface
	productService             ProductServiceInterface
	turnover                   *Turnover
	documentSigner             documentSignerProto.DocumentSignerService
	merchantTariffRates        MerchantTariffRatesInterface
<<<<<<< HEAD
	centrifugo                 CentrifugoInterface
=======
	keyRepository              KeyRepositoryInterface
>>>>>>> 91c06d43
}

func newBillingServerResponseError(status int32, message *grpc.ResponseErrorMessage) *grpc.ResponseError {
	return &grpc.ResponseError{
		Status:  status,
		Message: message,
	}
}

func newBillingServerErrorMsg(code, msg string, details ...string) *grpc.ResponseErrorMessage {
	var det string
	if len(details) > 0 && details[0] != "" {
		det = details[0]
	} else {
		det = ""
	}
	return &grpc.ResponseErrorMessage{Code: code, Message: msg, Details: det}
}

func NewBillingService(
	db *mongodb.Source,
	cfg *config.Config,
	geo proto.GeoIpService,
	rep repository.RepositoryService,
	tax tax_service.TaxService,
	broker rabbitmq.BrokerInterface,
	redis redis.Cmdable,
	cache CacheInterface,
	curService currencies.CurrencyratesService,
	documentSigner documentSignerProto.DocumentSignerService,
) *Service {
	return &Service{
		db:             db,
		cfg:            cfg,
		geo:            geo,
		rep:            rep,
		tax:            tax,
		broker:         broker,
		redis:          redis,
		cacher:         cache,
		curService:     curService,
		documentSigner: documentSigner,
	}
}

func (s *Service) Init() (err error) {
	s.paymentMethod = newPaymentMethodService(s)
	s.merchant = newMerchantService(s)
	s.country = newCountryService(s)
	s.project = newProjectService(s)
	s.priceGroup = newPriceGroupService(s)
	s.paymentSystem = newPaymentSystemService(s)
	s.zipCode = newZipCodeService(s)
	s.paymentChannelCostSystem = newPaymentChannelCostSystemService(s)
	s.paymentChannelCostMerchant = newPaymentChannelCostMerchantService(s)
	s.moneyBackCostSystem = newMoneyBackCostSystemService(s)
	s.moneyBackCostMerchant = newMoneyBackCostMerchantService(s)
	s.payoutCostSystem = newPayoutCostSystemService(s)
	s.priceTable = newPriceTableService(s)
	s.productService = newProductService(s)
	s.turnover = newTurnoverService(s)
	s.merchantTariffRates = newMerchantsTariffRatesRepository(s)
<<<<<<< HEAD
	s.centrifugo = newCentrifugo(s)
=======
	s.keyRepository = newKeyRepository(s)

	s.centrifugoClient = gocent.New(
		gocent.Config{
			Addr:       s.cfg.CentrifugoURL,
			Key:        s.cfg.CentrifugoApiSecret,
			HTTPClient: tools.NewLoggedHttpClient(zap.S()),
		},
	)
>>>>>>> 91c06d43

	if s.cfg.AccountingCurrency == "" {
		return errors.New(errorAccountingCurrencyNotFound)
	}

	sCurr, err := s.curService.GetSupportedCurrencies(context.TODO(), &currencies.EmptyRequest{})
	if err != nil {
		zap.S().Error(
			pkg.ErrorGrpcServiceCallFailed,
			zap.Error(err),
			zap.String(errorFieldService, "CurrencyRatesService"),
			zap.String(errorFieldMethod, "GetSupportedCurrencies"),
		)

		return err
	}

	s.supportedCurrencies = sCurr.Currencies

	return
}

func (s *Service) logError(msg string, data []interface{}) {
	zap.S().Errorw(msg, data...)
}

func (s *Service) UpdateOrder(ctx context.Context, req *billing.Order, rsp *grpc.EmptyResponse) error {
	err := s.updateOrder(req)

	if err != nil {
		return err
	}

	return nil
}

func (s *Service) UpdateMerchant(ctx context.Context, req *billing.Merchant, rsp *grpc.EmptyResponse) error {
	err := s.merchant.Update(req)

	if err != nil {
		zap.S().Errorf("Update merchant failed", "err", err.Error(), "order", req)
	}

	return nil
}

func (s *Service) IsDbNotFoundError(err error) bool {
	return err.Error() == errorBbNotFoundMessage
}

func (s *Service) getCountryFromAcceptLanguage(acceptLanguage string) (string, string) {
	it := strings.Split(acceptLanguage, ",")

	if strings.Index(it[0], "-") == -1 {
		return "", ""
	}

	it = strings.Split(it[0], "-")

	return strings.ToLower(it[0]), strings.ToUpper(it[1])
}

func (s *Service) mgoPipeSort(query []bson.M, sort []string) []bson.M {
	pipeSort := make(bson.M)

	for _, field := range sort {
		n := 1

		if field == "" {
			continue
		}

		sField := strings.Split(field, "")

		if sField[0] == "-" {
			n = -1
			field = field[1:]
		}

		pipeSort[field] = n
	}

	if len(pipeSort) > 0 {
		query = append(query, bson.M{"$sort": pipeSort})
	}

	return query
}

func (s *Service) getDefaultPaymentMethodCommissions() *billing.MerchantPaymentMethodCommissions {
	return &billing.MerchantPaymentMethodCommissions{
		Fee: DefaultPaymentMethodFee,
		PerTransaction: &billing.MerchantPaymentMethodPerTransactionCommission{
			Fee:      DefaultPaymentMethodPerTransactionFee,
			Currency: DefaultPaymentMethodCurrency,
		},
	}
}

func (s *Service) CheckProjectRequestSignature(
	ctx context.Context,
	req *grpc.CheckProjectRequestSignatureRequest,
	rsp *grpc.CheckProjectRequestSignatureResponse,
) error {
	p := &OrderCreateRequestProcessor{
		Service: s,
		request: &billing.OrderCreateRequest{ProjectId: req.ProjectId},
		checked: &orderCreateRequestProcessorChecked{},
	}

	err := p.processProject()

	if err != nil {
		zap.S().Errorw(pkg.MethodFinishedWithError, "err", err)
		if e, ok := err.(*grpc.ResponseErrorMessage); ok {
			rsp.Status = pkg.ResponseStatusBadData
			rsp.Message = e
			return nil
		}
		return err
	}

	hashString := req.Body + p.checked.project.SecretKey

	h := sha512.New()
	h.Write([]byte(hashString))

	if hex.EncodeToString(h.Sum(nil)) != req.Signature {
		rsp.Status = pkg.ResponseStatusBadData
		rsp.Message = orderErrorSignatureInvalid

		return nil
	}

	rsp.Status = pkg.ResponseStatusOk

	return nil
}

func (s *Service) getMerchantCentrifugoChannel(merchant *billing.Merchant) string {
	return fmt.Sprintf(s.cfg.CentrifugoMerchantChannel, merchant.Id)
}<|MERGE_RESOLUTION|>--- conflicted
+++ resolved
@@ -82,11 +82,8 @@
 	turnover                   *Turnover
 	documentSigner             documentSignerProto.DocumentSignerService
 	merchantTariffRates        MerchantTariffRatesInterface
-<<<<<<< HEAD
+	keyRepository              KeyRepositoryInterface
 	centrifugo                 CentrifugoInterface
-=======
-	keyRepository              KeyRepositoryInterface
->>>>>>> 91c06d43
 }
 
 func newBillingServerResponseError(status int32, message *grpc.ResponseErrorMessage) *grpc.ResponseError {
@@ -149,10 +146,8 @@
 	s.productService = newProductService(s)
 	s.turnover = newTurnoverService(s)
 	s.merchantTariffRates = newMerchantsTariffRatesRepository(s)
-<<<<<<< HEAD
+	s.keyRepository = newKeyRepository(s)
 	s.centrifugo = newCentrifugo(s)
-=======
-	s.keyRepository = newKeyRepository(s)
 
 	s.centrifugoClient = gocent.New(
 		gocent.Config{
@@ -161,7 +156,6 @@
 			HTTPClient: tools.NewLoggedHttpClient(zap.S()),
 		},
 	)
->>>>>>> 91c06d43
 
 	if s.cfg.AccountingCurrency == "" {
 		return errors.New(errorAccountingCurrencyNotFound)
