--- conflicted
+++ resolved
@@ -115,22 +115,8 @@
 	}
 
 	suite.merchant, suite.project, suite.paymentMethod, suite.paymentSystem = helperCreateEntitiesForTests(suite.Suite, suite.service)
-<<<<<<< HEAD
-
-	suite.service.centrifugoClient = gocent.New(
-		gocent.Config{
-			Addr:       cfg.CentrifugoURL,
-			Key:        cfg.CentrifugoSecret,
-			HTTPClient: suite.httpClient,
-		},
-	)
-
 	suite.merchant1 = helperCreateMerchant(suite.Suite, suite.service, "USD", "RU", suite.paymentMethod, 0)
 	suite.merchant2 = helperCreateMerchant(suite.Suite, suite.service, "USD", "RU", suite.paymentMethod, 0)
-=======
-	suite.merchant1 = helperCreateMerchant(suite.Suite, suite.service, "USD", "RU", suite.paymentMethod)
-	suite.merchant2 = helperCreateMerchant(suite.Suite, suite.service, "USD", "RU", suite.paymentMethod)
->>>>>>> c4fab0b1
 
 	suite.project1 = &billing.Project{
 		Id:                       bson.NewObjectId().Hex(),
@@ -880,13 +866,8 @@
 	report := &billing.RoyaltyReport{
 		MerchantId: bson.NewObjectId().Hex(),
 	}
-<<<<<<< HEAD
-	suite.service.sendRoyaltyReportNotification(report)
+	suite.service.sendRoyaltyReportNotification(context.Background(), report)
 	assert.True(suite.T(), recorded.Len() == 2)
-=======
-	suite.service.sendRoyaltyReportNotification(context.Background(), report)
-	assert.True(suite.T(), recorded.Len() == 1)
->>>>>>> c4fab0b1
 
 	messages := recorded.All()
 	assert.Contains(suite.T(), messages[1].Message, "Merchant not found")
