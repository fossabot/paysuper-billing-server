--- conflicted
+++ resolved
@@ -386,16 +386,10 @@
 	order, err := s.getOrderByUuid(req.OrderId)
 
 	if err != nil {
-<<<<<<< HEAD
-		if _, ok := err.(*grpc.ResponseErrorMessage); ok {
-			rsp.Status = pkg.ResponseStatusSystemError
-			rsp.Message = err.(*grpc.ResponseErrorMessage)
-=======
 		zap.S().Errorw(pkg.MethodFinishedWithError, "err", err)
 		if e, ok := err.(*grpc.ResponseErrorMessage); ok {
 			rsp.Status = pkg.ResponseStatusSystemError
 			rsp.Message = e
->>>>>>> 54d71321
 			return nil
 		}
 		return err
@@ -416,16 +410,10 @@
 		err = p1.processPayerIp()
 
 		if err != nil {
-<<<<<<< HEAD
-			if _, ok := err.(*grpc.ResponseErrorMessage); ok {
-				rsp.Status = pkg.ResponseStatusSystemError
-				rsp.Message = err.(*grpc.ResponseErrorMessage)
-=======
 			zap.S().Errorw(pkg.MethodFinishedWithError, "err", err)
 			if e, ok := err.(*grpc.ResponseErrorMessage); ok {
 				rsp.Status = pkg.ResponseStatusSystemError
 				rsp.Message = e
->>>>>>> 54d71321
 				return nil
 			}
 			return err
@@ -509,16 +497,10 @@
 
 	restricted, err := s.applyCountryRestriction(order, order.GetCountry())
 	if err != nil {
-<<<<<<< HEAD
-		if _, ok := err.(*grpc.ResponseErrorMessage); ok {
-			rsp.Status = pkg.ResponseStatusSystemError
-			rsp.Message = err.(*grpc.ResponseErrorMessage)
-=======
 		zap.S().Errorw(pkg.MethodFinishedWithError, "err", err)
 		if e, ok := err.(*grpc.ResponseErrorMessage); ok {
 			rsp.Status = pkg.ResponseStatusSystemError
 			rsp.Message = e
->>>>>>> 54d71321
 			return nil
 		}
 		return err
@@ -534,16 +516,10 @@
 		if pid := order.PrivateMetadata["PaylinkId"]; pid != "" {
 			s.notifyPaylinkError(pid, err, req, order)
 		}
-<<<<<<< HEAD
-		if _, ok := err.(*grpc.ResponseErrorMessage); ok {
-			rsp.Status = pkg.ResponseStatusSystemError
-			rsp.Message = err.(*grpc.ResponseErrorMessage)
-=======
 		zap.S().Errorw(pkg.MethodFinishedWithError, "err", err)
 		if e, ok := err.(*grpc.ResponseErrorMessage); ok {
 			rsp.Status = pkg.ResponseStatusSystemError
 			rsp.Message = e
->>>>>>> 54d71321
 			return nil
 		}
 		return err
@@ -553,16 +529,10 @@
 	err = s.updateOrder(order)
 
 	if err != nil {
-<<<<<<< HEAD
-		if _, ok := err.(*grpc.ResponseErrorMessage); ok {
-			rsp.Status = pkg.ResponseStatusSystemError
-			rsp.Message = err.(*grpc.ResponseErrorMessage)
-=======
 		zap.S().Errorw(pkg.MethodFinishedWithError, "err", err)
 		if e, ok := err.(*grpc.ResponseErrorMessage); ok {
 			rsp.Status = pkg.ResponseStatusSystemError
 			rsp.Message = e
->>>>>>> 54d71321
 			return nil
 		}
 		return err
@@ -571,16 +541,10 @@
 	pms, err := p.processRenderFormPaymentMethods()
 
 	if err != nil {
-<<<<<<< HEAD
-		if _, ok := err.(*grpc.ResponseErrorMessage); ok {
-			rsp.Status = pkg.ResponseStatusSystemError
-			rsp.Message = err.(*grpc.ResponseErrorMessage)
-=======
 		zap.S().Errorw(pkg.MethodFinishedWithError, "err", err)
 		if e, ok := err.(*grpc.ResponseErrorMessage); ok {
 			rsp.Status = pkg.ResponseStatusSystemError
 			rsp.Message = e
->>>>>>> 54d71321
 			return nil
 		}
 		return err
@@ -600,11 +564,7 @@
 	rsp.Item.Description = order.Description
 	rsp.Item.HasVat = order.Tax.Amount > 0
 	rsp.Item.Vat = order.Tax.Amount
-<<<<<<< HEAD
-	rsp.Item.Currency = order.ProjectIncomeCurrency.CodeA3
-=======
 	rsp.Item.Currency = order.Currency
->>>>>>> 54d71321
 	rsp.Item.Project = &grpc.PaymentFormJsonDataProject{
 		Name:       projectName,
 		UrlSuccess: order.Project.UrlSuccess,
@@ -613,11 +573,7 @@
 	rsp.Item.PaymentMethods = pms
 	rsp.Item.Token, _ = token.SignedString([]byte(s.cfg.CentrifugoSecret))
 	rsp.Item.InlineFormRedirectUrl = fmt.Sprintf(pkg.OrderInlineFormUrlMask, req.Scheme, req.Host, rsp.Item.Id)
-<<<<<<< HEAD
-	rsp.Item.Amount = order.PaymentMethodOutcomeAmount
-=======
 	rsp.Item.Amount = order.OrderAmount
->>>>>>> 54d71321
 	rsp.Item.TotalAmount = order.TotalPaymentAmount
 	rsp.Item.Items = order.Items
 	rsp.Item.Email = order.User.Email
