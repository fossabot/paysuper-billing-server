--- conflicted
+++ resolved
@@ -29,12 +29,8 @@
 type Product Entity
 type Turnover Entity
 type MerchantsTariffRatesRepository Entity
-<<<<<<< HEAD
-type DashboardRepository Entity
-=======
 type Key Entity
 type OrderRepository Entity
->>>>>>> ca187438
 
 type kvIntFloat struct {
 	Key   int
