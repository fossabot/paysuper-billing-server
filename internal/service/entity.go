package service

import (
	"sync"
)

type Entity struct {
	svc *Service
	mx  sync.Mutex
}

type Currency Entity
type CurrencyRate Entity
type Commission Entity
type Country Entity
type Project Entity
type PaymentMethod Entity
type Merchant Entity
type SystemFee Entity
type PriceGroup Entity
<<<<<<< HEAD
type PaymentSystemService Entity
=======
type ZipCode Entity
>>>>>>> a01f097f
<|MERGE_RESOLUTION|>--- conflicted
+++ resolved
@@ -18,8 +18,5 @@
 type Merchant Entity
 type SystemFee Entity
 type PriceGroup Entity
-<<<<<<< HEAD
 type PaymentSystemService Entity
-=======
-type ZipCode Entity
->>>>>>> a01f097f
+type ZipCode Entity