package service

import (
	"go.uber.org/zap"
	"sync"
	"time"
)

type Entity struct {
	svc *Service
	mx  sync.Mutex
}

type Currency Entity
type Commission Entity
type Country Entity
type Project Entity
type PaymentMethod Entity
type Merchant Entity
type PriceGroup Entity
type PaymentSystemService Entity
type ZipCode Entity
type PaymentChannelCostSystem Entity
type PaymentChannelCostMerchant Entity
type MoneyBackCostSystem Entity
type MoneyBackCostMerchant Entity
type PayoutCostSystem Entity
type PriceTable Entity
type Product Entity
type Turnover Entity
type Key Entity
<<<<<<< HEAD

type Repository struct {
	svc *Service
}

type MerchantsTariffRatesRepository Repository
type OrderRepository Repository
=======
type OrderRepository Entity
type DashboardRepository Entity
>>>>>>> 3e88c497

type kvIntFloat struct {
	Key   int
	Value float64
}

type kvIntInt struct {
	Key   int
	Value int32
}

func contains(s []string, e string) bool {
	for _, a := range s {
		if a == e {
			return true
		}
	}
	return false
}

func timeTrack(start time.Time, name string) {
	elapsed := time.Since(start)
	zap.S().Info(
		"function execution time",
		zap.String("name", name),
		zap.Duration("time", elapsed),
	)
}<|MERGE_RESOLUTION|>--- conflicted
+++ resolved
@@ -29,7 +29,6 @@
 type Product Entity
 type Turnover Entity
 type Key Entity
-<<<<<<< HEAD
 
 type Repository struct {
 	svc *Service
@@ -37,10 +36,7 @@
 
 type MerchantsTariffRatesRepository Repository
 type OrderRepository Repository
-=======
-type OrderRepository Entity
 type DashboardRepository Entity
->>>>>>> 3e88c497
 
 type kvIntFloat struct {
 	Key   int
