--- conflicted
+++ resolved
@@ -2671,243 +2671,4 @@
 	assert.NoError(suite.T(), err)
 	assert.Equal(suite.T(), int32(0), rsp2.Count)
 	assert.Empty(suite.T(), rsp2.Items)
-<<<<<<< HEAD
-}
-
-func (suite *OnboardingTestSuite) TestOnboarding_CreateOrUpdateUserProfile_NewProfile_Ok() {
-	req := &grpc.UserProfile{
-		UserId: bson.NewObjectId().Hex(),
-		Email: &grpc.UserProfileEmail{
-			Email: "test@unit.test",
-		},
-		Personal: &grpc.UserProfilePersonal{
-			FirstName: "Unit test",
-			LastName:  "Unit Test",
-			Position:  "test",
-		},
-		Help: &grpc.UserProfileHelp{
-			ProductPromotionAndDevelopment: false,
-			ReleasedGamePromotion:          true,
-			InternationalSales:             true,
-			Other:                          false,
-		},
-		LastStep: "step2",
-	}
-	rsp := &grpc.GetUserProfileResponse{}
-
-	profile := suite.service.getOnboardingProfileByUser(req.UserId)
-	assert.Nil(suite.T(), profile)
-
-	err := suite.service.CreateOrUpdateUserProfile(context.TODO(), req, rsp)
-	assert.NoError(suite.T(), err)
-	assert.Equal(suite.T(), pkg.ResponseStatusOk, rsp.Status)
-	assert.Empty(suite.T(), rsp.Message)
-	assert.NotNil(suite.T(), rsp.Item)
-	assert.IsType(suite.T(), &grpc.UserProfile{}, rsp.Item)
-
-	profile = suite.service.getOnboardingProfileByUser(req.UserId)
-	assert.NotNil(suite.T(), rsp.Item)
-	assert.IsType(suite.T(), &grpc.UserProfile{}, rsp.Item)
-
-	assert.Equal(suite.T(), profile.UserId, rsp.Item.UserId)
-	assert.Equal(suite.T(), profile.LastStep, rsp.Item.LastStep)
-	assert.Equal(suite.T(), profile.Personal, rsp.Item.Personal)
-	assert.Equal(suite.T(), profile.Help, rsp.Item.Help)
-}
-
-func (suite *OnboardingTestSuite) TestOnboarding_CreateOrUpdateOnboardingProfile_ExistProfile_Ok() {
-	req := &grpc.UserProfile{
-		UserId: bson.NewObjectId().Hex(),
-		Email: &grpc.UserProfileEmail{
-			Email: "test@unit.test",
-		},
-		LastStep: "step1",
-	}
-	rsp := &grpc.GetUserProfileResponse{}
-
-	err := suite.service.CreateOrUpdateUserProfile(context.TODO(), req, rsp)
-	assert.NoError(suite.T(), err)
-	assert.Equal(suite.T(), pkg.ResponseStatusOk, rsp.Status)
-	assert.Empty(suite.T(), rsp.Message)
-	assert.NotNil(suite.T(), rsp.Item)
-	assert.IsType(suite.T(), &grpc.UserProfile{}, rsp.Item)
-
-	req1 := &grpc.UserProfile{
-		UserId: req.UserId,
-		Personal: &grpc.UserProfilePersonal{
-			FirstName: "test",
-			LastName:  "test",
-			Position:  "unit",
-		},
-		Help: &grpc.UserProfileHelp{
-			ProductPromotionAndDevelopment: true,
-			ReleasedGamePromotion:          true,
-			InternationalSales:             true,
-			Other:                          true,
-		},
-		Company: &grpc.UserProfileCompany{
-			CompanyName:       "company name",
-			Website:           "http://127.0.0.1",
-			AnnualIncome:      &grpc.RangeInt{From: 10, To: 100000},
-			NumberOfEmployees: &grpc.RangeInt{From: 10, To: 50},
-			KindOfActivity:    "test",
-			Monetization: &grpc.UserProfileCompanyMonetization{
-				PaidSubscription:  true,
-				InGameAdvertising: true,
-				InGamePurchases:   true,
-				PremiumAccess:     true,
-				Other:             true,
-			},
-			Platforms: &grpc.UserProfileCompanyPlatforms{
-				PcMac:        true,
-				GameConsole:  true,
-				MobileDevice: true,
-				WebBrowser:   true,
-			},
-		},
-	}
-
-	rsp1 := &grpc.GetUserProfileResponse{}
-	err = suite.service.CreateOrUpdateUserProfile(context.TODO(), req1, rsp1)
-	assert.NoError(suite.T(), err)
-	assert.Equal(suite.T(), pkg.ResponseStatusOk, rsp.Status)
-	assert.Empty(suite.T(), rsp.Message)
-	assert.NotNil(suite.T(), rsp.Item)
-
-	assert.Equal(suite.T(), rsp.Item.UserId, rsp1.Item.UserId)
-	assert.NotEqual(suite.T(), rsp.Item.Personal, rsp1.Item.Personal)
-	assert.NotEqual(suite.T(), rsp.Item.Help, rsp1.Item.Help)
-	assert.NotEqual(suite.T(), rsp.Item.Company, rsp1.Item.Company)
-
-	profile := suite.service.getOnboardingProfileByUser(req.UserId)
-	assert.NotNil(suite.T(), profile)
-
-	assert.Equal(suite.T(), profile.UserId, rsp1.Item.UserId)
-	assert.Equal(suite.T(), profile.LastStep, rsp1.Item.LastStep)
-	assert.Equal(suite.T(), profile.Personal, rsp1.Item.Personal)
-	assert.Equal(suite.T(), profile.Help, rsp1.Item.Help)
-	assert.Equal(suite.T(), profile.Company, rsp1.Item.Company)
-}
-
-func (suite *OnboardingTestSuite) TestOnboarding_GetOnboardingProfile_Ok() {
-	req := &grpc.UserProfile{
-		UserId: bson.NewObjectId().Hex(),
-		Email: &grpc.UserProfileEmail{
-			Email: "test@unit.test",
-		},
-		Personal: &grpc.UserProfilePersonal{
-			FirstName: "Unit test",
-			LastName:  "Unit Test",
-			Position:  "test",
-		},
-		Help: &grpc.UserProfileHelp{
-			ProductPromotionAndDevelopment: false,
-			ReleasedGamePromotion:          true,
-			InternationalSales:             true,
-			Other:                          false,
-		},
-		LastStep: "step2",
-	}
-	rsp := &grpc.GetUserProfileResponse{}
-
-	err := suite.service.CreateOrUpdateUserProfile(context.TODO(), req, rsp)
-	assert.NoError(suite.T(), err)
-	assert.Equal(suite.T(), pkg.ResponseStatusOk, rsp.Status)
-	assert.Empty(suite.T(), rsp.Message)
-	assert.NotNil(suite.T(), rsp.Item)
-	assert.IsType(suite.T(), &grpc.UserProfile{}, rsp.Item)
-
-	req1 := &grpc.GetUserProfileRequest{UserId: req.UserId}
-	rsp1 := &grpc.GetUserProfileResponse{}
-	err = suite.service.GetUserProfile(context.TODO(), req1, rsp1)
-	assert.NoError(suite.T(), err)
-	assert.Equal(suite.T(), pkg.ResponseStatusOk, rsp1.Status)
-	assert.Empty(suite.T(), rsp1.Message)
-	assert.NotNil(suite.T(), rsp1.Item)
-
-	assert.Equal(suite.T(), rsp.Item.Id, rsp1.Item.Id)
-	assert.Equal(suite.T(), rsp.Item.UserId, rsp1.Item.UserId)
-	assert.Equal(suite.T(), rsp.Item.Personal, rsp1.Item.Personal)
-	assert.Equal(suite.T(), rsp.Item.Help, rsp1.Item.Help)
-	assert.Equal(suite.T(), rsp.Item.Company, rsp1.Item.Company)
-	assert.Equal(suite.T(), rsp.Item.LastStep, rsp1.Item.LastStep)
-}
-
-func (suite *OnboardingTestSuite) TestOnboarding_GetOnboardingProfile_NotFound_Error() {
-	req := &grpc.GetUserProfileRequest{UserId: bson.NewObjectId().Hex()}
-	rsp := &grpc.GetUserProfileResponse{}
-	err := suite.service.GetUserProfile(context.TODO(), req, rsp)
-	assert.NoError(suite.T(), err)
-	assert.Equal(suite.T(), pkg.ResponseStatusNotFound, rsp.Status)
-	assert.Equal(suite.T(), onboardingProfileErrorNotFound, rsp.Message)
-	assert.Nil(suite.T(), rsp.Item)
-}
-
-func (suite *OnboardingTestSuite) TestOnboarding_CreatePageReview_Ok() {
-	req := &grpc.UserProfile{
-		UserId: bson.NewObjectId().Hex(),
-		Email: &grpc.UserProfileEmail{
-			Email: "test@unit.test",
-		},
-		Personal: &grpc.UserProfilePersonal{
-			FirstName: "Unit test",
-			LastName:  "Unit Test",
-			Position:  "test",
-		},
-		Help: &grpc.UserProfileHelp{
-			ProductPromotionAndDevelopment: false,
-			ReleasedGamePromotion:          true,
-			InternationalSales:             true,
-			Other:                          false,
-		},
-		LastStep: "step2",
-	}
-	rsp := &grpc.GetUserProfileResponse{}
-
-	err := suite.service.CreateOrUpdateUserProfile(context.TODO(), req, rsp)
-	assert.NoError(suite.T(), err)
-	assert.Equal(suite.T(), pkg.ResponseStatusOk, rsp.Status)
-	assert.Empty(suite.T(), rsp.Message)
-	assert.NotNil(suite.T(), rsp.Item)
-
-	req1 := &grpc.CreatePageReviewRequest{
-		UserId: req.UserId,
-		Review: "review 1",
-	}
-	rsp1 := &grpc.CheckProjectRequestSignatureResponse{}
-	err = suite.service.CreatePageReview(context.TODO(), req1, rsp1)
-	assert.NoError(suite.T(), err)
-	assert.Equal(suite.T(), pkg.ResponseStatusOk, rsp.Status)
-	assert.Empty(suite.T(), rsp.Message)
-
-	req1.Review = "review 2"
-	err = suite.service.CreatePageReview(context.TODO(), req1, rsp1)
-	assert.NoError(suite.T(), err)
-	assert.Equal(suite.T(), pkg.ResponseStatusOk, rsp.Status)
-	assert.Empty(suite.T(), rsp.Message)
-
-	req1.Review = "review 3"
-	err = suite.service.CreatePageReview(context.TODO(), req1, rsp1)
-	assert.NoError(suite.T(), err)
-	assert.Equal(suite.T(), pkg.ResponseStatusOk, rsp.Status)
-	assert.Empty(suite.T(), rsp.Message)
-
-	var reviews []*grpc.PageReview
-	err = suite.service.db.Collection(collectionOPageReview).Find(bson.M{}).All(&reviews)
-	assert.NoError(suite.T(), err)
-	assert.Len(suite.T(), reviews, 3)
-}
-
-func (suite *OnboardingTestSuite) TestOnboarding_CreatePageReview_UserNotFound_Error() {
-	req := &grpc.CreatePageReviewRequest{
-		UserId: bson.NewObjectId().Hex(),
-		Review: "review 1",
-	}
-	rsp := &grpc.CheckProjectRequestSignatureResponse{}
-	err := suite.service.CreatePageReview(context.TODO(), req, rsp)
-	assert.NoError(suite.T(), err)
-	assert.Equal(suite.T(), pkg.ResponseStatusNotFound, rsp.Status)
-	assert.Equal(suite.T(), onboardingProfileErrorNotFound, rsp.Message)
-=======
->>>>>>> f1821346
 }