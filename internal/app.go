--- conflicted
+++ resolved
@@ -172,28 +172,6 @@
 		PoolSize:     cfg.CacheRedis.PoolSize,
 	})
 
-<<<<<<< HEAD
-	d := gomail.NewDialer(app.cfg.SmtpHost, app.cfg.SmtpPort, app.cfg.SmtpUser, app.cfg.SmtpPassword)
-	d.TLSConfig = &tls.Config{InsecureSkipVerify: true}
-	smtpCl, err := d.Dial()
-
-	/*if err != nil {
-		zap.L().Fatal(
-			"Connection to SMTP server failed",
-			zap.Error(err),
-			zap.Int("port", app.cfg.SmtpPort),
-			zap.String("user", app.cfg.SmtpUser),
-		)
-	}*/
-
-	zap.L().Info(
-		"SMTP server connection started",
-		zap.String("host", app.cfg.SmtpHost),
-		zap.Int("port", app.cfg.SmtpPort),
-	)
-
-=======
->>>>>>> 9a558a9a
 	app.svc = service.NewBillingService(
 		app.database,
 		app.cfg,
