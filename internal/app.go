package internal

import (
	"context"
	"errors"
	"github.com/InVisionApp/go-health"
	"github.com/InVisionApp/go-health/handlers"
	"github.com/ProtocolONE/geoip-service/pkg"
	"github.com/ProtocolONE/geoip-service/pkg/proto"
	metrics "github.com/ProtocolONE/go-micro-plugins/wrapper/monitoring/prometheus"
	"github.com/go-redis/redis"
	"github.com/golang-migrate/migrate/v4"
	_ "github.com/golang-migrate/migrate/v4/database/mongodb"
	_ "github.com/golang-migrate/migrate/v4/source/file"
	"github.com/golang/protobuf/ptypes"
	"github.com/micro/cli"
	"github.com/micro/go-micro"
	goConfig "github.com/micro/go-micro/config"
	"github.com/micro/go-micro/config/source"
	goConfigCli "github.com/micro/go-micro/config/source/cli"
	"github.com/micro/go-plugins/client/selector/static"
	documentSignerPkg "github.com/paysuper/document-signer/pkg"
	documentSignerProto "github.com/paysuper/document-signer/pkg/proto"
	"github.com/paysuper/paysuper-billing-server/internal/config"
	"github.com/paysuper/paysuper-billing-server/internal/database"
	"github.com/paysuper/paysuper-billing-server/internal/service"
	"github.com/paysuper/paysuper-billing-server/pkg"
	"github.com/paysuper/paysuper-billing-server/pkg/proto/grpc"
	curPkg "github.com/paysuper/paysuper-currencies/pkg"
	"github.com/paysuper/paysuper-currencies/pkg/proto/currencies"
	mongodb "github.com/paysuper/paysuper-database-mongo"
	paysuper_i18n "github.com/paysuper/paysuper-i18n"
	"github.com/paysuper/paysuper-recurring-repository/pkg/constant"
	"github.com/paysuper/paysuper-recurring-repository/pkg/proto/repository"
	reporterServiceConst "github.com/paysuper/paysuper-reporter/pkg"
	reporterService "github.com/paysuper/paysuper-reporter/pkg/proto"
	taxPkg "github.com/paysuper/paysuper-tax-service/pkg"
	"github.com/paysuper/paysuper-tax-service/proto"
	"github.com/prometheus/client_golang/prometheus/promhttp"
	"go.uber.org/zap"
	"gopkg.in/ProtocolONE/rabbitmq.v1/pkg"
	"log"
	"net/http"
	"os"
	"os/signal"
	"syscall"
	"time"
)

type Application struct {
	cfg        *config.Config
	database   *mongodb.Source
	redis      *redis.Client
	service    micro.Service
	httpServer *http.Server
	router     *http.ServeMux
	logger     *zap.Logger
	svc        *service.Service
	CliArgs    goConfig.Config
}

type appHealthCheck struct{}

func NewApplication() *Application {
	return &Application{}
}

func (app *Application) Init() {
	app.initLogger()

	cfg, err := config.NewConfig()

	if err != nil {
		app.logger.Fatal("Config load failed", zap.Error(err))
	}

	app.cfg = cfg

	app.logger.Info("db migrations started")

	migrations, err := migrate.New(pkg.MigrationSource, app.cfg.MongoDsn)

	if err != nil {
		app.logger.Fatal("Migrations initialization failed", zap.Error(err))
	}

	err = migrations.Up()

	if err != nil && err != migrate.ErrNoChange && err != migrate.ErrNilVersion {
		app.logger.Fatal("Migrations processing failed", zap.Error(err))
	}

	app.logger.Info("db migrations applied")

	db, err := mongodb.NewDatabase()
	if err != nil {
		app.logger.Fatal("Database connection failed", zap.Error(err))
	}

	app.database = db

	app.redis = database.NewRedis(
		&redis.Options{
			Addr:     cfg.RedisHost,
			Password: cfg.RedisPassword,
		},
	)

	if err != nil {
		app.logger.Fatal("Connection to Redis failed", zap.Error(err))
	}

	broker, err := rabbitmq.NewBroker(app.cfg.BrokerAddress)

	if err != nil {
		app.logger.Fatal("Creating RabbitMQ publisher failed", zap.Error(err))
	}

	options := []micro.Option{
		micro.Name(pkg.ServiceName),
		micro.Version(pkg.ServiceVersion),
		micro.WrapHandler(metrics.NewHandlerWrapper()),
		micro.AfterStop(func() error {
			app.logger.Info("Micro service stopped")
			app.Stop()
			return nil
		}),
		micro.Flags(
			cli.StringFlag{
				Name:  "task",
				Value: "",
				Usage: "running task",
			},
			cli.StringFlag{
				Name:  "date",
				Value: "",
				Usage: "task context date, i.e. 2006-01-02T15:04:05Z07:00",
			},
		),
	}

	if os.Getenv("MICRO_SELECTOR") == "static" {
		log.Println("Use micro selector `static`")
		options = append(options, micro.Selector(static.NewSelector()))
	}

	app.logger.Info("Initialize micro service")

	app.service = micro.NewService(options...)

	var clisrc source.Source

	app.service.Init(
		micro.Action(func(c *cli.Context) {
			clisrc = goConfigCli.NewSource(
				goConfigCli.Context(c),
			)
		}),
	)

	app.CliArgs = goConfig.NewConfig()
	err = app.CliArgs.Load(clisrc)
	if err != nil {
		app.logger.Fatal("Cli args load failed", zap.Error(err))
	}

	geoService := proto.NewGeoIpService(geoip.ServiceName, app.service.Client())
	repService := repository.NewRepositoryService(constant.PayOneRepositoryServiceName, app.service.Client())
	taxService := tax_service.NewTaxService(taxPkg.ServiceName, app.service.Client())
	curService := currencies.NewCurrencyratesService(curPkg.ServiceName, app.service.Client())
	documentSignerService := documentSignerProto.NewDocumentSignerService(documentSignerPkg.ServiceName, app.service.Client())
	reporter := reporterService.NewReporterService(reporterServiceConst.ServiceName, app.service.Client())

	redisdb := redis.NewClusterClient(&redis.ClusterOptions{
		Addrs:        cfg.CacheRedis.Address,
		Password:     cfg.CacheRedis.Password,
		MaxRetries:   cfg.CacheRedis.MaxRetries,
		MaxRedirects: cfg.CacheRedis.MaxRedirects,
		PoolSize:     cfg.CacheRedis.PoolSize,
	})

<<<<<<< HEAD
	formatter, err := paysuper_i18n.NewFormatter([]string{"data/rules"}, []string{"data/messages"})

	if err != nil {
		app.logger.Fatal("Create il8n formatter failed", zap.Error(err))
	}

	app.svc = service.NewBillingService(app.database, app.cfg, geoService, repService, taxService, broker, app.redis, service.NewCacheRedis(redisdb), curService, documentSignerService, formatter, )
=======
	app.svc = service.NewBillingService(
		app.database,
		app.cfg,
		geoService,
		repService,
		taxService,
		broker,
		app.redis,
		service.NewCacheRedis(redisdb),
		curService,
		documentSignerService,
		reporter,
	)
>>>>>>> ae41a61c

	if err := app.svc.Init(); err != nil {
		app.logger.Fatal("Create service instance failed", zap.Error(err))
	}

	err = grpc.RegisterBillingServiceHandler(app.service.Server(), app.svc)

	if err != nil {
		app.logger.Fatal("Service init failed", zap.Error(err))
	}

	app.router = http.NewServeMux()
	app.initHealth()
	app.initMetrics()
}

func (app *Application) initLogger() {
	var err error

	logger, err := zap.NewProduction()

	if err != nil {
		log.Fatalf("Application logger initialization failed with error: %s\n", err)
	}
	app.logger = logger.Named(pkg.LoggerName)
	zap.ReplaceGlobals(app.logger)
}

func (app *Application) initHealth() {
	h := health.New()
	err := h.AddChecks([]*health.Config{
		{
			Name:     "health-check",
			Checker:  &appHealthCheck{},
			Interval: time.Duration(1) * time.Second,
			Fatal:    true,
		},
	})

	if err != nil {
		app.logger.Fatal("Health check register failed", zap.Error(err))
	}

	if err = h.Start(); err != nil {
		app.logger.Fatal("Health check start failed", zap.Error(err))
	}

	app.logger.Info("Health check listener started", zap.String("port", app.cfg.MetricsPort))

	app.router.HandleFunc("/health", handlers.NewJSONHandlerFunc(h, nil))
}

func (app *Application) initMetrics() {
	app.router.Handle("/metrics", promhttp.Handler())
}

func (app *Application) Run() {
	app.httpServer = &http.Server{
		Addr:    ":" + app.cfg.MetricsPort,
		Handler: app.router,
	}

	go func() {
		if err := app.httpServer.ListenAndServe(); err != nil && err != http.ErrServerClosed {
			app.logger.Fatal("Http server starting failed", zap.Error(err))
		}
	}()

	if err := app.service.Run(); err != nil {
		app.logger.Fatal("Micro service starting failed", zap.Error(err))
	}
}

func (c *appHealthCheck) Status() (interface{}, error) {
	return "ok", nil
}

func (app *Application) Stop() {
	ctx, cancel := context.WithTimeout(context.Background(), 5*time.Second)
	defer cancel()

	if app.httpServer != nil {
		if err := app.httpServer.Shutdown(ctx); err != nil {
			app.logger.Error("Http server shutdown failed", zap.Error(err))
		}
		app.logger.Info("Http server stopped")
	}

	app.database.Close()
	app.logger.Info("Database connection closed")

	if err := app.redis.Close(); err != nil {
		zap.S().Error("Redis connection close failed", zap.Error(err))
	} else {
		zap.S().Info("Redis connection closed")
	}

	if err := app.logger.Sync(); err != nil {
		app.logger.Error("Logger sync failed", zap.Error(err))
	} else {
		app.logger.Info("Logger synced")
	}
}

func (app *Application) TaskProcessVatReports(date string) error {
	zap.S().Info("Start to processing vat reports")
	req := &grpc.ProcessVatReportsRequest{
		Date: ptypes.TimestampNow(),
	}
	if date != "" {
		date, err := time.Parse("2006-01-02", date)
		if err != nil {
			return err
		}
		if date.After(time.Now()) {
			return errors.New(pkg.ErrorVatReportDateCantBeInFuture)
		}
		req.Date, err = ptypes.TimestampProto(date)
		if err != nil {
			return err
		}
	}
	return app.svc.ProcessVatReports(context.TODO(), req, &grpc.EmptyResponse{})
}

func (app *Application) TaskCreateRoyaltyReport() error {
	return app.svc.CreateRoyaltyReport(context.TODO(), &grpc.CreateRoyaltyReportRequest{}, &grpc.CreateRoyaltyReportRequest{})
}

func (app *Application) TaskAutoAcceptRoyaltyReports() error {
	return app.svc.AutoAcceptRoyaltyReports(context.TODO(), &grpc.EmptyRequest{}, &grpc.EmptyResponse{})
}

func (app *Application) TaskRebuildOrderView() error {
	return app.svc.RebuildOrderView()
}

func (app *Application) KeyDaemonStart() {
	zap.L().Info("Key daemon started", zap.Int64("RestartInterval", app.cfg.KeyDaemonRestartInterval))

	go func() {
		interval := time.Duration(app.cfg.KeyDaemonRestartInterval) * time.Second
		shutdown := make(chan os.Signal, 1)
		signal.Notify(shutdown, syscall.SIGTERM, syscall.SIGINT, syscall.SIGQUIT)

		for {
			zap.S().Debug("Key daemon working")

			select {
			case <-shutdown:
				zap.S().Info("Key daemon stopping")
				return
			default:
				count, err := app.svc.KeyDaemonProcess()
				if err != nil {
					zap.L().Error("Key daemon process failed", zap.Error(err))
				}

				zap.S().Debugf("Key daemon job finished", "count", count)
				time.Sleep(interval)
			}
		}
	}()
}<|MERGE_RESOLUTION|>--- conflicted
+++ resolved
@@ -179,15 +179,6 @@
 		PoolSize:     cfg.CacheRedis.PoolSize,
 	})
 
-<<<<<<< HEAD
-	formatter, err := paysuper_i18n.NewFormatter([]string{"data/rules"}, []string{"data/messages"})
-
-	if err != nil {
-		app.logger.Fatal("Create il8n formatter failed", zap.Error(err))
-	}
-
-	app.svc = service.NewBillingService(app.database, app.cfg, geoService, repService, taxService, broker, app.redis, service.NewCacheRedis(redisdb), curService, documentSignerService, formatter, )
-=======
 	app.svc = service.NewBillingService(
 		app.database,
 		app.cfg,
@@ -201,7 +192,13 @@
 		documentSignerService,
 		reporter,
 	)
->>>>>>> ae41a61c
+	formatter, err := paysuper_i18n.NewFormatter([]string{"data/rules"}, []string{"data/messages"})
+
+	if err != nil {
+		app.logger.Fatal("Create il8n formatter failed", zap.Error(err))
+	}
+
+	app.svc = service.NewBillingService(app.database, app.cfg, geoService, repService, taxService, broker, app.redis, service.NewCacheRedis(redisdb), curService, documentSignerService, formatter, )
 
 	if err := app.svc.Init(); err != nil {
 		app.logger.Fatal("Create service instance failed", zap.Error(err))
