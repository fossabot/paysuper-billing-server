syntax = "proto3";

option go_package = "github.com/paysuper/paysuper-billing-server/pkg/proto/billing";
package billing;

import "google/protobuf/timestamp.proto";

message Name {
    // @inject_tag: bson:"EN" json:"EN" structure:"EN"
    string en = 1;
    // @inject_tag: bson:"RU" json:"RU" structure:"RU"
    string ru = 2;
}

message OrderCreateRequest {
    // @inject_tag: query:"PO_PROJECT_ID" form:"PO_PROJECT_ID" json:"project" validate:"omitempty,hexadecimal"
    string project_id = 1;
    // @inject_tag: query:"PO_SIGNATURE" form:"PO_SIGNATURE" validate:"omitempty,alphanum"
    string signature = 2;
    // @inject_tag: query:"PO_AMOUNT" form:"PO_AMOUNT" json:"amount" validate:"omitempty,numeric,gte=0"
    double amount = 3;
    // @inject_tag: query:"PO_CURRENCY" form:"PO_CURRENCY" json:"currency" validate:"omitempty,alpha,len=3"
    string currency = 4;
    // @inject_tag: "PO_ACCOUNT" form:"PO_ACCOUNT" json:"account"`
    string account = 5;
    // @inject_tag: query:"PO_ORDER_ID" form:"PO_ORDER_ID" json:"order_id" validate:"omitempty,max=255"
    string order_id = 6;
    // @inject_tag: query:"PO_DESCRIPTION" form:"PO_DESCRIPTION" json:"description" validate:"omitempty,max=255"
    string description = 7;
    // @inject_tag: query:"PO_PAYMENT_METHOD" form:"PO_PAYMENT_METHOD" json:"payment_method" validate:"omitempty,max=255"
    string payment_method = 8;
    // @inject_tag: query:"PO_URL_VERIFY" form:"PO_URL_VERIFY" json:"url_verify" validate:"omitempty,url"
    string url_verify = 9;
    // @inject_tag: query:"PO_URL_NOTIFY" form:"PO_URL_NOTIFY" json:"url_notify" validate:"omitempty,url"
    string url_notify = 10;
    // @inject_tag: query:"PO_URL_SUCCESS" form:"PO_URL_SUCCESS" json:"url_success" validate:"omitempty,url"
    string url_success = 11;
    // @inject_tag: query:"PO_URL_FAIL" form:"PO_URL_FAIL" json:"url_fail" validate:"omitempty,url"
    string url_fail = 12;
    // @inject_tag: query:"PO_PAYER_EMAIL" form:"PO_PAYER_EMAIL" json:"payer_email" validate:"omitempty,email"
    string payer_email = 13;
    // @inject_tag: query:"PO_PAYER_PHONE" form:"PO_PAYER_PHONE" json:"payer_phone" validate:"omitempty,max=255"
    string payer_phone = 14;
    // @inject_tag: query:"PO_REGION" form:"PO_REGION" json:"region" validate:"omitempty,alpha,len=2"
    string region = 15;
    string payer_ip = 16;
    map<string, string> other = 17;
    // @inject_tag: json:"-"
    map<string, string> raw_params = 18;
    // @inject_tag: json:"-"
    string raw_body = 19; //`json:"-"`
    // @inject_tag: json:"-"
    bool is_json = 20;
    // @inject_tag: json:"-"
    string language = 21;
    // @inject_tag: json:"products" validate:"omitempty,gte=1,dive,hexadecimal,len=24"
    repeated string products = 22;
    // @inject_tag: json:"-"
    map<string, string> metadata = 23;
    // @inject_tag: json:"-"
    map<string, string> private_metadata = 24;
    // @inject_tag: json:"receipt_number"
    string receipt_number = 25; // payer receipt number from create order request
    // @inject_tag: json:"receipt_url"
    string receipt_url = 26; // payer receipt url from create order request
    // @inject_tag: json:"issuer_url"
    string issuer_url = 27;
    // @inject_tag: json:"is_embedded"
    bool is_embedded = 28;

    string token = 29;
    OrderUser user = 30;

    // @inject_tag: json:"order" validate:"omitempty,uuid"
    string psp_order_uuid = 31;
}

message Project {
    // @inject_tag: json:"id" validate:"omitempty,hexadecimal,len=24"
    string id = 1;
    // @inject_tag: json:"merchant_id" validate:"required,hexadecimal,len=24"
    string merchant_id = 2;
    // @inject_tag: json:"name" validate:"required"
    map<string, string> name = 3;
    // @inject_tag: json:"image" validate:"omitempty,url"
    string image = 4;
    //@inject_tag: json:"callback_currency" validate:"omitempty,len=3"
    string callback_currency = 5;
    //@inject_tag: json:"callback_protocol" validate:"omitempty,oneof=default empty"
    string callback_protocol = 6;
    //@inject_tag: json:"create_order_allowed_urls" validate:"omitempty,dive,url"
    repeated string create_order_allowed_urls = 7;
    //@inject_tag: json:"allow_dynamic_notify_urls"
    bool allow_dynamic_notify_urls = 8;
    //@inject_tag: json:"allow_dynamic_redirect_urls"
    bool allow_dynamic_redirect_urls = 9;
    //@inject_tag: json:"limits_currency" validate:"omitempty,len=3"
    string limits_currency = 10;
    // @inject_tag: json:"min_payment_amount" validate:"omitempty,numeric,gte=0"
    double min_payment_amount = 11;
    // @inject_tag: json:"max_payment_amount" validate:"omitempty,numeric,gte=0"
    double max_payment_amount = 12;
    // @inject_tag: json:"notify_emails" validate:"omitempty,dive,email"
    repeated string notify_emails = 13;
    // @inject_tag: json:"is_products_checkout"
    bool is_products_checkout = 14;
    // @inject_tag: json:"secret_key" validate:"omitempty,max=255"
    string secret_key = 15;
    // @inject_tag: json:"signature_required"
    bool signature_required = 16;
    // @inject_tag: json:"send_notify_email"
    bool send_notify_email = 17;
    // @inject_tag: json:"url_check_account" validate:"omitempty,url"
    string url_check_account = 18;
    // @inject_tag: json:"url_process_payment" validate:"omitempty,url"
    string url_process_payment = 19;
    // @inject_tag: json:"url_redirect_fail" validate:"omitempty,url"
    string url_redirect_fail = 20;
    // @inject_tag: json:"url_redirect_success" validate:"omitempty,url"
    string url_redirect_success = 21;
    // @inject_tag: json:"status" validate:"omitempty,numeric,oneof=0 1 2 3 4"
    int32 status = 22;
    // @inject_tag: json:"created_at"
    google.protobuf.Timestamp created_at = 23;
    // @inject_tag: json:"updated_at"
    google.protobuf.Timestamp updated_at = 24;
    // @inject_tag: json:"products_count"
    int32 products_count = 25;
    // @inject_tag: json:"url_chargeback_payment" validate:"omitempty,url"
    string url_chargeback_payment = 26;
    // @inject_tag: json:"url_cancel_payment" validate:"omitempty,url"
    string url_cancel_payment = 27;
    // @inject_tag: json:"url_fraud_payment" validate:"omitempty,url"
    string url_fraud_payment = 28;
    // @inject_tag: json:"url_refund_payment" validate:"omitempty,url"
    string url_refund_payment = 29;
}

message ProjectOrder {
    string id = 1;
    string merchant_id = 2;
    map<string, string> name = 3;
    string url_success = 4;
    string url_fail = 5;
    repeated string notify_emails = 6;
    string secret_key = 7;
    bool send_notify_email = 8;
    string url_check_account = 9;
    string url_process_payment = 10;
    string callback_protocol = 11;
    string url_chargeback_payment = 12;
    string url_cancel_payment = 13;
    string url_fraud_payment = 14;
    string url_refund_payment = 15;
    int32 status = 16;
}

message MerchantContact {
    // @inject_tag: validate:"required" json:"authorized"
    MerchantContactAuthorized authorized = 1;
    // @inject_tag: validate:"required" json:"technical"
    MerchantContactTechnical technical = 2;
}

message MerchantContactTechnical {
    // @inject_tag: json:"name" validate:"required,company_name,max=60"
    string name = 1;
    // @inject_tag: json:"email" validate:"required,email,max=100"
    string email = 2;
    // @inject_tag: json:"phone" validate:"required,numeric,max=20"
    string phone = 3;
}

message MerchantContactAuthorized {
    // @inject_tag: json:"name" validate:"required,company_name,max=60"
    string name = 1;
    // @inject_tag: json:"email" validate:"required,email,max=100"
    string email = 2;
    // @inject_tag: json:"phone" validate:"required,numeric,max=20"
    string phone = 3;
    // @inject_tag: json:"position" validate:"required,company_name,max=30"
    string position = 4;
}

message MerchantBanking {
    // @inject_tag: json:"currency" validate:"required,alpha,len=3"
    string currency = 1;
    // @inject_tag: json:"name" validate:"required,city,max=60"
    string name = 2;
    // @inject_tag: json:"address" validate:"required,max=60"
    string address = 3;
    // @inject_tag: json:"account_number" bson:"account_number" validate:"required,numeric,max=30"
    string account_number = 4;
    // @inject_tag: json:"swift" validate:"required,swift"
    string swift = 5;
    // @inject_tag: json:"details"
    string details = 6;
    // @inject_tag: json:"correspondent_account" bson:"correspondent_account" validate:"omitempty,numeric,max=30"
    string correspondent_account = 7;
}

message MerchantLastPayout {
    // @inject_tag: json:"date"
    google.protobuf.Timestamp date = 1;
    // @inject_tag: json:"amount"
    double amount = 2;
}

message MerchantUser {
    // @inject_tag: json:"id" validate:"required"
    string id = 1;
    // @inject_tag: json:"email" validate:"required,email"
    string email = 2;
}

message MerchantCompanyInfo {
    // @inject_tag: json:"name" validate:"required,company_name,max=60"
    string name = 1;
    // @inject_tag: json:"alternative_name" bson:"alternative_name" validate:"required,company_name,max=60"
    string alternative_name = 2;
    // @inject_tag: json:"website" validate:"required,url"
    string website = 3;
    // @inject_tag: json:"country" validate:"required,alpha,len=2"
    string country = 4;
    // @inject_tag: json:"state" validate:"required"
    string state = 5;
    // @inject_tag: json:"zip" validate:"required,max=30"
    string zip = 6;
    // @inject_tag: json:"city" validate:"required,city,max=60"
    string city = 7;
    // @inject_tag: json:"address" validate:"required,max=100"
    string address = 8;
    // @inject_tag: json:"address_additional" bson:"address_additional" validate:"omitempty,max=100"
    string address_additional = 9;
    // @inject_tag: json:"registration_number" bson:"registration_number"
    string registration_number = 10;
    // @inject_tag: json:"tax_id" bson:"tax_id"
    string tax_id = 11;
}

message MerchantCompletedSteps {
    bool company = 1;
    bool contacts = 2;
    bool banking = 3;
    bool tariff = 4;
}

message MerchantAgreementSignatureDataSignUrl {
    string sign_url = 1;
    google.protobuf.Timestamp expires_at = 2;
}

message MerchantAgreementSignatureData {
    string details_url = 1;
    string files_url = 2;
    string signature_request_id = 3;
    string merchant_signature_id = 4;
    string ps_signature_id = 5;
    MerchantAgreementSignatureDataSignUrl merchant_sign_url = 6;
    MerchantAgreementSignatureDataSignUrl ps_sign_url = 7;
}

message Merchant {
    // @inject_tag: bson:"_id"
    string id = 1;
    // @inject_tag: json:"user"
    MerchantUser user = 2;
    // @inject_tag: json:"company"
    MerchantCompanyInfo company = 3;
    // @inject_tag: json:"contacts"
    MerchantContact contacts = 15;
    // @inject_tag: json:"banking"
    MerchantBanking banking = 16;
    // @inject_tag: json:"status"
    int32 status = 17;
    // @inject_tag: json:"created_at"
    google.protobuf.Timestamp created_at = 18;
    // @inject_tag: json:"updated_at"
    google.protobuf.Timestamp updated_at = 19;
    // @inject_tag: json:"first_payment_at"
    google.protobuf.Timestamp first_payment_at = 20;
    // @inject_tag: json:"-"
    bool is_vat_enabled = 21;
    // @inject_tag: json:"-"
    bool is_commission_to_user_enabled = 22;
    // @inject_tag: json:"has_merchant_signature"
    bool has_merchant_signature = 23;
    // @inject_tag: json:"has_psp_signature"
    bool has_psp_signature = 24;
    // @inject_tag: json:"last_payout"
    MerchantLastPayout last_payout = 25;
    // @inject_tag: json:"is_signed"
    bool is_signed = 26;
    // @inject_tag: json:"payment_methods"
    map<string, MerchantPaymentMethod> payment_methods = 28;
    // @inject_tag: json:"agreement_type"
    int32 agreement_type = 29;
    // @inject_tag: json:"agreement_sent_via_mail"
    bool agreement_sent_via_mail = 30;
    // @inject_tag: json:"mail_tracking_link"
    string mail_tracking_link = 31;
    // @inject_tag: json:"-"
    string s3_agreement_name = 32;
    // @inject_tag: json:"payout_cost_amount" bson:"payout_cost_amount" validate:"numeric,gte=0"
    double payout_cost_amount = 33;
    //@inject_tag: json:"payout_cost_currency" bson:"payout_cost_currency" validate:"required,alpha,len=3"
    string payout_cost_currency = 34;
    // @inject_tag: json:"min_payout_amount" bson:"min_payout_amount" validate:"numeric,gte=0"
    double min_payout_amount = 35;
    // @inject_tag: json:"rolling_reserve_amount" bson:"rolling_reserve_amount" validate:"numeric,gte=0,lte=100"
    double rolling_reserve_threshold = 36;
    // @inject_tag: json:"rolling_reserve_days" bson:"rolling_reserve_days" validate:"numeric,gte=0"
    int32 rolling_reserve_days = 37;
    // @inject_tag: json:"rolling_reserve_chargeback_transactions_threshold" bson:"rolling_reserve_chargeback_transactions_threshold" validate:"numeric,gte=0,lte=100"
    double rolling_reserve_chargeback_transactions_threshold = 38;
    // @inject_tag: json:"item_min_cost_amount" bson:"item_min_cost_amount" validate:"numeric,gte=0"
    double item_min_cost_amount = 39;
    //@inject_tag: json:"item_min_cost_currency" bson:"item_min_cost_currency" validate:"required,alpha,len=3"
    string item_min_cost_currency = 40;
    string centrifugo_token = 41;
    //@inject_tag: json:"tariff"
    MerchantTariffRates tariff = 42;
    //@inject_tag: json:"-"
    MerchantAgreementSignatureData agreement_signature_data = 43;
    //@inject_tag: json:"-"
    MerchantCompletedSteps steps = 46;
    //@inject_tag: json:"agreement_template"
    string agreement_template = 47;
}

message SystemNotificationStatuses {
    int32 from = 1;
    int32 to = 2;
}

message Notification {
    string id = 1;
    string title = 2;
    string message = 3;
    string merchant_id = 4;
    string user_id = 5;
    bool is_system = 6;
    bool is_read = 7;
    SystemNotificationStatuses statuses = 8;
    google.protobuf.Timestamp created_at = 9;
    google.protobuf.Timestamp updated_at = 10;
}

message OrderPlatformFee {
    float amount = 1;
    string currency = 2;
    float effective_rate = 3;
}

message OrderTax {
    string type = 1;
    double rate = 2;
    double amount = 3;
    string currency = 4;
}

message OrderBillingAddress {
    // @inject_tag: validate:"omitempty,alpha,len=2"
    string country = 1;
    string city = 2;
    // @inject_tag: bson:"postal_code"
    string postal_code = 3;
    string state = 4;
}

message OrderUser {
    // @inject_tag: json:"id"
    string id = 1;
    // @inject_tag: json:"object"
    string object = 2;
    // @inject_tag: json:"external_id" bson:"external_id"
    string external_id = 3;
    // @inject_tag: json:"name"
    string name = 4;
    // @inject_tag: json:"email" validate:"omitempty,email"
    string email = 5;
    // @inject_tag: json:"email_verified" bson:"email_verified"
    bool email_verified = 6;
    // @inject_tag: json:"phone" validate:"omitempty,phone"
    string phone = 7;
    // @inject_tag: json:"phone_verified" bson:"phone_verified"
    bool phone_verified = 8;
    // @inject_tag: json:"ip" validate:"omitempty,ip"
    string ip = 9;
    // @inject_tag: json:"locale" validate:"omitempty,alpha,len=2"
    string locale = 10;
    // @inject_tag: json:"address"
    OrderBillingAddress address = 11;
    // @inject_tag: json:"metadata"
    map<string, string> metadata = 12;
    // @inject_tag: json:"-"
    string tech_email = 13;
    //@inject_tag: json:"notify_new_region" bson:"notify_new_region"
    bool notify_new_region = 14;
    //@inject_tag: json:"notify_new_region_email" bson:"notify_new_region_email"
    string notify_new_region_email = 15;
}

message Order {
    // @inject_tag: json:"-" bson:"_id"
    string id = 1; // unique internal order identifier in Protocol One
    // @inject_tag: json:"id" bson:"uuid"
    string uuid = 2; // unique public order identifier in Protocol One
    // @inject_tag: json:"transaction" bson:"pm_order_id"
    string transaction = 3; // unique order id in payment system
    // @inject_tag: json:"object" bson:"object"
    string object = 4;
    // @inject_tag: json:"status" bson:"status"
    string status = 5;
    // @inject_tag: json:"-" bson:"private_status"
    int32 private_status = 6; // order status
    // @inject_tag: json:"description" bson:"description"
    string description = 7;
    // @inject_tag: bson:"created_at" bson:"created_at"
    google.protobuf.Timestamp created_at = 8;
    // @inject_tag: json:"-" bson:"updated_at"
    google.protobuf.Timestamp updated_at = 9; // date of last update order data
    //@inject_tag: json:"canceled_at" bson:"canceled_at"
    google.protobuf.Timestamp canceled_at = 10;
    //@inject_tag: json:"canceled" bson:"canceled"
    bool canceled = 11;
    //@inject_tag: json:"cancellation_reason" bson:"cancellation_reason"
    string cancellation_reason = 12;
    //@inject_tag: json:"refunded" bson:"refunded"
    bool refunded = 13;
    //@inject_tag: json:"refunded_at" bson:"refunded_at"
    google.protobuf.Timestamp refunded_at = 14;
    // @inject_tag: json:"receipt_email" bson:"receipt_email"
    string receipt_email = 15;
    // @inject_tag: json:"receipt_phone" bson:"receipt_phone"
    string receipt_phone = 16;
    // @inject_tag: json:"receipt_number" bson:"receipt_number"
    string receipt_number = 17;
    // @inject_tag: json:"receipt_url" bson:"receipt_url"
    string receipt_url = 18;
    //@inject_tag: json:"agreement_version" bson:"agreement_version" validate:"required"
    string agreement_version = 19;
    //@inject_tag: json:"agreement_accepted" bson:"agreement_accepted" validate:"required"
    bool agreement_accepted = 20;
    //@inject_tag: json:"notify_sale" bson:"notify_sale" validate:"required"
    bool notify_sale = 21;
    //@inject_tag: json:"notify_sale_email" bson:"notify_sale_email"
    string notify_sale_email = 22;
    //@inject_tag: json:"issuer" bson:"issuer" validate:"required"
    OrderIssuer issuer = 23;
    //@inject_tag: json:"amount" bson:"total_payment_amount"
    double total_payment_amount = 24; // total amount to payment with all commissions
    //@inject_tag: json:"currency" bson:"currency" validate:"required,alpha,len=3"
    string currency = 25;
    //@inject_tag: json:"user" bson:"user"
    OrderUser user = 26;
    //@inject_tag: json:"billing_address" bson:"billing_address"
    OrderBillingAddress billing_address = 27; // user billing address entered in payment form
    //@inject_tag: json:"tax" bson:"tax"
    OrderTax tax = 28;
    // @inject_tag: json:"method" bson:"payment_method"
    PaymentMethodOrder payment_method = 29; // payment method unique identifier
    // @inject_tag: json:"items" bson:"items" validate="omitempty,gte=1,dive"
    repeated OrderItem items = 30;
    //@inject_tag: json:"refund" bson:"refund" validate:"omitempty,dive"
    OrderNotificationRefund refund = 31;
    // @inject_tag: json:"metadata" bson:"metadata"
    map<string, string> metadata = 32;
    // @inject_tag: json:"-" bson:"private_metadata"
    map<string, string> private_metadata = 33;
    // @inject_tag: json:"-" bson:"project"
    ProjectOrder project = 34; // object described main entities of project in Protocol One payment solution
    // @inject_tag: json:"-" bson:"project_order_id"
    string project_order_id = 35; // unique order identifier in project. if was send in create order process
    // @inject_tag: json:"-" bson:"project_account"
    string project_account = 36; // user unique account in project
    // @inject_tag: json:"-" bson:"project_last_requested_at"
    google.protobuf.Timestamp project_last_requested_at = 37; // date of last notification request to project
    // @inject_tag: json:"-" bson:"project_params"
    map<string, string> project_params = 38; // any project params which received from project in request of create of order
    // @inject_tag: json:"-" bson:"pm_order_close_date"
    google.protobuf.Timestamp payment_method_order_closed_at = 39; // date of ended payment operation in payment system
    // @inject_tag: json:"-" bson:"created_by_json"
    bool is_json_request = 40; // is order create by json request
    // @inject_tag: json:"-" bson:"private_amount" validate:"required,numeric,gt=0"
    double order_amount = 41;
    // @inject_tag: json:"-" bson:"pm_account"
    string payment_method_payer_account = 42; // account of payer in payment system
    // @inject_tag: json:"-" bson:"pm_txn_params"
    map<string, string> payment_method_txn_params = 43; // any params received in request of payment system about payment
    // @inject_tag: json:"-" bson:"payment_requisites"
    map<string, string> payment_requisites = 44;
    // @inject_tag: json:"-" bson:"expire_date_to_form_input"
    google.protobuf.Timestamp expire_date_to_form_input = 45;
    // @inject_tag: json:"-" bson:"user_address_data_required"
    bool user_address_data_required = 46;
    // @inject_tag: json:"-" bson:"products" validate:"omitempty,gte=1,dive,hexadecimal,len=24"
    repeated string products = 47;
    // @inject_tag: json:"-" bson:"is_notifications_sent"
    map<string, bool> is_notifications_sent = 48;
    // @inject_tag: json:"-" bson:"country_restriction"
    CountryRestriction country_restriction = 49;
    //@inject_tag: json:"country" bson:"country" validate:"omitempty,alpha,len=2"
    string country_code = 50;
    // @inject_tag: json:"-"
    string parent_id = 51;
    // @inject_tag: json:"-"
    google.protobuf.Timestamp parent_payment_at = 52;
    // @inject_tag: json:"-"
    string type = 53;
    // @inject_tag: json:"-"
    bool is_vat_deduction = 54;
}

message CountryRestriction {
    //@inject_tag: json:"iso_code_a2" bson:"iso_code_a2" validate:"alpha,len=2"
    string iso_code_a2 = 1;
    //@inject_tag: json:"payments_allowed" bson:"payments_allowed"
    bool payments_allowed = 2;
    //@inject_tag: json:"change_allowed" bson:"change_allowed"
    bool change_allowed = 3;
}

message OrderItem {
    //@inject_tag: validate:"required,hexadecimal,len=24" json:"id" bson:"_id"
    string id = 1;
    //@inject_tag: validate:"required" json:"object" bson:"object"
    string object = 2;
    //@inject_tag: validate:"required" json:"sku" bson:"sku"
    string sku = 3;
    //@inject_tag: validate:"required" json:"name" bson:"name"
    string name = 4;
    //@inject_tag: validate:"required" json:"description" bson:"description"
    string description = 5;
    // @inject_tag: validate:"required,numeric,gt=0" json:"amount" bson:"amount"
    double amount = 6;
    //@inject_tag: validate:"required,alpha,len=3" json:"currency" bson:"currency"
    string currency = 7;
    //@inject_tag: validate:"dive,omitempty,uri" json:"images" bson:"images"
    repeated string images = 8;
    //@inject_tag: validate:"omitempty,url" json:"url" bson:"url"
    string url = 9;
    //@inject_tag: json:"metadata" bson:"metadata"
    map<string, string> metadata = 10;
    //@inject_tag: json:"created_at" bson:"created_at"
    google.protobuf.Timestamp created_at = 11;
    //@inject_tag: json:"updated_at" bson:"updated_at"
    google.protobuf.Timestamp updated_at = 12;
}

message OrderPaginate {
    // @inject_tag: json:"count"
    int32 count = 1; // total count of selected orders
    // @inject_tag: json:"items"
    repeated Order items = 2; // array of selected orders
}

message PaymentMethodOrder {
    // @inject_tag: json:"-" bson:"_id"
    string id = 1;
    // @inject_tag: json:"title" bson:"name"
    string name = 2;
    // @inject_tag: bson:"external_id" json:"external_id"
    string external_id = 3;
    // @inject_tag: bson:"params"
    PaymentMethodParams params = 4;
    // @inject_tag: bson:"payment_system_id" json:"payment_system_id"
    string payment_system_id = 5;
    // @inject_tag: json:"type" bson:"group_alias"
    string group = 6;
    // @inject_tag: json:"saved" bson:"saved"
    bool saved = 7;
    //@inject_tag: json:"card" bson:"card"
    PaymentMethodCard card = 8;
    //@inject_tag: json:"wallet" bson:"wallet"
    PaymentMethodWallet wallet = 9;
    //@inject_tag: json:"crypto_currency" bson:"crypto_currency"
    PaymentMethodCrypto crypto_currency = 10;
    // @inject_tag: json:"type" bson:"group_alias"
    string handler = 11;
}

message PaymentMethodParams {
    // @inject_tag: bson:"currency" json:"currency" validate:"required,alpha,len=3"
    string currency = 1;
    // @inject_tag: bson:"terminal_id" json:"terminal_id" validate:"omitempty,alphanum"
    string terminal_id = 2;
    // @inject_tag: bson:"secret" json:"secret" validate:"omitempty"
    string secret = 3;
    // @inject_tag: bson:"secret_callback" json:"secret_callback" validate:"omitempty"
    string secret_callback = 5;
}

message PaymentSystem {
    // @inject_tag: bson:"_id" structure:"_id,bsonobjectid"
    string id = 1;
    string name = 2;
    // @inject_tag: bson:"country" structure:"country"
    string Country = 3;
    // @inject_tag: bson:"accounting_currency" structure:"accounting_currency"
    string accounting_currency = 4;
    // @inject_tag: bson:"accounting_period" structure:"accounting_period"
    string accounting_period = 5;
    // @inject_tag: bson:"is_active" structure:"is_active"
    bool is_active = 6;
    // @inject_tag: bson:"created_at" structure:"created_at,timestamp"
    google.protobuf.Timestamp created_at = 7;
    // @inject_tag: bson:"updated_at" structure:"updated_at,timestamp"
    google.protobuf.Timestamp updated_at = 8;
    // @inject_tag: bson:"handler" json:"handler" validate:"omitempty,alphanum"
    string handler = 9;
}

message PaymentMethodCard {
    //@inject_tag: json:"first6" bson:"first6"
    string first6 = 1;
    //@inject_tag: json:"last4" bson:"last4"
    string last4 = 2;
    //@inject_tag: json:"masked" bson:"masked"
    string masked = 3;
    //@inject_tag: json:"expiry_month" bson:"expiry_month"
    string expiry_month = 4;
    //@inject_tag: json:"expiry_year" bson:"expiry_year"
    string expiry_year = 5;
    //@inject_tag: json:"brand" bson:"brand"
    string brand = 6;
    //@inject_tag: json:"fingerprint" bson:"fingerprint"
    string fingerprint = 7;
    //@inject_tag: json:"secure3d" bson:"secure3d"
    bool secure3d = 8;
}

message PaymentMethodWallet {
    //@inject_tag: json:"brand" bson:"brand"
    string brand = 1;
    //@inject_tag: json:"account" bson:"account"
    string account = 2;
}

message PaymentMethodCrypto {
    //@inject_tag: json:"brand" bson:"brand"
    string brand = 1;
    //@inject_tag: json:"address" bson:"address"
    string address = 2;
}

message ProjectPaymentMethod {
    // @inject_tag: bson:"_id"
    string id = 1;
    // @inject_tag: bson:"terminal"
    string terminal = 2;
    // @inject_tag: bson:"password"
    string password = 3;
    // @inject_tag: bson:"callback_password"
    string callback_password = 4;
    // @inject_tag: bson:"created_at"
    google.protobuf.Timestamp created_at = 5;
}

message PaymentMethod {
    // @inject_tag: bson:"_id" json:"id" validate:"omitempty,hexadecimal,len=24"
    string id = 1;
    // @inject_tag: bson:"name" json:"name" validate:"required,omitempty,alphanum"
    string name = 2;
    // @inject_tag: bson:"group_alias" json:"group_alias" validate:"omitempty,alphanum"
    string group = 3;
    // @inject_tag: bson:"external_id" json:"external_id" validate:"omitempty,alphanum"
    string external_id = 5;
    // @inject_tag: bson:"currencies" json:"currencies" validate:"omitempty,numeric,dive,gte=0"
    repeated string currencies = 6;
    // @inject_tag: bson:"min_payment_amount" json:"min_payment_amount" validate:"omitempty,numeric,gte=0"
    double min_payment_amount = 7;
    // @inject_tag: bson:"max_payment_amount" json:"max_payment_amount" validate:"omitempty,numeric,gte=0"
    double max_payment_amount = 8;
    // @inject_tag: bson:"type" json:"type" validate:"omitempty,alpha,gte=0"
    string type = 9;
    // @inject_tag: bson:"account_regexp" json:"account_regexp" validate:"omitempty"
    string account_regexp = 10;
    // @inject_tag: bson:"is_active" json:"is_active" validate:"omitempty"
    bool is_active = 11;
    // @inject_tag: bson:"payment_system_id" json:"payment_system_id" validate:"required,hexadecimal,len=24"
    string payment_system_id = 12;
    // @inject_tag: bson:"test_settings" json:"test_settings" validate:"omitempty"
    map<string, PaymentMethodParams> test_settings = 13;
    // @inject_tag: bson:"production_settings" json:"production_settings" validate:"omitempty"
    map<string, PaymentMethodParams> production_settings = 14;
    // @inject_tag: bson:"created_at" json:"max_payment_amount" validate:"omitempty"
    google.protobuf.Timestamp created_at = 15;
    // @inject_tag: bson:"updated_at" json:"max_payment_amount" validate:"omitempty"
    google.protobuf.Timestamp updated_at = 16;
}

message Commission {
    // @inject_tag: bson:"_id"
    string id = 1;
    // @inject_tag: bson:"pm_id"
    string payment_method_id = 2;
    // @inject_tag: bson:"project_id"
    string project_id = 3;
    // @inject_tag: bson:"pm_commission"
    double payment_method_commission = 4;
    // @inject_tag: bson:"psp_commission"
    double psp_commission = 5;
    // @inject_tag: bson:"total_commission_to_user"
    double total_commission_to_user = 6;
    // @inject_tag: bson:"start_date"
    google.protobuf.Timestamp start_date = 7;
    // @inject_tag: bson:"created_at"
    google.protobuf.Timestamp created_at = 8;
    // @inject_tag: bson:"updated_at"
    google.protobuf.Timestamp updated_at = 9;
}

message CardExpire {
    // @inject_tag: bson:"month"
    string month = 1;
    // @inject_tag: bson:"year"
    string year = 2;
}

message SavedCard {
    string id = 1;
    string pan = 2;
    string card_holder = 3;
    CardExpire expire = 4;
}

message PaymentFormPaymentMethod {
    string id = 1;
    string name = 2;
    string type = 3;
    // @inject_tag: json:"group_alias"
    string group = 4;
    string account_regexp = 5;
    // @inject_tag: json:"has_saved_cards"
    bool has_saved_cards = 6;
    // @inject_tag: json:"saved_cards,omitempty"
    repeated SavedCard saved_cards = 7;
}

message MerchantPaymentMethodPerTransactionCommission {
    // @inject_tag: validate:"omitempty,numeric,gte=0" json:"fee"
    double fee = 1;
    // @inject_tag: json:"currency"
    string currency = 2;
}

message MerchantPaymentMethodCommissions {
    // @inject_tag: validate:"omitempty,numeric,gte=0,lte=100" json:"fee"
    double fee = 1;
    // @inject_tag: validate:"required" json:"per_transaction"
    MerchantPaymentMethodPerTransactionCommission per_transaction = 2;
}

message MerchantPaymentMethodIntegration {
    // @inject_tag: json:"terminal_id"
    string terminal_id = 1;
    // @inject_tag: json:"terminal_password"
    string terminal_password = 2;
    // @inject_tag: json:"terminal_callback_password"
    string terminal_callback_password = 3;
    // @inject_tag: json:"integrated"
    bool integrated = 4;
}

message MerchantPaymentMethodIdentification {
    // @inject_tag: validate:"required,hexadecimal,len=24" json:"id"
    string id = 1;
    // @inject_tag: validate:"required" json:"name"
    string name = 2;
}

message MerchantPaymentMethod {
    MerchantPaymentMethodIdentification payment_method = 3;
    MerchantPaymentMethodCommissions commission = 4;
    MerchantPaymentMethodIntegration integration = 5;
    bool is_active = 6;
}

message RefundPayerData {
    string country = 1;
    string zip = 2;
    string state = 3;
}

message RefundOrder {
    string id = 1;
    string uuid = 2;
}

message Refund {
    string id = 1;
    RefundOrder original_order = 2;
    string external_id = 3;
    double amount = 4;
    string creatorId = 5;
    string reason = 6;
    string currency = 7;
    int32 status = 8;
    google.protobuf.Timestamp created_at = 9;
    google.protobuf.Timestamp updated_at = 10;
    RefundPayerData payer_data = 11;
    float sales_tax = 12;
    bool is_chargeback = 13;
    string created_order_id = 14;
}

message MerchantPaymentMethodHistory {
    // @inject_tag: validate:"required,hexadecimal,len=24"
    string id = 1;
    // @inject_tag: validate:"required,hexadecimal,len=24"
    string merchant_id = 2;
    // @inject_tag: validate:"required"
    MerchantPaymentMethod paymentMethod = 3;
    // @inject_tag: json:"created_at" validate:"required"
    google.protobuf.Timestamp created_at = 4;
    // @inject_tag: validate:"required,hexadecimal,len=24"
    string user_id = 5;
}

message CustomerIdentity {
    string merchant_id = 1;
    string project_id = 2;
    string type = 3;
    string value = 4;
    bool verified = 5;
    google.protobuf.Timestamp created_at = 6;
}

message CustomerIpHistory {
    bytes ip = 1;
    google.protobuf.Timestamp created_at = 2;
}

message CustomerAddressHistory {
    string country = 1;
    string city = 2;
    string postal_code = 3;
    string state = 4;
    google.protobuf.Timestamp created_at = 5;
}

message CustomerStringValueHistory {
    string value = 1;
    google.protobuf.Timestamp created_at = 2;
}

message Customer {
    string id = 1;
    string tech_email = 2;
    string external_id = 3;
    string email = 4;
    bool email_verified = 5;
    string phone = 6;
    bool phone_verified = 7;
    string name = 8;
    bytes ip = 9;
    string locale = 10;
    string accept_language = 11;
    // @inject_tag: json:"-"
    string user_agent = 12;
    OrderBillingAddress address = 13;
    repeated CustomerIdentity identity = 14;
    // @inject_tag: json:"-"
    repeated CustomerIpHistory ip_history = 15;
    // @inject_tag: json:"-"
    repeated CustomerAddressHistory address_history = 16;
    // @inject_tag: json:"-"
    repeated CustomerStringValueHistory locale_history = 17;
    // @inject_tag: json:"-"
    repeated CustomerStringValueHistory accept_language_history = 18;
    // @inject_tag: json:"metadata"
    map<string, string> metadata = 19;
    // @inject_tag: json:"-"
    google.protobuf.Timestamp created_at = 20;
    // @inject_tag: json:"-"
    google.protobuf.Timestamp updated_at = 21;
    //@inject_tag: json:"notify_sale" bson:"notify_sale"
    bool notify_sale = 22;
    //@inject_tag: json:"notify_sale_email" bson:"notify_sale_email"
    string notify_sale_email = 23;
    //@inject_tag: json:"notify_new_region" bson:"notify_new_region"
    bool notify_new_region = 24;
    //@inject_tag: json:"notify_new_region_email" bson:"notify_new_region_email"
    string notify_new_region_email = 25;
}

message TokenUserEmailValue {
    //@inject_tag: validate:"omitempty,email"
    string value = 1;
    bool verified = 2;
}

message TokenUserPhoneValue {
    //@inject_tag: validate:"omitempty,phone"
    string value = 1;
    bool verified = 2;
}

message TokenUserIpValue {
    //@inject_tag: validate:"omitempty,ip"
    string value = 1;
}

message TokenUserLocaleValue {
    //@inject_tag: validate:"omitempty,alpha,len=2"
    string value = 1;
}

message TokenUserValue {
    string value = 1;
}

message TokenUser {
    string id = 1;
    TokenUserEmailValue email = 2;
    TokenUserPhoneValue phone = 4;
    TokenUserValue name = 6;
    TokenUserIpValue ip = 7;
    TokenUserLocaleValue locale = 8;
    OrderBillingAddress address = 9;
    map<string, string> metadata = 10;
    //@inject_tag: json:"-"
    string user_agent = 11;
    //@inject_tag: json:"-"
    string accept_language = 12;
}

message TokenSettingsReturnUrl {
    //@inject_tag: validate:"omitempty,url"
    string success = 1;
    //@inject_tag: validate:"omitempty,url"
    string fail = 2;
}

message TokenSettingsItem {
    //@inject_tag: validate:"required"
    string sku = 1;
    //@inject_tag: validate:"required,numeric,gt=0"
    double amount = 5;
    //@inject_tag: validate:"required,alpha,len=3"
    string currency = 4;
}

message TokenSettings {
    //@inject_tag: json:"project_id" validate:"required,hexadecimal,len=24"
    string project_id = 2;
    //@inject_tag: json:"return_url"
    TokenSettingsReturnUrl return_url = 3;
    //@inject_tag: json:"currency" validate:"omitempty,alpha,len=3"
    string currency = 4;
    //@inject_tag: json:"amount" validate:"omitempty,numeric,gt=0"
    double amount = 5;
    //@inject_tag: json:"payment_method"
    string payment_method = 6;
    //@inject_tag: json:"items"
    repeated TokenSettingsItem items = 7;
    //@inject_tag: json:"description"
    string description = 8;
    //@inject_tag: json:"products_ids"
    repeated string products_ids = 9;
    //@inject_tag: json:"metadata"
    map<string, string> metadata = 10;
}

message OrderIssuer {
    //@inject_tag: json:"url"
    string url = 1;
    //@inject_tag: json:"embedded"
    bool embedded = 2;
}

message OrderNotificationRefund {
    //@inject_tag: validate:"required,numeric,gt=0" json:"amount"
    double amount = 1;
    //@inject_tag: validate:"required,alpha,len=3" json:"currency"
    string currency = 2;
    //@inject_tag: json:"reason"
    string reason = 3;
    //@inject_tag: json:"code"
    string code = 4;
    //@inject_tag: json:"receipt_number"
    string receipt_number = 5;
    //@inject_tag: json:"receipt_url"
    string receipt_url = 6;
}

message GetCountryRequest {
    //@inject_tag: validate:"required,alpha,len=2"
    string iso_code = 1;
}

message CountryVatThreshold {
    // @inject_tag: json:"year" bson:"year" validate:"numeric,gte=0"
    double year = 1;
    // @inject_tag: json:"world" bson:"world" validate:"numeric,gte=0"
    double world = 2;
}

message Country {
    //@inject_tag: json:"-" bson:"_id" validate:"omitempty,hexadecimal,len=24"
    string id = 1;
    //@inject_tag: json:"iso_code_a2" bson:"iso_code_a2" validate:"required,alpha,len=2"
    string iso_code_a2 = 2;
    //@inject_tag: json:"region" bson:"region" validate:"required"
    string region = 3;
    //@inject_tag: json:"currency" bson:"currency" validate:"required,alpha,len=3"
    string currency = 4;
    //@inject_tag: json:"payments_allowed" bson:"payments_allowed"
    bool payments_allowed = 5;
    //@inject_tag: json:"change_allowed" bson:"change_allowed"
    bool change_allowed = 6;
    //@inject_tag: json:"vat_enabled" bson:"vat_enabled"
    bool vat_enabled = 7;
    //@inject_tag: json:"vat_currency" bson:"vat_currency" validate:"omitempty,alpha,len=3"
    string vat_currency = 8;
    //@inject_tag: json:"price_group_id" bson:"price_group_id" validate:"required,hexadecimal,len=24"
    string price_group_id = 9;
    // @inject_tag: json:"vat_threshold" bson:"vat_threshold" validate:"required,dive"
    CountryVatThreshold vat_threshold = 10;
    // @inject_tag: json:"vat_period_month" bson:"vat_period_month" validate:"numeric,gte=0,lte=12"
    int32 vat_period_month = 11;
    // @inject_tag: json:"vat_deadline_days" bson:"vat_deadline_days" validate:"numeric,gte=0"
    int32 vat_deadline_days = 12;
    // @inject_tag: json:"vat_store_years" bson:"vat_store_years" validate:"numeric,gte=0"
    int32 vat_store_years = 13;
    // @inject_tag: json:"vat_currency_rates_policy" bson:"vat_currency_rates_policy" validate:"omitempty,oneof=on-day last-day mid-month"
    string vat_currency_rates_policy = 14;
    // @inject_tag: json:"vat_currency_rates_source" bson:"vat_currency_rates_source" validate:"alpha"
    string vat_currency_rates_source = 15;
    //@inject_tag: json:"created_at" bson:"created_at"
    google.protobuf.Timestamp created_at = 16;
    //@inject_tag: json:"updated_at" bson:"updated_at"
    google.protobuf.Timestamp updated_at = 17;
}

message CountriesList {
    repeated Country countries = 1;
}

message GetPriceGroupRequest {
    //@inject_tag: json:"id" bson:"_id" validate:"omitempty,hexadecimal,len=24"
    string id = 1;
}

message PriceGroup {
    //@inject_tag: json:"id" bson:"_id" validate:"required,hexadecimal,len=24"
    string id = 1;
    //@inject_tag: json:"currency" bson:"currency" validate:"required,alpha,len=3"
    string currency = 2;
    //@inject_tag: json:"region" bson:"region" validate:"omitempty,alpha"
    string region = 3;
    //@inject_tag: validate:"required,numeric,gte=0" bson:"inflation_rate" json:"-"
    double inflation_rate = 4;
    //@inject_tag: validate:"required,numeric" bson:"fraction" json:"-"
    double fraction = 5;
    //@inject_tag: json:"-" bson:"created_at"
    google.protobuf.Timestamp created_at = 6;
    //@inject_tag: json:"-" bson:"updated_at"
    google.protobuf.Timestamp updated_at = 7;
}

message ZipCodeState {
    //@inject_tag: bson:"code"
    string code = 1;
    //@inject_tag: bson:"name"
    string name = 2;
}

message ZipCode {
    string zip = 1;
    string country = 2;
    string city = 3;
    ZipCodeState state = 4;
    google.protobuf.Timestamp created_at = 5;
}

message PaymentChannelCostSystem {
    //@inject_tag: json:"id" bson:"_id" validate:"omitempty,hexadecimal,len=24"
    string id = 1;
    //@inject_tag: json:"name" bson:"name" validate:"required,alpha"
    string name = 2;
    //@inject_tag: json:"region" bson:"region" validate:"required"
    string region = 3;
    //@inject_tag: json:"country" bson:"country" validate:"omitempty,alpha,len=2"
    string country = 4;
    // @inject_tag: json:"percent" bson:"percent" validate:"numeric,gte=0,lte=1"
    double percent = 5;
    // @inject_tag: json:"fix_amount" bson:"fix_amount" validate:"numeric,gte=0"
    double fix_amount = 6;
    //@inject_tag: json:"fix_amount_currency" bson:"fix_amount_currency" validate:"required,alpha,len=3"
    string fix_amount_currency = 7;
    //@inject_tag: json:"created_at" bson:"created_at"
    google.protobuf.Timestamp created_at = 8;
    //@inject_tag: json:"updated_at" bson:"updated_at"
    google.protobuf.Timestamp updated_at = 9;
    // @inject_tag: json:"is_active" bson:"is_active"
    bool is_active = 10;
}

message PaymentChannelCostSystemRequest {
    //@inject_tag: json:"name" bson:"name" validate:"required,alpha"
    string name = 1;
    //@inject_tag: json:"region" bson:"region" validate:"required"
    string region = 2;
    //@inject_tag: json:"country" bson:"country" validate:"omitempty,alpha,len=2"
    string country = 3;
}

message PaymentChannelCostSystemList {
    repeated PaymentChannelCostSystem items = 1;
}

message PaymentChannelCostMerchant {
    //@inject_tag: json:"id" bson:"_id" validate:"omitempty,hexadecimal,len=24"
    string id = 1;
    //@inject_tag: json:"merchant_id" bson:"merchant_id" validate:"required,hexadecimal,len=24"
    string merchant_id = 2;
    //@inject_tag: json:"name" bson:"name" validate:"required,alpha"
    string name = 3;
    //@inject_tag: json:"payout_currency" bson:"payout_currency" validate:"required,alpha,len=3"
    string payout_currency = 4;
    // @inject_tag: json:"min_amount" bson:"min_amount" validate:"required,numeric,gte=0"
    double min_amount = 5;
    //@inject_tag: json:"region" bson:"region" validate:"required"
    string region = 6;
    //@inject_tag: json:"country" bson:"country" validate:"omitempty,alpha,len=2"
    string country = 7;
    // @inject_tag: json:"method_percent" bson:"method_percent" validate:"numeric,gte=0,lte=11"
    double method_percent = 8;
    // @inject_tag: json:"method_fix_amount" bson:"method_fix_amount" validate:"numeric,gte=0"
    double method_fix_amount = 9;
    // @inject_tag: json:"method_fix_amount_currency" bson:"method_fix_amount_currency" validate:"required,alpha,len=3"
    string method_fix_amount_currency = 10;
    // @inject_tag: json:"ps_percent" bson:"ps_percent" validate:"numeric,gte=0,lte=1"
    double ps_percent = 11;
    // @inject_tag: json:"ps_fixed_fee" bson:"ps_fixed_fee" validate:"numeric,gte=0"
    double ps_fixed_fee = 12;
    // @inject_tag: json:"ps_fixed_fee_currency" bson:"ps_fixed_fee_currency" validate:"required,alpha,len=3"
    string ps_fixed_fee_currency = 13;
    //@inject_tag: json:"created_at" bson:"created_at"
    google.protobuf.Timestamp created_at = 14;
    //@inject_tag: json:"updated_at" bson:"updated_at"
    google.protobuf.Timestamp updated_at = 15;
    // @inject_tag: json:"is_active" bson:"is_active"
    bool is_active = 16;
}

message PaymentChannelCostMerchantRequest {
    //@inject_tag: json:"merchant_id" bson:"merchant_id" validate:"required,hexadecimal,len=24"
    string merchant_id = 1;
    //@inject_tag: json:"name" bson:"name" validate:"required,alpha"
    string name = 2;
    //@inject_tag: json:"payout_currency" bson:"payout_currency" validate:"required,alpha,len=3"
    string payout_currency = 3;
    // @inject_tag: json:"amount" bson:"amount" validate:"required,numeric,gte=0"
    double amount = 4;
    //@inject_tag: json:"region" bson:"region" validate:"required"
    string region = 5;
    //@inject_tag: json:"country" bson:"country" validate:"omitempty,alpha,len=2"
    string country = 6;
}

message PaymentChannelCostMerchantList {
    repeated PaymentChannelCostMerchant items = 1;
}

message PaymentChannelCostMerchantListRequest {
    //@inject_tag: json:"merchant_id" bson:"merchant_id" validate:"required,hexadecimal,len=24"
    string merchant_id = 1;
}

message MoneyBackCostSystem {
    //@inject_tag: json:"id" bson:"_id" validate:"omitempty,hexadecimal,len=24"
    string id = 1;
    //@inject_tag: json:"name" bson:"name" validate:"required,alpha"
    string name = 2;
    //@inject_tag: json:"payout_currency" bson:"payout_currency" validate:"required,alpha,len=3"
    string payout_currency = 3;
    //@inject_tag: json:"undo_reason" bson:"undo_reason" validate:"required,alpha,oneof=refund reversal chargeback"
    string undo_reason = 4;
    //@inject_tag: json:"region" bson:"region" validate:"required"
    string region = 5;
    //@inject_tag: json:"country" bson:"country" validate:"omitempty,alpha,len=2"
    string country = 6;
    // @inject_tag: json:"days_from" bson:"days_from" validate:"numeric,gte=0"
    int32 days_from = 7;
    // @inject_tag: json:"payment_stage" bson:"payment_stage" validate:"numeric,gte=1"
    int32 payment_stage = 8;
    // @inject_tag: json:"percent" bson:"percent" validate:"numeric,gte=0,lte=1"
    double percent = 9;
    // @inject_tag: json:"fix_amount" bson:"fix_amount" validate:"numeric,gte=0"
    double fix_amount = 10;
    //@inject_tag: json:"created_at" bson:"created_at"
    google.protobuf.Timestamp created_at = 11;
    //@inject_tag: json:"updated_at" bson:"updated_at"
    google.protobuf.Timestamp updated_at = 12;
    // @inject_tag: json:"is_active" bson:"is_active"
    bool is_active = 13;
}

message MoneyBackCostSystemRequest {
    //@inject_tag: json:"name" bson:"name" validate:"required,alpha"
    string name = 1;
    //@inject_tag: json:"payout_currency" bson:"payout_currency" validate:"required,alpha,len=3"
    string payout_currency = 2;
    //@inject_tag: json:"undo_reason" bson:"undo_reason" validate:"required,alpha,oneof=refund reversal chargeback"
    string undo_reason = 3;
    //@inject_tag: json:"region" bson:"region" validate:"required"
    string region = 4;
    //@inject_tag: json:"country" bson:"country" validate:"omitempty,alpha,len=2"
    string country = 5;
    // @inject_tag: json:"days" bson:"days" validate:"required,numeric,gte=0"
    int32 days = 6;
    // @inject_tag: json:"payment_stage" bson:"payment_stage" validate:"numeric,gte=1"
    int32 payment_stage = 7;
}

message MoneyBackCostSystemList {
    repeated MoneyBackCostSystem items = 1;
}

message MoneyBackCostMerchant {
    //@inject_tag: json:"id" bson:"_id" validate:"omitempty,hexadecimal,len=24"
    string id = 1;
    //@inject_tag: json:"merchant_id" bson:"merchant_id" validate:"required,hexadecimal,len=24"
    string merchant_id = 2;
    //@inject_tag: json:"name" bson:"name" validate:"required,alpha"
    string name = 3;
    //@inject_tag: json:"payout_currency" bson:"payout_currency" validate:"required,alpha,len=3"
    string payout_currency = 4;
    //@inject_tag: json:"undo_reason" bson:"undo_reason" validate:"required,alpha,oneof=refund reversal chargeback"
    string undo_reason = 5;
    //@inject_tag: json:"region" bson:"region" validate:"required"
    string region = 6;
    //@inject_tag: json:"country" bson:"country" validate:"omitempty,alpha,len=2"
    string country = 7;
    // @inject_tag: json:"days_from" bson:"days_from" validate:"numeric,gte=0"
    int32 days_from = 8;
    // @inject_tag: json:"payment_stage" bson:"payment_stage" validate:"numeric,gte=1"
    int32 payment_stage = 9;
    // @inject_tag: json:"percent" bson:"percent" validate:"numeric,gte=0,lte=1"
    double percent = 10;
    // @inject_tag: json:"fix_amount" bson:"fix_amount" validate:"numeric,gte=0"
    double fix_amount = 11;
    // @inject_tag: json:"fix_amount_currency" bson:"fix_amount_currency" validate:"required,alpha,len=3"
    string fix_amount_currency = 12;
    // @inject_tag: json:"is_paid_by_merchant" bson:"is_paid_by_merchant"
    bool is_paid_by_merchant = 13;
    //@inject_tag: json:"created_at" bson:"created_at"
    google.protobuf.Timestamp created_at = 14;
    //@inject_tag: json:"updated_at" bson:"updated_at"
    google.protobuf.Timestamp updated_at = 15;
    // @inject_tag: json:"is_active" bson:"is_active"
    bool is_active = 16;
}

message MoneyBackCostMerchantRequest {
    //@inject_tag: json:"merchant_id" bson:"merchant_id" validate:"required,hexadecimal,len=24"
    string merchant_id = 1;
    //@inject_tag: json:"name" bson:"name" validate:"required,alpha"
    string name = 2;
    //@inject_tag: json:"payout_currency" bson:"payout_currency" validate:"required,alpha,len=3"
    string payout_currency = 3;
    //@inject_tag: json:"undo_reason" bson:"undo_reason" validate:"required,alpha,oneof=refund reversal chargeback"
    string undo_reason = 4;
    //@inject_tag: json:"region" bson:"region" validate:"required"
    string region = 5;
    //@inject_tag: json:"country" bson:"country" validate:"omitempty,alpha,len=2"
    string country = 6;
    // @inject_tag: json:"days" bson:"days" validate:"required,numeric,gte=0"
    int32 days = 7;
    // @inject_tag: json:"payment_stage" bson:"payment_stage" validate:"numeric,gte=1"
    int32 payment_stage = 8;
}

message PaymentCostDeleteRequest {
    //@inject_tag: json:"id" bson:"_id" validate:"required,hexadecimal,len=24"
    string id = 1;
}

message MoneyBackCostMerchantList {
    repeated MoneyBackCostMerchant items = 1;
}

message MoneyBackCostMerchantListRequest {
    //@inject_tag: json:"merchant_id" bson:"merchant_id" validate:"required,hexadecimal,len=24"
    string merchant_id = 1;
}

message PayoutCostSystem {
    //@inject_tag: json:"id" bson:"_id" validate:"omitempty,hexadecimal,len=24"
    string id = 1;
    // @inject_tag: json:"intrabank_cost_amount" bson:"intrabank_cost_amount" validate:"numeric,gte=0"
    double intrabank_cost_amount = 2;
    //@inject_tag: json:"intrabank_cost_currency" bson:"intrabank_cost_currency" validate:"required,alpha,len=3"
    string intrabank_cost_currency = 3;
    // @inject_tag: json:"interbank_cost_amount" bson:"interbank_cost_amount" validate:"numeric,gte=0"
    double interbank_cost_amount = 4;
    //@inject_tag: json:"interbank_cost_currency" bson:"interbank_cost_currency" validate:"required,alpha,len=3"
    string interbank_cost_currency = 5;
    // @inject_tag: json:"is_active" bson:"is_active"
    bool is_active = 6;
    //@inject_tag: json:"-" bson:"created_at"
    google.protobuf.Timestamp created_at = 7;
}

message AccountingEntrySource {
    string id = 1;
    string type = 2;
}

message AccountingEntry {
    string id = 1;
    string object = 2;
    string type = 3;
    AccountingEntrySource source = 4;
    string merchant_id = 5;
    double amount = 6; // in royalty_currency
    string currency = 7; // royalty_currency (merchant payout currency)
    string reason = 8;
    string status = 9;
    string country = 10;
    double original_amount = 11;
    string original_currency = 12;
    double local_amount = 13;
    string local_currency = 14;
    google.protobuf.Timestamp created_at = 15;
    google.protobuf.Timestamp available_on = 16;
}

message RoyaltyReportDetails {
    //@inject_tag: bson:"gross_amount"
    double gross_amount = 1;
    //@inject_tag: bson:"transactions_count"
    int32 transactions_count = 2;
    //@inject_tag: bson:"fee_amount"
    double fee_amount = 3;
    //@inject_tag: bson:"vat_amount"
    double vat_amount = 4;
    //@inject_tag: bson:"payout_amount"
    double payout_amount = 5;
    //@inject_tag: bson:"currency"
    string currency = 6;
}

message RoyaltyReportCorrection {
    // @inject_tag: validate:"omitempty,numeric,gt=0"
    double amount = 1;
    string reason = 2;
}

message RoyaltyReport {
    string id = 1;
    string merchant_id = 2;
    google.protobuf.Timestamp created_at = 3;
    google.protobuf.Timestamp updated_at = 4;
    string payout_id = 5;
    google.protobuf.Timestamp payout_date = 6;
    string status = 7;
    google.protobuf.Timestamp period_from = 8;
    google.protobuf.Timestamp period_to = 9;
    google.protobuf.Timestamp accept_expire_at = 10;
    google.protobuf.Timestamp accepted_at = 11;
    RoyaltyReportDetails amounts = 12;
    RoyaltyReportCorrection correction = 13;
}

message RoyaltyReportChanges {
    string id = 1;
    string royalty_report_id = 2;
    string source = 3;
    string ip = 4;
    string hash = 7;
    google.protobuf.Timestamp created_at = 8;
}

message VatTransaction {
    //@inject_tag: json:"id" bson:"_id" validate:"omitempty,hexadecimal,len=24"
    string id = 1;
    //@inject_tag: json:"order_id" bson:"order_id" validate:"required,hexadecimal,len=24"
    string order_id = 2;
    //@inject_tag: json:"transaction_id" bson:"transaction_id" validate:"required"
    string transaction_id = 3;
    //@inject_tag: json:"transaction_type" bson:"transaction_type" validate:"required,oneof=payment refund chargeback"
    string transaction_type = 4;
    // @inject_tag: json:"transaction_amount" bson:"transaction_amount" validate:"numeric,gte=0"
    double transaction_amount = 5;
    //@inject_tag: json:"transaction_currency" bson:"transaction_currency" validate:"required,alpha,len=3"
    string transaction_currency = 6;
    // @inject_tag: json:"vat_amount" bson:"vat_amount" validate:"numeric,gte=0"
    double vat_amount = 7;
    //@inject_tag: json:"vat_currency" bson:"vat_currency" validate:"required,alpha,len=3"
    string vat_currency = 8;
    // @inject_tag: json:"fees_amount" bson:"fees_amount" validate:"numeric,gte=0"
    double fees_amount = 9;
    //@inject_tag: json:"fees_currency" bson:"fees_currency" validate:"required,alpha,len=3"
    string fees_currency = 10;
    // @inject_tag: json:"local_transaction_amount" bson:"local_transaction_amount" validate:"omitempty,numeric,gte=0"
    double local_transaction_amount = 11;
    // @inject_tag: json:"local_vat_amount" bson:"local_vat_amount" validate:"omitempty,numeric,gte=0"
    double local_vat_amount = 12;
    // @inject_tag: json:"local_fees_amount" bson:"local_fees_amount" validate:"omitempty,numeric,gte=0"
    double local_fees_amount = 13;
    //@inject_tag: json:"local_currency" bson:"local_currency" validate:"required,alpha,len=3"
    string local_currency = 14;
    //@inject_tag: json:"local_amounts_approximate" bson:"local_amounts_alocal_amounts_approximatepproximated" validate:"required,alpha,len=3"
    bool local_amounts_approximate = 15;
    //@inject_tag: json:"billing_address_criteria" bson:"billing_address_criteria" validate:"required,oneof=ip bin language customer form"
    string billing_address_criteria = 16;
    //@inject_tag: json:"billing_address" bson:"billing_address" validate:"required,dive"
    OrderBillingAddress billing_address = 17;
    //@inject_tag: json:"user_id" bson:"user_id" validate:"omitempty,hexadecimal,len=24"
    string user_id = 18;
    //@inject_tag: json:"payment_method" bson:"payment_method" validate:"required"
    string payment_method = 19;
    //@inject_tag: json:"is_deduction" bson:"is_deduction"
    bool is_deduction = 20;
    //@inject_tag: json:"country" bson:"country" validate:"required,alpha,len=2"
    string country = 21;
    //@inject_tag: json:"date_time" bson:"date_time"
    google.protobuf.Timestamp date_time = 22;
}

message VatReport {
    //@inject_tag: json:"id" bson:"_id" validate:"omitempty,hexadecimal,len=24"
    string id = 1;
    //@inject_tag: json:"country" bson:"country" validate:"required,alpha,len=2"
    string country = 2;
    // @inject_tag: json:"vat_rate" bson:"vat_rate" validate:"numeric,gte=0,lte=1"
    double vat_rate = 3;
    //@inject_tag: json:"currency" bson:"currency" validate:"required,alpha,len=3"
    string currency = 4;
    // @inject_tag: json:"transactions_count" bson:"transactions_count" validate:"numeric,gte=0"
    int32 transactions_count = 5;
    // @inject_tag: json:"gross_revenue" bson:"gross_revenue" validate:"numeric,gte=0"
    double gross_revenue = 6;
    // @inject_tag: json:"vat_amount" bson:"vat_amount" validate:"numeric,gte=0"
    double vat_amount = 7;
    // @inject_tag: json:"fees_amount" bson:"fees_amount" validate:"numeric,gte=0"
    double fees_amount = 8;
    // @inject_tag: json:"deduction_amount" bson:"deduction_amount" validate:"numeric,gte=0"
    double deduction_amount = 9;
    // @inject_tag: json:"correction_amount" bson:"correction_amount" validate:"numeric,lte=0"
    double correction_amount = 10;
    //@inject_tag: json:"status" bson:"status" validate:"required,alpha,oneof=threshold expired pending need_to_pay paid overdue canceled"
    string status = 11;
    // @inject_tag: json:"country_annual_turnover" bson:"country_annual_turnover" validate:"numeric,gte=0"
    double country_annual_turnover = 12;
    // @inject_tag: json:"world_annual_turnover" bson:"world_annual_turnover" validate:"numeric,gte=0"
    double world_annual_turnover = 13;
    //@inject_tag: json:"amounts_approximate" bson:"amounts_approximate"
    bool amounts_approximate = 14;
    //@inject_tag: json:"date_from" bson:"date_from"
    google.protobuf.Timestamp date_from = 15;
    //@inject_tag: json:"date_to" bson:"date_to"
    google.protobuf.Timestamp date_to = 16;
    //@inject_tag: json:"pay_until_date" bson:"pay_until_date"
    google.protobuf.Timestamp pay_until_date = 17;
    //@inject_tag: json:"created_at" bson:"created_at"
    google.protobuf.Timestamp created_at = 18;
    //@inject_tag: json:"updated_at" bson:"updated_at"
    google.protobuf.Timestamp updated_at = 19;
}

message AnnualTurnover {
    //@inject_tag: json:"year" bson:"year" validate:"required,numeric,gte=2019"
    int32 year = 1;
    //@inject_tag: json:"country" bson:"country" validate:"omitempty,alpha,len=2"
    string country = 2;
    // @inject_tag: json:"amount" bson:"amount" validate:"numeric,gte=0"
    double amount = 3;
    //@inject_tag: json:"currency" bson:"currency" validate:"required,alpha,len=3"
    string currency = 4;
}

message OrderViewMoney {
    double amount = 1;
    string currency = 2;
}

message OrderViewPublic {
    // @inject_tag: json:"-" bson:"_id"
    string id = 1; // unique internal order identifier in Protocol One
    // @inject_tag: json:"uuid" bson:"uuid"
    string uuid = 2; // unique public order identifier in Protocol One
    // @inject_tag: json:"total_payment_amount" bson:"total_payment_amount"
    double total_payment_amount = 3;
    // @inject_tag: json:"currency" bson:"currency"
    string currency = 4;
    // @inject_tag: json:"project" bson:"project"
    ProjectOrder project = 5;
    // @inject_tag: bson:"created_at" bson:"created_at"
    google.protobuf.Timestamp created_at = 6;
    // @inject_tag: json:"transaction" bson:"pm_order_id"
    string transaction = 7; // unique order id in payment system
    // @inject_tag: json:"payment_method" bson:"payment_method"
    PaymentMethodOrder payment_method = 8;
    // @inject_tag: json:"country_code" bson:"country_code"
    string country_code = 9;
    // @inject_tag: json:"merchant_id" bson:"merchant_id"
    string merchant_id = 10;
    // @inject_tag: json:"locale" bson:"locale"
    string locale = 11;
    // @inject_tag: json:"status" bson:"status"
    string status = 12;
    // @inject_tag: json:"transaction_date" bson:"pm_order_close_date"
    google.protobuf.Timestamp transaction_date = 13;
    // @inject_tag: json:"user" bson:"user"
    OrderUser user = 14;
    // @inject_tag: json:"billing_address" bson:"billing_address"
    OrderBillingAddress billing_address = 15;
    // @inject_tag: json:"type" bson:"type"
    string type = 16;
    // @inject_tag: json:"is_vat_deduction" bson:"is_vat_deduction"
    bool is_vat_deduction = 17;
    // @inject_tag: json:"gross_revenue" bson:"gross_revenue"
    OrderViewMoney gross_revenue = 18;
    // @inject_tag: json:"tax_fee" bson:"tax_fee"
    OrderViewMoney tax_fee = 19;
    // @inject_tag: json:"tax_fee_currency_exchange_fee" bson:"tax_fee_currency_exchange_fee"
    OrderViewMoney tax_fee_currency_exchange_fee = 20;
    // @inject_tag: json:"tax_fee_total" bson:"tax_fee_total"
    OrderViewMoney tax_fee_total = 21;
    // @inject_tag: json:"method_fee_total" bson:"method_fee_total"
    OrderViewMoney method_fee_total = 22;
    // @inject_tag: json:"method_fee_tariff" bson:"method_fee_tariff"
    OrderViewMoney method_fee_tariff = 23;
    // @inject_tag: json:"method_fixed_fee_tariff" bson:"method_fixed_fee_tariff"
    OrderViewMoney method_fixed_fee_tariff = 24;
    // @inject_tag: json:"paysuper_fixed_fee" bson:"paysuper_fixed_fee"
    OrderViewMoney paysuper_fixed_fee = 25;
    // @inject_tag: json:"fees_total" bson:"fees_total"
    OrderViewMoney fees_total = 26;
    // @inject_tag: json:"fees_total_local" bson:"fees_total_local"
    OrderViewMoney fees_total_local = 27;
    // @inject_tag: json:"net_revenue" bson:"net_revenue"
    OrderViewMoney net_revenue = 28;
    // @inject_tag: json:"refund_gross_revenue" bson:"refund_gross_revenue"
    OrderViewMoney refund_gross_revenue = 29;
    // @inject_tag: json:"method_refund_fee_tariff" bson:"method_refund_fee_tariff"
    OrderViewMoney method_refund_fee_tariff = 30;
    // @inject_tag: json:"merchant_refund_fixed_fee_tariff" bson:"merchant_refund_fixed_fee_tariff"
    OrderViewMoney merchant_refund_fixed_fee_tariff = 31;
    // @inject_tag: json:"refund_tax_fee" bson:"refund_tax_fee"
    OrderViewMoney refund_tax_fee = 32;
    // @inject_tag: json:"refund_tax_fee_currency_exchange_fee" bson:"refund_tax_fee_currency_exchange_fee"
    OrderViewMoney refund_tax_fee_currency_exchange_fee = 33;
    // @inject_tag: json:"paysuper_refund_tax_fee_currency_exchange_fee" bson:"paysuper_refund_tax_fee_currency_exchange_fee"
    OrderViewMoney paysuper_refund_tax_fee_currency_exchange_fee = 34;
    // @inject_tag: json:"refund_reverse_revenue" bson:"refund_reverse_revenue"
    OrderViewMoney refund_reverse_revenue = 35;
    // @inject_tag: json:"refund_fees_total" bson:"refund_fees_total"
    OrderViewMoney refund_fees_total = 36;
    // @inject_tag: json:"refund_fees_total_local" bson:"refund_fees_total_local"
    OrderViewMoney refund_fees_total_local = 37;
}

message OrderViewPrivate {
    // @inject_tag: json:"-" bson:"_id"
    string id = 1; // unique internal order identifier in Protocol One
    // @inject_tag: json:"uuid" bson:"uuid"
    string uuid = 2; // unique public order identifier in Protocol One
    // @inject_tag: json:"total_payment_amount" bson:"total_payment_amount"
    double total_payment_amount = 3;
    // @inject_tag: json:"currency" bson:"currency"
    string currency = 4;
    // @inject_tag: json:"project" bson:"project"
    ProjectOrder project = 5;
    // @inject_tag: bson:"created_at" bson:"created_at"
    google.protobuf.Timestamp created_at = 6;
    // @inject_tag: json:"transaction" bson:"pm_order_id"
    string transaction = 7; // unique order id in payment system
    // @inject_tag: json:"payment_method" bson:"payment_method"
    PaymentMethodOrder payment_method = 8;
    // @inject_tag: json:"country_code" bson:"country_code"
    string country_code = 9;
    // @inject_tag: json:"merchant_id" bson:"merchant_id"
    string merchant_id = 10;
    // @inject_tag: json:"locale" bson:"locale"
    string locale = 11;
    // @inject_tag: json:"status" bson:"status"
    string status = 12;
    // @inject_tag: json:"transaction_date" bson:"pm_order_close_date"
    google.protobuf.Timestamp transaction_date = 13;
    // @inject_tag: json:"user" bson:"user"
    OrderUser user = 14;
    // @inject_tag: json:"billing_address" bson:"billing_address"
    OrderBillingAddress billing_address = 15;
    // @inject_tag: json:"type" bson:"type"
    string type = 16;
    // @inject_tag: json:"is_vat_deduction" bson:"is_vat_deduction"
    bool is_vat_deduction = 17;
    // @inject_tag: json:"payment_gross_revenue_local" bson:"payment_gross_revenue_local"
    OrderViewMoney payment_gross_revenue_local = 18;
    // @inject_tag: json:"payment_gross_revenue_origin" bson:"payment_gross_revenue_origin"
    OrderViewMoney payment_gross_revenue_origin = 19;
    // @inject_tag: json:"payment_gross_revenue" bson:"payment_gross_revenue"
    OrderViewMoney payment_gross_revenue = 20;
    // @inject_tag: json:"payment_tax_fee" bson:"payment_tax_fee"
    OrderViewMoney payment_tax_fee = 21;
    // @inject_tag: json:"payment_tax_fee_local" bson:"payment_tax_fee_local"
    OrderViewMoney payment_tax_fee_local = 22;
    // @inject_tag: json:"payment_tax_fee_origin" bson:"payment_tax_fee_origin"
    OrderViewMoney payment_tax_fee_origin = 23;
    // @inject_tag: json:"payment_tax_fee_currency_exchange_fee" bson:"payment_tax_fee_currency_exchange_fee"
    OrderViewMoney payment_tax_fee_currency_exchange_fee = 24;
    // @inject_tag: json:"payment_tax_fee_total" bson:"payment_tax_fee_total"
    OrderViewMoney payment_tax_fee_total = 25;
    // @inject_tag: json:"payment_gross_revenue_fx" bson:"payment_gross_revenue_fx"
    OrderViewMoney payment_gross_revenue_fx = 26;
    // @inject_tag: json:"payment_gross_revenue_fx_tax_fee" bson:"payment_gross_revenue_fx_tax_fee"
    OrderViewMoney payment_gross_revenue_fx_tax_fee = 27;
    // @inject_tag: json:"payment_gross_revenue_fx_profit" bson:"payment_gross_revenue_fx_profit"
    OrderViewMoney payment_gross_revenue_fx_profit = 28;
    // @inject_tag: json:"gross_revenue" bson:"gross_revenue"
    OrderViewMoney gross_revenue = 29;
    // @inject_tag: json:"tax_fee" bson:"tax_fee"
    OrderViewMoney tax_fee = 30;
    // @inject_tag: json:"tax_fee_currency_exchange_fee" bson:"tax_fee_currency_exchange_fee"
    OrderViewMoney tax_fee_currency_exchange_fee = 31;
    // @inject_tag: json:"tax_fee_total" bson:"tax_fee_total"
    OrderViewMoney tax_fee_total = 32;
    // @inject_tag: json:"method_fee_total" bson:"method_fee_total"
    OrderViewMoney method_fee_total = 33;
    // @inject_tag: json:"method_fee_tariff" bson:"method_fee_tariff"
    OrderViewMoney method_fee_tariff = 34;
    // @inject_tag: json:"paysuper_method_fee_tariff_self_cost" bson:"paysuper_method_fee_tariff_self_cost"
    OrderViewMoney paysuper_method_fee_tariff_self_cost = 35;
    // @inject_tag: json:"paysuper_method_fee_profit" bson:"paysuper_method_fee_profit"
    OrderViewMoney paysuper_method_fee_profit = 36;
    // @inject_tag: json:"method_fixed_fee_tariff" bson:"method_fixed_fee_tariff"
    OrderViewMoney method_fixed_fee_tariff = 37;
    // @inject_tag: json:"paysuper_method_fixed_fee_tariff_fx_profit" bson:"paysuper_method_fixed_fee_tariff_fx_profit"
    OrderViewMoney paysuper_method_fixed_fee_tariff_fx_profit = 38;
    // @inject_tag: json:"paysuper_method_fixed_fee_tariff_self_cost" bson:"paysuper_method_fixed_fee_tariff_self_cost"
    OrderViewMoney paysuper_method_fixed_fee_tariff_self_cost = 39;
    // @inject_tag: json:"paysuper_method_fixed_fee_tariff_total_profit" bson:"paysuper_method_fixed_fee_tariff_total_profit"
    OrderViewMoney paysuper_method_fixed_fee_tariff_total_profit = 40;
    // @inject_tag: json:"paysuper_fixed_fee" bson:"paysuper_fixed_fee"
    OrderViewMoney paysuper_fixed_fee = 41;
    // @inject_tag: json:"paysuper_fixed_fee_fx_profit" bson:"paysuper_fixed_fee_fx_profit"
    OrderViewMoney paysuper_fixed_fee_fx_profit = 42;
    // @inject_tag: json:"fees_total" bson:"fees_total"
    OrderViewMoney fees_total = 43;
    // @inject_tag: json:"fees_total_local" bson:"fees_total_local"
    OrderViewMoney fees_total_local = 44;
    // @inject_tag: json:"net_revenue" bson:"net_revenue"
    OrderViewMoney net_revenue = 45;
    // @inject_tag: json:"paysuper_method_total_profit" bson:"paysuper_method_total_profit"
    OrderViewMoney paysuper_method_total_profit = 46;
    // @inject_tag: json:"paysuper_total_profit" bson:"paysuper_total_profit"
    OrderViewMoney paysuper_total_profit = 47;
    // @inject_tag: json:"payment_refund_gross_revenue_local" bson:"payment_refund_gross_revenue_local"
    OrderViewMoney payment_refund_gross_revenue_local = 48;
    // @inject_tag: json:"payment_refund_gross_revenue_origin" bson:"payment_refund_gross_revenue_origin"
    OrderViewMoney payment_refund_gross_revenue_origin = 49;
    // @inject_tag: json:"payment_refund_gross_revenue" bson:"payment_refund_gross_revenue"
    OrderViewMoney payment_refund_gross_revenue = 50;
    // @inject_tag: json:"payment_refund_tax_fee" bson:"payment_refund_tax_fee"
    OrderViewMoney payment_refund_tax_fee = 51;
    // @inject_tag: json:"payment_refund_tax_fee_local" bson:"payment_refund_tax_fee_local"
    OrderViewMoney payment_refund_tax_fee_local = 52;
    // @inject_tag: json:"payment_refund_tax_fee_origin" bson:"payment_refund_tax_fee_origin"
    OrderViewMoney payment_refund_tax_fee_origin = 53;
    // @inject_tag: json:"payment_refund_fee_tariff" bson:"payment_refund_fee_tariff"
    OrderViewMoney payment_refund_fee_tariff = 54;
    // @inject_tag: json:"method_refund_fixed_fee_tariff" bson:"method_refund_fixed_fee_tariff"
    OrderViewMoney method_refund_fixed_fee_tariff = 55;
    // @inject_tag: json:"refund_gross_revenue" bson:"refund_gross_revenue"
    OrderViewMoney refund_gross_revenue = 56;
    // @inject_tag: json:"refund_gross_revenue_fx" bson:"refund_gross_revenue_fx"
    OrderViewMoney refund_gross_revenue_fx = 57;
    // @inject_tag: json:"method_refund_fee_tariff" bson:"method_refund_fee_tariff"
    OrderViewMoney method_refund_fee_tariff = 58;
    // @inject_tag: json:"paysuper_method_refund_fee_tariff_profit" bson:"paysuper_method_refund_fee_tariff_profit"
    OrderViewMoney paysuper_method_refund_fee_tariff_profit = 59;
    // @inject_tag: json:"paysuper_method_refund_fixed_fee_tariff_self_cost" bson:"paysuper_method_refund_fixed_fee_tariff_self_cost"
    OrderViewMoney paysuper_method_refund_fixed_fee_tariff_self_cost = 60;
    // @inject_tag: json:"merchant_refund_fixed_fee_tariff" bson:"merchant_refund_fixed_fee_tariff"
    OrderViewMoney merchant_refund_fixed_fee_tariff = 61;
    // @inject_tag: json:"paysuper_method_refund_fixed_fee_tariff_profit" bson:"paysuper_method_refund_fixed_fee_tariff_profit"
    OrderViewMoney paysuper_method_refund_fixed_fee_tariff_profit = 62;
    // @inject_tag: json:"refund_tax_fee" bson:"refund_tax_fee"
    OrderViewMoney refund_tax_fee = 63;
    // @inject_tag: json:"refund_tax_fee_currency_exchange_fee" bson:"refund_tax_fee_currency_exchange_fee"
    OrderViewMoney refund_tax_fee_currency_exchange_fee = 64;
    // @inject_tag: json:"paysuper_refund_tax_fee_currency_exchange_fee" bson:"paysuper_refund_tax_fee_currency_exchange_fee"
    OrderViewMoney paysuper_refund_tax_fee_currency_exchange_fee = 65;
    // @inject_tag: json:"refund_tax_fee_total" bson:"refund_tax_fee_total"
    OrderViewMoney refund_tax_fee_total = 66;
    // @inject_tag: json:"refund_reverse_revenue" bson:"refund_reverse_revenue"
    OrderViewMoney refund_reverse_revenue = 67;
    // @inject_tag: json:"refund_fees_total" bson:"refund_fees_total"
    OrderViewMoney refund_fees_total = 68;
    // @inject_tag: json:"refund_fees_total_local" bson:"refund_fees_total_local"
    OrderViewMoney refund_fees_total_local = 69;
    // @inject_tag: json:"paysuper_refund_total_profit" bson:"paysuper_refund_total_profit"
    OrderViewMoney paysuper_refund_total_profit = 70;
}

message PriceGroupRecommendedPrice {
    // @inject_tag: json:"region"
    string region = 1;
    // @inject_tag: json:"currency"
    string currency = 2;
    // @inject_tag: json:"amount"
    double amount = 3;
}

message PriceTable {
    //@inject_tag: json:"id" bson:"_id" validate:"omitempty,hexadecimal,len=24"
    string id = 1;
    // @inject_tag: json:"currencies"
    map<string, PriceTableCurrency> currencies = 2;
    // @inject_tag: json:"from"
    double from = 3;
    // @inject_tag: json:"to"
    double to = 4;
}

message PriceTableCurrency {
    // @inject_tag: json:"from"
    double from = 1;
    // @inject_tag: json:"to"
    double to = 2;
}

message Id {
    string id = 1;
}

<<<<<<< HEAD
message ReportFile {
    //@inject_tag: json:"id" bson:"_id"
    string id = 1;
    // @inject_tag: json:"merchant_id"
    string merchant_id = 2;
    // @inject_tag: json:"file_path"
    string type = 3;
    //@inject_tag: json:"date_from"
    google.protobuf.Timestamp date_from = 4;
    //@inject_tag: json:"date_to"
    google.protobuf.Timestamp date_to = 5;
    // @inject_tag: json:"file_path"
    string file_path = 6;
    // @inject_tag: json:"created_at"
    google.protobuf.Timestamp created_at = 7;
=======
message RangeInt {
    //@inject_tag: json:"from"
    int32 from = 1;
    //@inject_tag: json:"to"
    int32 to = 2;
}

message MerchantTariffRatesPayments {
    //@inject_tag: json:"method" bson:"method"
    string method = 1;
    //@inject_tag: json:"payout_currency" bson:"payout_currency"
    string payout_currency = 2;
    //@inject_tag: json:"amount_range" bson:"amount_range"
    PriceTableCurrency amount_range = 3;
    //@inject_tag: json:"country" bson:"country"
    string country = 4;
    //@inject_tag: json:"method_percent_fee" bson:"method_percent_fee"
    double method_percent_fee = 5;
    //@inject_tag: json:"method_fixed_fee" bson:"method_fixed_fee"
    double method_fixed_fee = 6;
    //@inject_tag: json:"method_fixed_fee_currency" bson:"method_fixed_fee_currency"
    string method_fixed_fee_currency = 7;
    //@inject_tag: json:"ps_percent_fee" bson:"ps_percent_fee"
    double ps_percent_fee = 8;
    //@inject_tag: json:"ps_fixed_fee" bson:"ps_fixed_fee"
    double ps_fixed_fee = 9;
    //@inject_tag: json:"ps_fixed_fee_currency" bson:"ps_fixed_fee_currency"
    string ps_fixed_fee_currency = 10;
}

message MerchantTariffRatesMoneyBack {
    //@inject_tag: json:"method" bson:"method"
    string method = 1;
    //@inject_tag: json:"payout_currency" bson:"payout_currency"
    string payout_currency = 2;
    //@inject_tag: json:"country" bson:"country"
    string country = 4;
    //@inject_tag: json:"days_range" bson:"days_range"
    RangeInt days_range = 5;
    //@inject_tag: json:"payment_stage" bson:"payment_stage"
    int32 payment_stage = 6;
    //@inject_tag: json:"percent_fee" bson:"percent_fee"
    double percent_fee = 7;
    //@inject_tag: json:"fixed_fee" bson:"fixed_fee"
    double fixed_fee = 8;
    //@inject_tag: json:"fixed_fee_currency" bson:"fixed_fee_currency"
    string fixed_fee_currency = 9;
    //@inject_tag: json:"is_paid_by_merchant" bson:"is_paid_by_merchant"
    bool is_paid_by_merchant = 10;
}

message TariffRatesItem {
    //@inject_tag: json:"fixed_fee" bson:"fixed_fee"
    double fixed_fee = 1;
    //@inject_tag: json:"fixed_fee_currency" bson:"fixed_fee_currency"
    string fixed_fee_currency = 2;
    //@inject_tag: json:"is_paid_by_merchant" bson:"is_paid_by_merchant"
    bool is_paid_by_merchant = 3;
}

message MerchantTariffRates {
    //@inject_tag: json:"payment" bson:"payment"
    repeated MerchantTariffRatesPayments payment = 1;
    //@inject_tag: json:"money_back" bson:"money_back"
    repeated MerchantTariffRatesMoneyBack money_back = 2;
    //@inject_tag: json:"payout" bson:"payout"
    TariffRatesItem payout = 3;
    //@inject_tag: json:"chargeback" bson:"chargeback"
    TariffRatesItem chargeback = 4;
    //@inject_tag: json:"region" bson:"region"
    string region = 5;
>>>>>>> 7939d9bb
}<|MERGE_RESOLUTION|>--- conflicted
+++ resolved
@@ -1730,23 +1730,6 @@
     string id = 1;
 }
 
-<<<<<<< HEAD
-message ReportFile {
-    //@inject_tag: json:"id" bson:"_id"
-    string id = 1;
-    // @inject_tag: json:"merchant_id"
-    string merchant_id = 2;
-    // @inject_tag: json:"file_path"
-    string type = 3;
-    //@inject_tag: json:"date_from"
-    google.protobuf.Timestamp date_from = 4;
-    //@inject_tag: json:"date_to"
-    google.protobuf.Timestamp date_to = 5;
-    // @inject_tag: json:"file_path"
-    string file_path = 6;
-    // @inject_tag: json:"created_at"
-    google.protobuf.Timestamp created_at = 7;
-=======
 message RangeInt {
     //@inject_tag: json:"from"
     int32 from = 1;
@@ -1818,5 +1801,4 @@
     TariffRatesItem chargeback = 4;
     //@inject_tag: json:"region" bson:"region"
     string region = 5;
->>>>>>> 7939d9bb
 }