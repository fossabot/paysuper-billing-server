--- conflicted
+++ resolved
@@ -238,6 +238,13 @@
     string tax_id = 11;
 }
 
+message MerchantCompletedSteps {
+    bool company = 1;
+    bool contacts = 2;
+    bool banking = 3;
+    bool tariff = 4;
+}
+
 message Merchant {
     // @inject_tag: bson:"_id"
     string id = 1;
@@ -296,17 +303,16 @@
     //@inject_tag: json:"item_min_cost_currency" bson:"item_min_cost_currency" validate:"required,alpha,len=3"
     string item_min_cost_currency = 40;
     string centrifugo_token = 41;
-<<<<<<< HEAD
     //@inject_tag: json:"tariff"
     string tariff = 42;
-=======
     //@inject_tag: json:"signature_request" bson:"signature_request"
-    MerchantSignatureRequest signature_request = 42;
+    MerchantSignatureRequest signature_request = 43;
     //@inject_tag: json:"-"
-    string merchant_signature = 43;
+    string merchant_signature = 44;
     //@inject_tag: json:"-"
-    string psp_signature = 44;
->>>>>>> c82d1498
+    string psp_signature = 45;
+    //@inject_tag: json:"-"
+    MerchantCompletedSteps steps = 46;
 }
 
 message SystemNotificationStatuses {
