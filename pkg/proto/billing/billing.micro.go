--- conflicted
+++ resolved
@@ -25,33 +25,17 @@
 	OrderTax
 	OrderBillingAddress
 	OrderUser
-<<<<<<< HEAD
-	OrderPaymentRoyaltyData
-=======
->>>>>>> 54d71321
 	Order
 	CountryRestriction
 	OrderItem
 	OrderPaginate
-<<<<<<< HEAD
-	Currency
-=======
->>>>>>> 54d71321
 	PaymentMethodOrder
 	PaymentMethodParams
 	PaymentSystem
 	PaymentMethodCard
 	PaymentMethodWallet
 	PaymentMethodCrypto
-<<<<<<< HEAD
-	OrderFee
-	OrderFeePsp
-	OrderFeePaymentSystem
 	ProjectPaymentMethod
-	CurrencyRate
-=======
-	ProjectPaymentMethod
->>>>>>> 54d71321
 	PaymentMethod
 	Vat
 	Commission
@@ -84,21 +68,13 @@
 	OrderIssuer
 	OrderNotificationRefund
 	GetCountryRequest
-<<<<<<< HEAD
-=======
 	CountryVatThreshold
->>>>>>> 54d71321
 	Country
 	CountriesList
 	GetPriceGroupRequest
 	PriceGroup
 	ZipCodeState
 	ZipCode
-<<<<<<< HEAD
-	CurrencyList
-	GetCurrencyRequest
-=======
->>>>>>> 54d71321
 	PaymentChannelCostSystem
 	PaymentChannelCostSystemRequest
 	PaymentChannelCostSystemList
@@ -115,12 +91,6 @@
 	MoneyBackCostMerchantList
 	MoneyBackCostMerchantListRequest
 	PayoutCostSystem
-<<<<<<< HEAD
-	AccountingEntry
-	PriceGroupRecommendedPrice
-	PriceTable
-	PriceTableCurrency
-=======
 	AccountingEntrySource
 	AccountingEntry
 	RoyaltyReportDetails
@@ -138,7 +108,6 @@
 	PriceTable
 	PriceTableCurrency
 	Id
->>>>>>> 54d71321
 */
 package billing
 
