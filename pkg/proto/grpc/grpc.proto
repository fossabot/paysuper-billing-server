--- conflicted
+++ resolved
@@ -129,11 +129,6 @@
     rpc CalcAnnualTurnovers(EmptyRequest) returns (EmptyResponse) {}
     rpc GetMerchantAgreementSignUrl(GetMerchantAgreementSignUrlRequest) returns (GetMerchantAgreementSignUrlResponse) {}
     rpc GetMerchantOnboardingCompleteData(SetMerchantS3AgreementRequest) returns (GetMerchantOnboardingCompleteDataResponse) {}
-
-    rpc CreateReportFile(CreateReportFileRequest) returns (CreateReportFileResponse) {}
-    rpc UpdateReportFile(UpdateReportFileRequest) returns (ResponseError) {}
-    rpc GetReportFile(GetReportFileRequest) returns (GetReportFileResponse) {}
-    rpc DeleteOldestReportFiles(DeleteOldestReportFilesRequest) returns (ResponseError) {}
 }
 
 message EmptyRequest {}
@@ -1285,56 +1280,6 @@
     billing.MerchantAgreementSignatureDataSignUrl item = 3;
 }
 
-<<<<<<< HEAD
-message CreateReportFileRequest {
-    // @inject_tag: query:"merchant_id" validate:"required,hexadecimal,len=24"
-    string merchant_id = 1;
-    // @inject_tag: query:"period_from" validate:"required,numeric,gt=0"
-    int64 period_from = 2;
-    // @inject_tag: query:"period_to" validate:"required,numeric,gt=0"
-    int64 period_to = 3;
-    // @inject_tag: query:"report_type" validate:"required,alpha"
-    string report_type = 4;
-    // @inject_tag: query:"file_type" validate:"required,alpha"
-    string file_type = 5;
-}
-
-message CreateReportFileResponse {
-    // @inject_tag: json:"status"
-    int32 status = 1;
-    // @inject_tag: json:"message,omitempty"
-    ResponseErrorMessage message = 2;
-    // @inject_tag: json:"file_id"
-    string file_id = 3;
-}
-
-message UpdateReportFileRequest {
-    // @inject_tag: query:"id" validate:"required,hexadecimal,len=24"
-    string id = 1;
-    // @inject_tag: query:"file_path" validate:"required"
-    string file_path = 2;
-}
-
-message GetReportFileRequest {
-    // @inject_tag: query:"merchant_id" validate:"required,hexadecimal,len=24"
-    string merchant_id = 1;
-    // @inject_tag: query:"id" validate:"required,hexadecimal,len=24"
-    string id = 2;
-}
-
-message GetReportFileResponse {
-    // @inject_tag: json:"status"
-    int32 status = 1;
-    // @inject_tag: json:"message,omitempty"
-    ResponseErrorMessage message = 2;
-    // @inject_tag: json:"file"
-    billing.ReportFile file = 3;
-}
-
-message DeleteOldestReportFilesRequest {
-    // @inject_tag: query:"days" validate:"required,number"
-    int32 days = 1;
-=======
 message GetMerchantTariffRatesRequest {
     // @inject_tag: query:"region" validate:"required,world_region"
     string region = 1;
@@ -1363,5 +1308,4 @@
     double amount_from = 4;
     // @inject_tag: json:"amount_to" validate:"required,numeric,gt=0"
     double amount_to = 5;
->>>>>>> 7939d9bb
 }