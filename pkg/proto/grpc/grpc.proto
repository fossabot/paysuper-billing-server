syntax = "proto3";

option go_package = "github.com/paysuper/paysuper-billing-server/pkg/proto/grpc";
package grpc;

import "google/protobuf/timestamp.proto";
import "billing/billing.proto";

service BillingService {
    rpc OrderCreateProcess (billing.OrderCreateRequest) returns (OrderCreateProcessResponse) {}
    rpc PaymentFormJsonDataProcess (PaymentFormJsonDataRequest) returns (PaymentFormJsonDataResponse) {}
    rpc PaymentCreateProcess (PaymentCreateRequest) returns (PaymentCreateResponse) {}
    rpc PaymentCallbackProcess (PaymentNotifyRequest) returns (PaymentNotifyResponse) {}

    rpc UpdateOrder (billing.Order) returns (EmptyResponse) {}
    rpc UpdateMerchant (billing.Merchant) returns (EmptyResponse) {}

    rpc GetMerchantBy (GetMerchantByRequest) returns (GetMerchantResponse) {}
    rpc ListMerchants (MerchantListingRequest) returns (MerchantListingResponse) {}
    rpc ChangeMerchant (OnboardingRequest) returns (ChangeMerchantResponse) {}
    rpc ChangeMerchantStatus (MerchantChangeStatusRequest) returns (ChangeMerchantStatusResponse) {}
    rpc ChangeMerchantData (ChangeMerchantDataRequest) returns (ChangeMerchantDataResponse) {}
    rpc SetMerchantS3Agreement (SetMerchantS3AgreementRequest) returns (ChangeMerchantDataResponse) {}
    rpc GetMerchantTariffRates(GetMerchantTariffRatesRequest) returns (GetMerchantTariffRatesResponse) {}
    rpc SetMerchantTariffRates(SetMerchantTariffRatesRequest) returns (CheckProjectRequestSignatureResponse) {}

    rpc CreateNotification (NotificationRequest) returns (CreateNotificationResponse) {}
    rpc GetNotification (GetNotificationRequest) returns (billing.Notification) {}
    rpc ListNotifications (ListingNotificationRequest) returns (Notifications) {}
    rpc MarkNotificationAsRead (GetNotificationRequest) returns (billing.Notification) {}

    rpc ListMerchantPaymentMethods (ListMerchantPaymentMethodsRequest) returns (ListingMerchantPaymentMethod) {}
    rpc GetMerchantPaymentMethod (GetMerchantPaymentMethodRequest) returns (GetMerchantPaymentMethodResponse) {}
    rpc ChangeMerchantPaymentMethod (MerchantPaymentMethodRequest) returns (MerchantPaymentMethodResponse) {}

    rpc CreateRefund (CreateRefundRequest) returns (CreateRefundResponse) {}
    rpc ListRefunds (ListRefundsRequest) returns (ListRefundsResponse) {}
    rpc GetRefund (GetRefundRequest) returns (CreateRefundResponse) {}
    rpc ProcessRefundCallback (CallbackRequest) returns (PaymentNotifyResponse) {}

    rpc PaymentFormLanguageChanged (PaymentFormUserChangeLangRequest) returns (PaymentFormDataChangeResponse) {}
    rpc PaymentFormPaymentAccountChanged (PaymentFormUserChangePaymentAccountRequest) returns (PaymentFormDataChangeResponse) {}
    rpc ProcessBillingAddress (ProcessBillingAddressRequest) returns (ProcessBillingAddressResponse) {}

    rpc CreateOrUpdateProduct (Product) returns (Product) {}
    rpc ListProducts (ListProductsRequest) returns (ListProductsResponse) {}
    rpc GetProduct (RequestProduct) returns (Product) {}
    rpc DeleteProduct (RequestProduct) returns (EmptyResponse) {}
    rpc GetProductsForOrder (GetProductsForOrderRequest) returns (ListProductsResponse) {}
    rpc GetProductPrices (RequestProduct) returns (ProductPricesResponse) {}
    rpc UpdateProductPrices (UpdateProductPricesRequest) returns (ResponseError) {}

    rpc ChangeProject (billing.Project) returns (ChangeProjectResponse) {}
    rpc GetProject (GetProjectRequest) returns (ChangeProjectResponse) {}
    rpc ListProjects (ListProjectsRequest) returns (ListProjectsResponse) {}
    rpc DeleteProject (GetProjectRequest) returns (ChangeProjectResponse) {}

    rpc CreateToken (TokenRequest) returns (TokenResponse) {}
    rpc CheckProjectRequestSignature (CheckProjectRequestSignatureRequest) returns (CheckProjectRequestSignatureResponse) {}

    rpc GetCountriesList (EmptyRequest) returns (billing.CountriesList) {}
    rpc GetCountry (billing.GetCountryRequest) returns (billing.Country) {}
    rpc UpdateCountry (billing.Country) returns (billing.Country) {}

    rpc GetOrderPublic (GetOrderRequest) returns (GetOrderPublicResponse) {}
    rpc GetOrderPrivate (GetOrderRequest) returns (GetOrderPrivateResponse) {}
    rpc FindAllOrdersPublic (ListOrdersRequest) returns (ListOrdersPublicResponse) {}
    rpc FindAllOrdersPrivate (ListOrdersRequest) returns (ListOrdersPrivateResponse) {}
    rpc IsOrderCanBePaying (IsOrderCanBePayingRequest) returns (IsOrderCanBePayingResponse) {}

    rpc GetPriceGroup (billing.GetPriceGroupRequest) returns (billing.PriceGroup) {}
    rpc UpdatePriceGroup (billing.PriceGroup) returns (billing.PriceGroup) {}
    rpc GetPriceGroupByCountry (PriceGroupByCountryRequest) returns (billing.PriceGroup) {}
    rpc GetPriceGroupCurrencies (EmptyRequest) returns (PriceGroupCurrenciesResponse) {}
    rpc GetPriceGroupCurrencyByRegion (PriceGroupByRegionRequest) returns (PriceGroupCurrenciesResponse) {}
    rpc GetPriceGroupRecommendedPrice (PriceGroupRecommendedPriceRequest) returns (PriceGroupRecommendedPriceResponse) {}

    rpc SetUserNotifySales (SetUserNotifyRequest) returns (EmptyResponse) {}
    rpc SetUserNotifyNewRegion (SetUserNotifyRequest) returns (EmptyResponse) {}

    rpc CreateOrUpdatePaymentMethod (billing.PaymentMethod) returns (ChangePaymentMethodResponse) {}
    rpc CreateOrUpdatePaymentMethodProductionSettings (ChangePaymentMethodParamsRequest) returns (ChangePaymentMethodParamsResponse) {}
    rpc GetPaymentMethodProductionSettings (GetPaymentMethodSettingsRequest) returns (GetPaymentMethodSettingsResponse) {}
    rpc DeletePaymentMethodProductionSettings (GetPaymentMethodSettingsRequest) returns (ChangePaymentMethodParamsResponse) {}
    rpc CreateOrUpdatePaymentMethodTestSettings (ChangePaymentMethodParamsRequest) returns (ChangePaymentMethodParamsResponse) {}
    rpc GetPaymentMethodTestSettings (GetPaymentMethodSettingsRequest) returns (GetPaymentMethodSettingsResponse) {}
    rpc DeletePaymentMethodTestSettings (GetPaymentMethodSettingsRequest) returns (ChangePaymentMethodParamsResponse) {}

    rpc FindByZipCode (FindByZipCodeRequest) returns (FindByZipCodeResponse) {}

    rpc GetAllPaymentChannelCostSystem(EmptyRequest) returns (PaymentChannelCostSystemListResponse) {}
    rpc GetPaymentChannelCostSystem(billing.PaymentChannelCostSystemRequest) returns (PaymentChannelCostSystemResponse) {}
    rpc SetPaymentChannelCostSystem(billing.PaymentChannelCostSystem) returns (PaymentChannelCostSystemResponse) {}
    rpc DeletePaymentChannelCostSystem(billing.PaymentCostDeleteRequest) returns (ResponseError) {}

    rpc GetAllPaymentChannelCostMerchant(billing.PaymentChannelCostMerchantListRequest) returns (PaymentChannelCostMerchantListResponse) {}
    rpc GetPaymentChannelCostMerchant(billing.PaymentChannelCostMerchantRequest) returns (PaymentChannelCostMerchantResponse) {}
    rpc SetPaymentChannelCostMerchant(billing.PaymentChannelCostMerchant) returns (PaymentChannelCostMerchantResponse) {}
    rpc DeletePaymentChannelCostMerchant(billing.PaymentCostDeleteRequest) returns (ResponseError) {}

    rpc GetAllMoneyBackCostSystem(EmptyRequest) returns (MoneyBackCostSystemListResponse) {}
    rpc GetMoneyBackCostSystem(billing.MoneyBackCostSystemRequest) returns (MoneyBackCostSystemResponse) {}
    rpc SetMoneyBackCostSystem(billing.MoneyBackCostSystem) returns (MoneyBackCostSystemResponse) {}
    rpc DeleteMoneyBackCostSystem(billing.PaymentCostDeleteRequest) returns (ResponseError) {}

    rpc GetAllMoneyBackCostMerchant(billing.MoneyBackCostMerchantListRequest) returns (MoneyBackCostMerchantListResponse) {}
    rpc GetMoneyBackCostMerchant(billing.MoneyBackCostMerchantRequest) returns (MoneyBackCostMerchantResponse) {}
    rpc SetMoneyBackCostMerchant(billing.MoneyBackCostMerchant) returns (MoneyBackCostMerchantResponse) {}
    rpc DeleteMoneyBackCostMerchant(billing.PaymentCostDeleteRequest) returns (ResponseError) {}

    rpc CreateAccountingEntry(CreateAccountingEntryRequest) returns (CreateAccountingEntryResponse) {}

    rpc GetUserProfile (GetUserProfileRequest) returns (GetUserProfileResponse) {}
    rpc CreateOrUpdateUserProfile (UserProfile) returns (GetUserProfileResponse) {}
    rpc ConfirmUserEmail (ConfirmUserEmailRequest) returns (CheckProjectRequestSignatureResponse) {}
    rpc CreatePageReview(CreatePageReviewRequest) returns (CheckProjectRequestSignatureResponse) {}

    rpc CreateRoyaltyReport(CreateRoyaltyReportRequest) returns (CreateRoyaltyReportRequest) {}
    rpc ListRoyaltyReports(ListRoyaltyReportsRequest) returns (ListRoyaltyReportsResponse) {}
    rpc ChangeRoyaltyReport(ChangeRoyaltyReportRequest) returns (ResponseError) {}
    rpc ListRoyaltyReportOrders(ListRoyaltyReportOrdersRequest) returns (TransactionsResponse) {}
    rpc MerchantReviewRoyaltyReport(MerchantReviewRoyaltyReportRequest) returns (ResponseError) {}
    rpc AutoAcceptRoyaltyReports(EmptyRequest) returns (EmptyResponse) {}

    rpc GetVatReportsDashboard (EmptyRequest) returns (VatReportsResponse) {}
    rpc GetVatReportsForCountry (VatReportsRequest) returns (VatReportsResponse) {}
    rpc GetVatReportTransactions (VatTransactionsRequest) returns (TransactionsResponse) {}
    rpc ProcessVatReports (ProcessVatReportsRequest) returns (EmptyResponse) {}
    rpc UpdateVatReportStatus (UpdateVatReportStatusRequest) returns (ResponseError) {}

    rpc CalcAnnualTurnovers(EmptyRequest) returns (EmptyResponse) {}
    rpc GetMerchantAgreementSignUrl(GetMerchantAgreementSignUrlRequest) returns (GetMerchantAgreementSignUrlResponse) {}
    rpc GetMerchantOnboardingCompleteData(SetMerchantS3AgreementRequest) returns (GetMerchantOnboardingCompleteDataResponse) {}
    rpc CreateOrUpdateKeyProduct (CreateOrUpdateKeyProductRequest) returns (KeyProductResponse) {}
    rpc GetKeyProducts(ListKeyProductsRequest) returns (ListKeyProductsResponse) {}
    rpc GetKeyProduct (RequestKeyProductMerchant) returns (KeyProductResponse) {}
    rpc DeleteKeyProduct (RequestKeyProductMerchant) returns (EmptyResponseWithStatus) {}
    rpc PublishKeyProduct(PublishKeyProductRequest) returns (KeyProductResponse) {}
    rpc GetKeyProductsForOrder (GetKeyProductsForOrderRequest) returns (ListKeyProductsResponse) {}
    rpc GetKeyProductInfo(GetKeyProductInfoRequest) returns (GetKeyProductInfoResponse) {}

    rpc GetPlatforms(ListPlatformsRequest) returns (ListPlatformsResponse) {}
    rpc UpdatePlatformPrices(AddOrUpdatePlatformPricesRequest) returns (UpdatePlatformPricesResponse) {}
    rpc DeletePlatformFromProduct(RemovePlatformRequest) returns (EmptyResponseWithStatus) {}

    rpc GetAvailableKeysCount(GetPlatformKeyCountRequest) returns (GetPlatformKeyCountResponse) {}
    rpc UploadKeysFile(PlatformKeysFileRequest) returns (PlatformKeysFileResponse) {}
    rpc GetKeyByID(KeyForOrderRequest) returns (GetKeyForOrderRequestResponse) {}
    rpc ReserveKeyForOrder(PlatformKeyReserveRequest) returns (PlatformKeyReserveResponse) {}
    rpc FinishRedeemKeyForOrder(KeyForOrderRequest) returns (GetKeyForOrderRequestResponse) {}
    rpc CancelRedeemKeyForOrder(KeyForOrderRequest) returns (EmptyResponseWithStatus) {}

    rpc ChangeCodeInOrder(ChangeCodeInOrderRequest) returns (ChangeCodeInOrderResponse) {}

    rpc GetDashboardMainReport(GetDashboardMainRequest) returns (GetDashboardMainResponse) {}
    rpc GetDashboardRevenueDynamicsReport(GetDashboardMainRequest) returns (GetDashboardRevenueDynamicsReportResponse) {}
    rpc GetDashboardBaseReport(GetDashboardBaseReportRequest) returns (GetDashboardBaseReportResponse) {}
}

message EmptyRequest {}
message EmptyResponse {}

message EmptyResponseWithStatus {
    int32 status = 1;
    ResponseErrorMessage message = 2;
}

message ChangeCodeInOrderRequest {
    //@inject_tag: validate:"required"
    string order_id = 1;
    //@inject_tag: validate:"required,hexadecimal,len=24"
    string key_product_id = 2;
}

message ChangeCodeInOrderResponse {
    int32 status = 1;
    ResponseErrorMessage message = 2;
    billing.Order order = 3;
}

message GetPlatformKeyCountResponse {
    int32 status = 1;
    ResponseErrorMessage message = 2;
    int32 count = 3;
}

message KeyForOrderRequest {
    //@inject_tag: validate:"required,hexadecimal,len=24"
    string key_id = 1;
}

message GetKeyForOrderRequestResponse {
    int32 status = 1;
    ResponseErrorMessage message = 2;
    billing.Key key = 3;
}

message PlatformKeyReserveResponse {
    int32 status = 1;
    ResponseErrorMessage message = 2;
    string key_id = 3;
}

message PlatformKeyReserveRequest {
    //@inject_tag: validate:"required,hexadecimal,len=24"
    string key_product_id = 2;
    //@inject_tag: validate:"hexadecimal,len=24"
    string merchant_id = 3;
    //@inject_tag: validate:"required,max=255"
    string platform_id = 4;
    //@inject_tag: validate:"required"
    int32 ttl = 5;
    //@inject_tag: validate:"required,hexadecimal,len=24"
    string order_id = 6;
}

message PlatformKeysFileResponse {
    int32 status = 1;
    ResponseErrorMessage message = 2;
    int32 keys_processed = 3;
    int32 total_count = 4;
}

message PlatformKeysFileRequest {
    //@inject_tag: validate:"required,max=10485760"
    bytes file = 1;
    //@inject_tag: validate:"required,hexadecimal,len=24"
    string key_product_id = 2;
    //@inject_tag: validate:"hexadecimal,len=24" json:"merchant_id"
    string merchant_id = 3;
    //@inject_tag: validate:"required,max=255"
    string platform_id = 4;
}

message GetPlatformKeyCountRequest {
    //@inject_tag: query:"key_product_id" validate:"required,hexadecimal,len=24"
    string key_product_id = 1;
    //@inject_tag: validate:"hexadecimal,len=24"
    string merchant_id = 2;
    //@inject_tag: query:"platform_id" validate:"required,max=255"
    string platform_id = 3;
}

message RemovePlatformRequest {
    //@inject_tag: validate:"required,hexadecimal,len=24"
    string key_product_id = 1;
    //@inject_tag: validate:"hexadecimal,len=24" json:"merchant_id"
    string merchant_id = 2;
    //@inject_tag: validate:"required,max=255"
    string platform_id = 3;
}

message UpdatePlatformPricesResponse {
    int32 status = 1;
    ResponseErrorMessage message = 2;
    PlatformPrice price = 3;
}

message AddOrUpdatePlatformPricesRequest {
    //@inject_tag: validate:"required,hexadecimal,len=24"
    string key_product_id = 1;
    //@inject_tag: validate:"hexadecimal,len=24" json:"merchant_id"
    string merchant_id = 2;
    //@inject_tag: validate:"required,dive"
    PlatformPrice platform = 3;
}

message KeyProductResponse {
    int32 status = 1;
    ResponseErrorMessage message = 2;
    KeyProduct product = 3;
}

message CreateOrUpdateKeyProductRequest {
    //@inject_tag: validate:"required,min=1"
    map<string, string> name = 1;
    //@inject_tag: validate:"required,hexadecimal,len=24"
    string project_id = 2;
    //@inject_tag: validate:"required,min=1"
    map<string, string> description = 3;
    //@inject_tag: json:"long_description"
    map<string, string> long_description = 4;
    //@inject_tag: validate:"required,max=255"
    string sku = 5;
    //@inject_tag: validate:"dive,omitempty,uri" json:"images"
    repeated string images = 6;
    //@inject_tag: validate:"omitempty,url" json:"url"
    string url = 7;
    //@inject_tag: validate:"required,alpha,len=3" json:"default_currency"
    string default_currency = 8;
    //@inject_tag: validate:"hexadecimal,len=24" json:"merchant_id"
    string merchant_id = 9;
    //@inject_tag: validate:"omitempty,hexadecimal,len=24"
    string id = 10;
    //@inject_tag: json:"object"
    string object = 11;
    //@inject_tag: json:"metadata"
    map<string, string> metadata = 12;
}

message PublishKeyProductRequest {
    //@inject_tag: validate:"required,hexadecimal,len=24"
    string key_product_id = 1;
    //@inject_tag: validate:"hexadecimal,len=24"
    string merchant_id = 2;
}

message ListPlatformsRequest {
    // @inject_tag: query:"limit" validate:"required,numeric,gt=0"
    int32 limit = 1;
    // @inject_tag: query:"offset" validate:"omitempty,numeric,gte=0"
    int32 offset = 2;
}

message ListPlatformsResponse {
    int32 status = 1;
    ResponseErrorMessage message = 2;
    // @inject_tag: json:"limit"
    int32 limit = 3;
    // @inject_tag: json:"offset"
    int32 offset = 4;
    // @inject_tag: json:"count"
    int32 count = 5;
    // @inject_tag: json:"platforms"
    repeated Platform platforms = 6;
}

message ListKeyProductsResponse {
    int32 status = 1;
    ResponseErrorMessage message = 2;
    // @inject_tag: json:"limit"
    int32 limit = 3;
    // @inject_tag: json:"offset"
    int32 offset = 4;
    // @inject_tag: json:"count"
    int32 count = 5;
    // @inject_tag: json:"products"
    repeated KeyProduct products = 6;
}

message ListKeyProductsRequest {
    //@inject_tag: query:"name" json:"name"
    string name = 1;
    //@inject_tag: query:"sku" json:"sku"
    string sku = 2;
    // @inject_tag: query:"limit" validate:"required,numeric,gt=0" json:"limit"
    int32 limit = 3;
    // @inject_tag: query:"offset" validate:"omitempty,numeric,gte=0" json:"offset"
    int32 offset = 4;
    //@inject_tag: query:"merchant_id" validate:"required,hexadecimal,len=24"
    string merchant_id = 5;
    //@inject_tag: query:"project_id" validate:"omitempty,hexadecimal,len=24"
    string project_id = 6;
}

message PaymentCreateRequest {
    map<string, string> data = 1;
    string ip = 3;
    string accept_language = 4;
    string user_agent = 5;
}

message PaymentCreateResponse {
    int32 status = 1;
    ResponseErrorMessage message = 2;
    string redirect_url = 3;
    bool need_redirect = 4;
}

message PaymentFormJsonDataRequest {
    string order_id = 1;
    string scheme = 2;
    string host = 3;
    string locale = 4;
    string ip = 5;
    string user_agent = 6;
    string cookie = 7;
    string referer = 8;
    bool is_embedded = 9;
}

message PaymentFormJsonDataProject {
    string name = 1; // project name
    // @inject_tag: json:"url_success,omitempty"
    string url_success = 2; // url to redirect user after successfully completed payment. may be NULL if not set in project settings
    // @inject_tag: json:"url_fail,omitempty"
    string url_fail = 3; // url to redirect user after failed payment. may be NULL if not set in project settings
}

message PaymentFormJsonData {
    string id = 1; // order unique identifier
    // @inject_tag: json:"account,omitempty"
    string account = 2; // user account, may be null
    // @inject_tag: json:"has_vat"
    bool has_vat = 3; // flag to show VAT commission amount in payment form
    // @inject_tag: json:"vat"
    double vat = 4; // amount of vat for payment
    double amount = 5; // payment amount without VAT commission
    double total_amount = 6; // total payment amount with VAT commission
    string currency = 7; // order currency
    PaymentFormJsonDataProject project = 8; // contain data about project
    repeated billing.PaymentFormPaymentMethod payment_methods = 9; // contain data about payment methods
    string inline_form_redirect_url = 10; // url to redirect user to inline form in PSP side
    string token = 11; // access token to websocket private chanel
    // @inject_tag: json:"user_address_data_required"
    bool user_address_data_required = 12;
    // @inject_tag: json:"user_ip_data"
    UserIpData user_ip_data = 13;
    // @inject_tag: json:"items" validate="omitempty,gte=1,dive"
    repeated billing.OrderItem items = 14;
    // @inject_tag: json:"-"
    string cookie = 15;
    // @inject_tag: json:"email"
    string email = 16;
    // @inject_tag: json:"description"
    string description = 17;
    //@inject_tag: json:"country_payments_allowed"
    bool country_payments_allowed = 18;
    //@inject_tag: json:"country_change_allowed"
    bool country_change_allowed = 19;
}

message PaymentFormJsonDataResponse {
    //@inject_tag: json:"status"
    int32 status = 1;
    //@inject_tag: json:"message"
    ResponseErrorMessage message = 2;
    //@inject_tag: json:"item"
    PaymentFormJsonData item = 3;
}

message PaymentNotifyRequest {
    string order_id = 1;
    bytes request = 2;
    string signature = 3;
}

message PaymentNotifyResponse {
    int32 status = 1;
    string error = 2;
}

message OnboardingRequest {
    // @inject_tag: validate:"omitempty,hexadecimal,len=24"
    string id = 1;
    //@inject_tag: validate:"required"
    billing.MerchantUser user = 2;
    billing.MerchantCompanyInfo company = 3;
    billing.MerchantContact contacts = 14;
    billing.MerchantBanking banking = 15;
}

message FindByIdRequest {
    string id = 1;
}

message MerchantListingRequest {
    // @inject_tag: query:"name"
    string name = 1;
    int32 is_signed = 2;
    // @inject_tag: query:"last_payout_date_from" validate:"omitempty,numeric,gt=0"
    int64 last_payout_date_from = 3;
    // @inject_tag: query:"last_payout_date_to" validate:"omitempty,numeric,gt=0"
    int64 last_payout_date_to = 4;
    // @inject_tag: query:"last_payout_amount" validate:"omitempty,numeric"
    double last_payout_amount = 5;
    // @inject_tag: query:"sort[]"
    repeated string sort = 6;
    // @inject_tag: query:"limit" validate:"omitempty,numeric,gt=0"
    int32 limit = 7;
    // @inject_tag: query:"offset" validate:"omitempty,numeric,gte=0"
    int32 offset = 8;
    // @inject_tag: query:"quick_search"
    string quick_search = 9;
    // @inject_tag: query:"status[]"
    repeated int32 statuses = 10;
}

message MerchantListingResponse {
    int32 count = 1;
    repeated billing.Merchant items = 2;
}

message MerchantChangeStatusRequest {
    // @inject_tag: validate:"required,hexadecimal"
    string merchant_id = 1;
    string user_id = 2;
    // @inject_tag: validate:"omitempty,numeric,oneof=0 1 2 3 4"
    int32 status = 3;
    string message = 4;
}

message NotificationRequest {
    // @inject_tag: validate:"required,hexadecimal"
    string merchant_id = 1;
    string user_id = 2;
    // @inject_tag: validate:"required"
    string title = 3;
    // @inject_tag: validate:"required"
    string message = 4;
}

message Notifications {
    int32 count = 1;
    repeated billing.Notification items = 2;
}

message ListingNotificationRequest {
    // @inject_tag: validate:"required,hexadecimal,len=24"
    string merchant_id = 1;
    // @inject_tag: query:"user" validate:"omitempty,hexadecimal,len=24"
    string user_id = 2;
    // @inject_tag: validate:"omitempty,numeric,oneof=1 2"
    int32 is_system = 3;
    // @inject_tag: query:"limit" validate:"omitempty,numeric,gt=0"
    int32 limit = 4;
    // @inject_tag: query:"offset" validate:"omitempty,numeric,gte=0"
    int32 offset = 5;
    // @inject_tag: query:"sort[]"
    repeated string sort = 6;
}

message ListingMerchantPaymentMethod {
    repeated billing.MerchantPaymentMethod payment_methods = 1;
}

message GetMerchantPaymentMethodRequest {
    // @inject_tag: query:"merchant_id", validate:"required,hexadecimal,len=24"
    string merchant_id = 1;
    // @inject_tag: query:"payment_method_id", validate:"required,hexadecimal,len=24"
    string payment_method_id = 2;
}

message GetMerchantPaymentMethodResponse {
    int32 status = 1;
    ResponseErrorMessage message = 2;
    billing.MerchantPaymentMethod item = 3;
}

message ListMerchantPaymentMethodsRequest {
    // @inject_tag: query:"merchant_id", validate:"required,hexadecimal,len=24"
    string merchant_id = 1;
    // @inject_tag: query:"method_name"
    string payment_method_name = 2;
    // @inject_tag: query:"sort[]"
    repeated string sort = 3;
}

message MerchantPaymentMethodRequest {
    // @inject_tag: validate:"required,hexadecimal,len=24"
    string merchant_id = 2;
    // @inject_tag: validate:"required,dive"
    billing.MerchantPaymentMethodIdentification payment_method = 3;
    // @inject_tag: validate:"required,dive"
    billing.MerchantPaymentMethodCommissions commission = 4;
    // @inject_tag: validate:"required,dive"
    billing.MerchantPaymentMethodIntegration integration = 5;
    // @inject_tag: validate:"required"
    bool is_active = 6;
    // @inject_tag: validate:"required,hexadecimal,len=24"
    string user_id = 7;
}

message MerchantPaymentMethodResponse {
    int32 status = 1;
    ResponseErrorMessage message = 2;
    billing.MerchantPaymentMethod item = 3;
}

message GetMerchantResponse {
    int32 status = 1;
    ResponseErrorMessage message = 2;
    billing.Merchant item = 3;
}

message GetNotificationRequest {
    string merchant_id = 1;
    string notification_id = 2;
}

message CreateRefundRequest {
    // @inject_tag: validate:"required,uuid"
    string order_id = 1;
    // @inject_tag: validate:"required,numeric,gt=0"
    double amount = 2;
    string creator_id = 3;
    string reason = 4;
    bool is_chargeback = 5;
}

message CreateRefundResponse {
    int32 status = 1;
    ResponseErrorMessage message = 2;
    billing.Refund item = 3;
}

message ListRefundsRequest {
    // @inject_tag: validate:"required,uuid"
    string order_id = 1;
    // @inject_tag: query:"limit" validate:"omitempty,numeric,gt=0"
    int32 limit = 7;
    // @inject_tag: query:"offset" validate:"omitempty,numeric,gte=0"
    int32 offset = 8;
}

message ListRefundsResponse {
    int32 count = 1;
    repeated billing.Refund items = 2;
}

message GetRefundRequest {
    // @inject_tag: validate:"required,uuid"
    string order_id = 1;
    // @inject_tag: validate:"required,hexadecimal,len=24"
    string refund_id = 2;
}

message CallbackRequest {
    string handler = 1;
    bytes body = 2;
    string signature = 3;
}

message PaymentFormDataChangedRequest {
    string order_id = 1;
    string lang = 2;
    string account = 3;
}

message PaymentFormUserChangeLangRequest {
    // @inject_tag: validate:"required,uuid"
    string order_id = 1;
    // @inject_tag: validate:"required,len=2"
    string lang = 2;
    string ip = 3;
    string accept_language = 4;
    string user_agent = 5;
}

message PaymentFormUserChangePaymentAccountRequest {
    // @inject_tag: validate:"required,uuid"
    string order_id = 1;
    // @inject_tag: validate:"required,hexadecimal,len=24"
    string method_id = 2;
    // @inject_tag: validate:"required"
    string account = 3;
    string ip = 4;
    string accept_language = 5;
    string user_agent = 6;
}

message UserIpData {
    // @inject_tag: json:"country"
    string country = 1;
    // @inject_tag: json:"city"
    string city = 2;
    // @inject_tag: json:"zip"
    string zip = 3;
}

message PaymentFormDataChangeResponseItem {
    // @inject_tag: json:"user_address_data_required"
    bool user_address_data_required = 1;
    // @inject_tag: json:"user_ip_data"
    UserIpData user_ip_data = 2;
    string brand = 3;
}

message PaymentFormDataChangeResponse {
    int32 status = 1;
    ResponseErrorMessage message = 2;
    PaymentFormDataChangeResponseItem item = 3;
}

message ProcessBillingAddressRequest {
    // @inject_tag: validate:"required,uuid"
    string order_id = 1;
    // @inject_tag: validate:"required,len=2"
    string country = 2;
    // @inject_tag: validate:"omitempty,zip_usa"
    string zip = 4;
}

message ProcessBillingAddressResponseItem {
    // @inject_tag: json:"has_vat"
    bool has_vat = 2;
    // @inject_tag: json:"vat"
    double vat = 3;
    // @inject_tag: json:"amount"
    double amount = 4;
    // @inject_tag: json:"total_amount"
    double total_amount = 5;
}

message ProcessBillingAddressResponse {
    int32 status = 1;
    ResponseErrorMessage message = 2;
    ProcessBillingAddressResponseItem item = 3;
}

message GetMerchantByRequest {
    string merchant_id = 1;
    string user_id = 2;
}

message ChangeMerchantDataRequest {
    // @inject_tag: validate:"required,hexadecimal,len=24"
    string merchant_id = 1;
    // @inject_tag: validate:"omitempty,numeric,oneof=1 2"
    int32 agreement_type = 2;
    bool has_merchant_signature = 3;
    bool has_psp_signature = 4;
    bool agreement_sent_via_mail = 5;
    string mail_tracking_link = 6;
}

message ChangeMerchantDataResponse {
    int32 status = 1;
    ResponseErrorMessage message = 2;
    billing.Merchant item = 3;
}

message ChangeMerchantResponse {
    int32 status = 1;
    ResponseErrorMessage message = 2;
    billing.Merchant item = 3;
}

message ChangeMerchantStatusResponse {
    int32 status = 1;
    ResponseErrorMessage message = 2;
    billing.Merchant item = 3;
}

message CreateNotificationResponse {
    int32 status = 1;
    ResponseErrorMessage message = 2;
    billing.Notification item = 3;
}

message OrderCreateProcessResponse {
    int32 status = 1;
    ResponseErrorMessage message = 2;
    billing.Order item = 3;
}

message SetMerchantS3AgreementRequest {
    // @inject_tag: validate:"required,hexadecimal,len=24"
    string merchant_id = 1;
    // @inject_tag: json:"-"
    string s3_agreement_name = 2;
}

message KeyProductInfo {
    string id = 1;
    string project_id = 2;
    string name = 3;
    string description = 4;
    string long_description = 5;
    repeated string images = 6;
    repeated PlatformPriceInfo platforms = 7;
}

message PlatformPriceInfo {
    string id = 1;
    string name = 2;
    ProductPriceInfo price = 3;
}

message ProductPriceInfo {
    double amount = 1;
    string currency = 2;
    string region = 3;
    bool is_fallback = 4;
}

message KeyProduct {
    //@inject_tag: validate:"omitempty,hexadecimal,len=24" json:"id"
    string id = 1;
    //@inject_tag: validate:"required,hexadecimal,len=24" json:"-"
    string merchant_id = 2;
    //@inject_tag: validate:"required,hexadecimal,len=24" json:"project_id"
    string project_id = 3;
    //@inject_tag: validate:"omitempty" json:"object"
    string object = 4;
    //@inject_tag: validate:"required" json:"sku"
    string sku = 5;
    //@inject_tag: validate:"required" json:"name"
    map<string, string> name = 6;
    //@inject_tag: validate:"required,alpha,len=3" json:"default_currency"
    string default_currency = 7;
    //@inject_tag: json:"enabled"
    bool enabled = 8;
    //@inject_tag: validate:"required,min=1,dive" json:"platforms"
    repeated PlatformPrice platforms = 9;
    //@inject_tag: validate:"required" json:"description"
    map<string, string> description = 10;
    //@inject_tag: validate:"omitempty" json:"long_description"
    map<string, string> long_description = 11;
    //@inject_tag: json:"created_at"
    google.protobuf.Timestamp created_at = 12;
    //@inject_tag: json:"updated_at"
    google.protobuf.Timestamp updated_at = 13;
    //@inject_tag: validate:"dive,omitempty,uri" json:"images"
    repeated string images = 14;
    //@inject_tag: validate:"omitempty,url" json:"url"
    string url = 15;
    //@inject_tag: json:"metadata"
    map<string, string> metadata = 16;
    //@inject_tag: json:"-"
    bool deleted = 17;
    //@inject_tag: json:"published_at"
    google.protobuf.Timestamp published_at = 18;
}

message PlatformPrice {
    //@inject_tag: validate:"required" json:"id"
    string id = 1;
    //@inject_tag: json:"name"
    string name = 2;
    //@inject_tag: validate:"required,min=1,dive" json:"prices"
    repeated ProductPrice prices = 3;
    //@inject_tag: validate:"omitempty,url" json:"eula_url"
    string eula_url = 4;
    //@inject_tag: validate:"omitempty,url" json:"activation_url"
    string activation_url = 5;
}

message Platform {
    //@inject_tag: validate:"required,hexadecimal,len=24" json:"id"
    string id = 1;
    //@inject_tag: json:"name"
    string name = 2;
}

message Product {
    //@inject_tag: validate:"omitempty,hexadecimal,len=24" json:"id" bson:"_id"
    string id = 1;
    //@inject_tag: validate:"required,hexadecimal,len=24" json:"-" bson:"merchant_id"
    string merchant_id = 2;
    //@inject_tag: validate:"required,hexadecimal,len=24" json:"project_id" bson:"project_id"
    string project_id = 3;
    //@inject_tag: validate:"required" json:"object"
    string object = 4;
    //@inject_tag: validate:"required" json:"type"
    string type = 5;
    //@inject_tag: validate:"required" json:"sku" bson:"sku"
    string sku = 6;
    //@inject_tag: validate:"required" json:"name"
    map<string, string> name = 7;
    //@inject_tag: validate:"required,alpha,len=3" json:"default_currency"
    string default_currency = 8;
    //@inject_tag: validate:"required" json:"enabled"
    bool enabled = 9;
    //@inject_tag: validate:"required,min=1,dive" json:"prices"
    repeated ProductPrice prices = 10;
    //@inject_tag: validate:"required" json:"description"
    map<string, string> description = 11;
    //@inject_tag: validate:"omitempty" json:"long_description"
    map<string, string> long_description = 12;
    //@inject_tag: json:"created_at"
    google.protobuf.Timestamp created_at = 13;
    //@inject_tag: json:"updated_at"
    google.protobuf.Timestamp updated_at = 14;
    //@inject_tag: validate:"dive,omitempty,uri" json:"images"
    repeated string images = 15;
    //@inject_tag: validate:"omitempty,url" json:"url"
    string url = 16;
    //@inject_tag: json:"metadata"
    map<string, string> metadata = 17;
    //@inject_tag: json:"-" bson:"deleted"
    bool deleted = 18;
}

message ProductPrice {
    // @inject_tag: validate:"required,numeric,gt=0" json:"amount"
    double amount = 1;
    //@inject_tag: validate:"required,alpha,len=3" json:"currency"
    string currency = 2;
    //@inject_tag: validate:"omitempty,alpha" json:"region"
    string region = 3;
}

message ListProductsRequest {
    //@inject_tag: json:"name"
    string name = 1;
    //@inject_tag: json:"sku"
    string sku = 2;
    // @inject_tag: validate:"required,numeric,gt=0" json:"limit"
    int32 limit = 3;
    // @inject_tag: validate:"omitempty,numeric,gte=0" json:"offset"
    int32 offset = 4;
    //@inject_tag: validate:"required,hexadecimal,len=24" json:"merchant_id" bson:"merchant_id"
    string merchant_id = 5;
    //@inject_tag: validate:"omitempty,hexadecimal,len=24" json:"project_id" bson:"project_id"
    string project_id = 6;
}

message GetProductsForOrderRequest {
    //@inject_tag: validate:"required,hexadecimal,len=24" json:"project_id" bson:"project_id"
    string project_id = 1;
    //@inject_tag: validate:"required,dive,hexadecimal,len=24" json:"ids" bson:"ids"
    repeated string ids = 2;
}

message GetKeyProductInfoRequest {
    // @inject_tag: json:"country" query:"country"
    string country = 1;
    // @inject_tag: json:"key_product_id" validate:"required,hexadecimal,len=24"
    string key_product_id = 2;
    // @inject_tag: json:"language" query:"language"
    string language = 3;
    // @inject_tag: json:"currency" query:"currency"
    string currency = 4;
}

message GetKeyProductInfoResponse {
    int32 status = 1;
    ResponseErrorMessage message = 2;
    KeyProductInfo key_product = 3;
}

message GetKeyProductsForOrderRequest {
    //@inject_tag: query:"project_id" validate:"required,hexadecimal,len=24"
    string project_id = 1;
    //@inject_tag: query:"ids[]" validate:"required,dive,hexadecimal,len=24"
    repeated string ids = 2;
}

message ListProductsResponse {
    // @inject_tag: json:"limit"
    int32 limit = 1;
    // @inject_tag: json:"offset"
    int32 offset = 2;
    // @inject_tag: json:"total"
    int32 total = 3;
    // @inject_tag: json:"products"
    repeated Product products = 5;
}

message RequestProduct {
    //@inject_tag: validate:"required,hexadecimal,len=24"
    string id = 1;
    //@inject_tag: validate:"hexadecimal,len=24"
    string merchant_id = 2;
}

message RequestKeyProductMerchant {
    //@inject_tag: query:"id" validate:"required,hexadecimal,len=24"
    string id = 1;
    //@inject_tag: query:"merchant_id" validate:"hexadecimal,len=24"
    string merchant_id = 2;
}

message RequestKeyProduct {
    //@inject_tag: query:"id" validate:"required,hexadecimal,len=24"
    string id = 1;
}

message I18NTextSearchable {
    //@inject_tag: validate:"required,alpha,len=2" json:"lang"
    string lang = 1;
    //@inject_tag: validate:"required" json:"value"
    string value = 2;
}

message ChangeProjectResponse {
    int32 status = 1;
    ResponseErrorMessage message = 2;
    billing.Project item = 3;
}

message GetProjectRequest {
    //@inject_tag: validate:"omitempty,hexadecimal,len=24"
    string merchant_id = 1;
    //@inject_tag: validate:"required,hexadecimal,len=24"
    string project_id = 2;
}

message ListProjectsRequest {
    //@inject_tag: query:"merchant_id" validate:"omitempty,hexadecimal,len=24"
    string merchant_id = 1;
    // @inject_tag: query:"limit" validate:"omitempty,numeric,gt=0"
    int32 limit = 2;
    // @inject_tag: query:"offset" validate:"omitempty,numeric,gte=0"
    int32 offset = 3;
    // @inject_tag: query:"quick_search"
    string quick_search = 4;
    // @inject_tag: query:"status[]"
    repeated int32 statuses = 5;
    // @inject_tag: query:"sort[]"
    repeated string sort = 6;
}

message ListProjectsResponse {
    //@inject_tag: json:"count"
    int32 count = 1;
    //@inject_tag: json:"items"
    repeated billing.Project items = 2;
}

message TokenRequest {
    //@inject_tag: validate:"required"
    billing.TokenUser user = 1;
    //@inject_tag: validate:"required"
    billing.TokenSettings settings = 2;
}

message TokenResponse {
    int32 status = 1;
    ResponseErrorMessage message = 2;
    string token = 3;
}

message CheckProjectRequestSignatureRequest {
    string body = 1;
    string project_id = 2;
    string signature = 3;
}

message CheckProjectRequestSignatureResponse {
    int32 status = 1;
    ResponseErrorMessage message = 2;
}

message ListOrdersRequest {
    // @inject_tag: query:"id" validate:"omitempty,uuid"
    string id = 1;
    // @inject_tag: query:"project[]" validate:"omitempty,dive,hexadecimal,len=24"
    repeated string project = 2;
    // @inject_tag: query:"payment_method[]" validate:"omitempty,dive,hexadecimal,len=24"
    repeated string payment_method = 3;
    // @inject_tag: query:"country[]" validate:"omitempty,dive,alpha,len=2"
    repeated string country = 4;
    // @inject_tag: query:"status[]" validate:"omitempty,dive,numeric,oneof=created processed canceled rejected refunded chargeback pending"
    repeated string status = 5;
    // @inject_tag: query:"account"
    string account = 6;
    // @inject_tag: query:"pm_date_from" validate:"omitempty,numeric,gt=0"
    int64 pm_date_from = 7;
    // @inject_tag: query:"pm_date_to" validate:"omitempty,numeric,gt=0"
    int64 pm_date_to = 8;
    // @inject_tag: query:"project_date_from" validate:"omitempty,numeric,gt=0"
    int64 project_date_from = 9;
    // @inject_tag: query:"project_date_to" validate:"omitempty,numeric,gt=0"
    int64 project_date_to = 10;
    // @inject_tag: query:"quick_search"
    string quick_search = 11;
    // @inject_tag: query:"limit" validate:"omitempty,numeric,gt=0"
    int32 limit = 12;
    // @inject_tag: query:"offset" validate:"omitempty,numeric,gte=0"
    int32 offset = 13;
    // @inject_tag: query:"sort[]"
    repeated string sort = 14;
    // @inject_tag: query:"merchant[]" validate:"omitempty,hexadecimal,len=24"
    repeated string merchant = 15;
    // @inject_tag: query:"-"  json:"-"
    string status_notification_failed_for = 16;
    // @inject_tag: query:"type" validate:"omitempty,oneof=simple product key"
    string type = 17;
}

message GetOrderRequest {
    // @inject_tag: query:"id" validate:"required,uuid"
    string id = 1;
    // @inject_tag: query:"merchant" validate:"omitempty,hexadecimal,len=24"
    string merchant = 2;
}

message IsOrderCanBePayingRequest {
    string project_id = 1;
    string order_id = 2;
}

message IsOrderCanBePayingResponse {
    int32 status = 1;
    ResponseErrorMessage message = 2;
    billing.Order item = 3;
}

message SetUserNotifyRequest {
    // @inject_tag: validate:"required,uuid"
    string order_uuid = 1;
    // @inject_tag: query:"enable_notification" form:"enable_notification" json:"enable_notification"
    bool enable_notification = 2;
    // @inject_tag: query:"email" form:"email" json:"email" validate:"omitempty,email"
    string email = 3;
}

message NotifyUserSales {
    //@inject_tag: bson:"email"
    string email = 1;
    //@inject_tag: bson:"order_id"
    string order_id = 2;
    //@inject_tag: bson:"user_id"
    string user_id = 3;
    //@inject_tag: bson:"created_at"
    string date = 4;
}

message NotifyUserNewRegion {
    //@inject_tag: bson:"country_iso_code_a2"
    string country_iso_code_a2 = 1;
    //@inject_tag: bson:"email"
    string email = 2;
    //@inject_tag: bson:"order_id"
    string order_id = 3;
    //@inject_tag: bson:"user_id"
    string user_id = 4;
    //@inject_tag: bson:"date"
    string date = 5;
}

message GetPaymentMethodSettingsRequest {
    // @inject_tag: query:"payment_method_id" validate:"required,hexadecimal,len=24"
    string payment_method_id = 1;
    // @inject_tag: query:"currency_a3" validate:"omitempty,alpha,len=3"
    string currency_a3 = 2;
}

message GetPaymentMethodSettingsResponse {
    // @inject_tag: json:"params"
    repeated billing.PaymentMethodParams params = 1;
}

message ChangePaymentMethodRequest {
    // @inject_tag: query:"payment_method_id" validate:"required,hexadecimal,len=24"
    string payment_method_id = 1;
    // @inject_tag: query:"params" validate:"required"
    billing.PaymentMethod params = 2;
}

message ChangePaymentMethodParamsRequest {
    // @inject_tag: query:"payment_method_id" validate:"required,hexadecimal,len=24"
    string payment_method_id = 1;
    // @inject_tag: query:"params" validate:"required"
    billing.PaymentMethodParams params = 2;
}

message ChangePaymentMethodResponse {
    int32 status = 1;
    string message = 2;
}

message ChangePaymentMethodParamsResponse {
    int32 status = 1;
    string message = 2;
}

message FindByZipCodeRequest {
    // @inject_tag: query:"country" validate:"required,len=2"
    string country = 1;
    // @inject_tag: query:"zip" validate:"required,gte=2"
    string zip = 2;
    // @inject_tag: query:"limit" validate:"omitempty,numeric,gt=0"
    int32 limit = 3;
    // @inject_tag: query:"offset" validate:"omitempty,numeric,gte=0"
    int32 offset = 4;
}

message FindByZipCodeResponse {
    int32 count = 1;
    repeated billing.ZipCode items = 2;
}

message ResponseError {
    //@inject_tag: json:"status"
    int32 status = 1;
    //@inject_tag: json:"message"
    ResponseErrorMessage message = 2;
}

message ResponseErrorMessage {
    //@inject_tag: json:"code"
    string code = 1;
    //@inject_tag: json:"message"
    string message = 2;
    //@inject_tag: json:"details,omitempty"
    string details = 3;
}

message CreateAccountingEntryRequest {
    // @inject_tag: validate:"required"
    string type = 1;
    // @inject_tag: validate:"omitempty,hexadecimal,len=24"
    string order_id = 2;
    // @inject_tag: validate:"omitempty,hexadecimal,len=24"
    string refund_id = 3;
    // @inject_tag: validate:"omitempty,hexadecimal,len=24"
    string merchant_id = 4;
    // @inject_tag: validate:"required,numeric"
    double amount = 5;
    // @inject_tag: validate:"required,alpha,len=3"
    string currency = 6;
    // @inject_tag: validate:"required,oneof=pending available"
    string status = 7;
    // @inject_tag: validate:"omitempty,numeric,gt=0"
    int64 date = 8;
    //@inject_tag: json:"country" validate:"required,alpha,len=2"
    string country = 9;
    //@inject_tag: json:"reason"
    string reason = 10;
}

message CreateAccountingEntryResponse {
    int32 status = 1;
    ResponseErrorMessage message = 2;
    billing.AccountingEntry item = 3;
}

message CreateRoyaltyReportRequest {
    repeated string merchants = 1;
}

message ListRoyaltyReportsRequest {
    // @inject_tag: query:"id" validate:"omitempty,hexadecimal,len=24"
    string id = 1;
    // @inject_tag: query:"period_from" validate:"omitempty,numeric,gt=0"
    int64 period_from = 2;
    // @inject_tag: query:"period_to" validate:"omitempty,numeric,gt=0"
    int64 period_to = 3;
    // @inject_tag: query:"merchant_id" validate:"omitempty,hexadecimal,len=24"
    string merchant_id = 4;
    // @inject_tag: query:"limit" validate:"omitempty,numeric,gt=0"
    int32 limit = 5;
    // @inject_tag: query:"offset" validate:"omitempty,numeric,gte=0"
    int32 offset = 6;
}

message RoyaltyReportsPaginate {
    // @inject_tag: json:"count"
    int32 count = 1; // total count of selected orders
    // @inject_tag: json:"items"
    repeated billing.RoyaltyReport items = 2; // array of selected orders
}

message ListRoyaltyReportsResponse {
    int32 status = 1;
    // @inject_tag: json:"message,omitempty"
    ResponseErrorMessage message = 2;
    // @inject_tag: json:"data"
    RoyaltyReportsPaginate data = 3;
}

message ListRoyaltyReportOrdersRequest {
    // @inject_tag: query:"report_id" validate:"required,hexadecimal,len=24"
    string report_id = 1;
    // @inject_tag: query:"limit" validate:"omitempty,numeric,gt=0"
    int32 limit = 5;
    // @inject_tag: query:"offset" validate:"omitempty,numeric,gte=0"
    int32 offset = 6;
}

message ChangeRoyaltyReportRequest {
    // @inject_tag: validate:"required,hexadecimal,len=24"
    string report_id = 1;
    // @inject_tag: validate:"omitempty,oneof=pending skipped accepted canceled dispute ready_for_invoice payment_in_progress payment_done payment_error"
    string status = 2;
    // @inject_tag: validate:"omitempty,hexadecimal,len=24"
    string payout_id = 3;
    billing.RoyaltyReportCorrection correction = 4;
    string ip = 5;
}

message MerchantReviewRoyaltyReportRequest {
    // @inject_tag: validate:"required,hexadecimal,len=24"
    string report_id = 1;
    bool is_accepted = 2;
    string ip = 3;
}

message PaymentChannelCostSystemListResponse {
    //@inject_tag: json:"status"
    int32 status = 1;
    //@inject_tag: json:"message"
    ResponseErrorMessage message = 2;
    //@inject_tag: json:"item"
    billing.PaymentChannelCostSystemList item = 3;
}

message PaymentChannelCostSystemResponse {
    //@inject_tag: json:"status"
    int32 status = 1;
    //@inject_tag: json:"message"
    ResponseErrorMessage message = 2;
    //@inject_tag: json:"item"
    billing.PaymentChannelCostSystem item = 3;
}

message PaymentChannelCostMerchantListResponse {
    //@inject_tag: json:"status"
    int32 status = 1;
    //@inject_tag: json:"message"
    ResponseErrorMessage message = 2;
    //@inject_tag: json:"item"
    billing.PaymentChannelCostMerchantList item = 3;
}

message PaymentChannelCostMerchantResponse {
    //@inject_tag: json:"status"
    int32 status = 1;
    //@inject_tag: json:"message"
    ResponseErrorMessage message = 2;
    //@inject_tag: json:"item"
    billing.PaymentChannelCostMerchant item = 3;
}

message MoneyBackCostSystemListResponse {
    //@inject_tag: json:"status"
    int32 status = 1;
    //@inject_tag: json:"message"
    ResponseErrorMessage message = 2;
    //@inject_tag: json:"item"
    billing.MoneyBackCostSystemList item = 3;
}

message MoneyBackCostSystemResponse {
    //@inject_tag: json:"status"
    int32 status = 1;
    //@inject_tag: json:"message"
    ResponseErrorMessage message = 2;
    //@inject_tag: json:"item"
    billing.MoneyBackCostSystem item = 3;
}

message MoneyBackCostMerchantListResponse {
    //@inject_tag: json:"status"
    int32 status = 1;
    //@inject_tag: json:"message"
    ResponseErrorMessage message = 2;
    //@inject_tag: json:"item"
    billing.MoneyBackCostMerchantList item = 3;
}

message MoneyBackCostMerchantResponse {
    //@inject_tag: json:"status"
    int32 status = 1;
    //@inject_tag: json:"message"
    ResponseErrorMessage message = 2;
    //@inject_tag: json:"item"
    billing.MoneyBackCostMerchant item = 3;
}

message PriceGroupByCountryRequest {
    //@inject_tag: validate:"required,alpha,len=2"
    string country = 1;
}

message PriceGroupCurrenciesResponse {
    //@inject_tag: json:"regions"
    repeated PriceGroupRegions region = 1;
}

message PriceGroupRegions {
    //@inject_tag: json:"currency"
    string currency = 1;
    //@inject_tag: json:"regions"
    repeated PriceGroupRegion regions = 2;
}

message PriceGroupRegion {
    //@inject_tag: json:"region"
    string region = 1;
    //@inject_tag: json:"country"
    repeated string country = 2;
}

message PriceGroupByRegionRequest {
    //@inject_tag: validate:"required,alpha"
    string region = 1;
}

message PriceGroupRecommendedPriceRequest {
    // @inject_tag: validate:"required,numeric,gte=0"
    double amount = 1;
}

message PriceGroupRecommendedPriceResponse {
    // @inject_tag: json:"recommended_price"
    repeated billing.PriceGroupRecommendedPrice recommended_price = 1;
}

message ProductPricesResponse {
    // @inject_tag: json:"product_price"
    repeated ProductPrice product_price = 1;
}

message UpdateProductPricesRequest {
    //@inject_tag: validate:"required,hexadecimal,len=24" json:"product_id"
    string product_id = 1;
    //@inject_tag: validate:"required,min=1,dive" json:"prices"
    repeated ProductPrice prices = 2;
}

message UserProfilePersonal {
    //@inject_tag: json:"first_name" bson:"first_name" validate:"required,name,max=30"
    string first_name = 1;
    //@inject_tag: json:"last_name" bson:"last_name" validate:"required,name,max=30"
    string last_name = 2;
    //@inject_tag: json:"position" bson:"position" validate:"required,position"
    string position = 3;
}

message UserProfileHelp {
    //@inject_tag: json:"product_promotion_and_development" bson:"product_promotion_and_development"
    bool product_promotion_and_development = 1;
    //@inject_tag: json:"released_game_promotion" bson:"released_game_promotion"
    bool released_game_promotion = 2;
    //@inject_tag: json:"international_sales" bson:"international_sales"
    bool international_sales = 3;
    //@inject_tag: json:"other" bson:"other"
    bool other = 4;
}

message UserProfileCompanyMonetization {
    //@inject_tag: json:"paid_subscription" bson:"paid_subscription"
    bool paid_subscription = 1;
    //@inject_tag: json:"in_game_advertising" bson:"in_game_advertising"
    bool in_game_advertising = 2;
    //@inject_tag: json:"in_game_purchases" bson:"in_game_purchases"
    bool in_game_purchases = 3;
    //@inject_tag: json:"premium_access" bson:"premium_access"
    bool premium_access = 4;
    //@inject_tag: json:"other" bson:"other"
    bool other = 5;
}

message UserProfileCompanyPlatforms {
    //@inject_tag: json:"pc_mac" bson:"pc_mac"
    bool pc_mac = 1;
    //@inject_tag: json:"game_console" bson:"game_console"
    bool game_console = 2;
    //@inject_tag: json:"mobile_device" bson:"mobile_device"
    bool mobile_device = 3;
    //@inject_tag: json:"web_browser" bson:"web_browser"
    bool web_browser = 4;
    //@inject_tag: json:"other" bson:"other"
    bool other = 5;
}

message UserProfileCompany {
    //@inject_tag: json:"company_name" bson:"company_name" validate:"required,company_name,max=60"
    string company_name = 1;
    //@inject_tag: json:"website" validate:"required,url" bson:"website"
    string website = 2;
    //@inject_tag: json:"annual_income" bson:"annual_income" validate:"required"
    billing.RangeInt annual_income = 3;
    //@inject_tag: json:"number_of_employees" bson:"number_of_employees" validate:"required"
    billing.RangeInt number_of_employees = 4;
    //@inject_tag: json:"kind_of_activity" validate:"omitempty,oneof=develop_and_publish_your_games publish_games_of_other_companies publish_your_games_through_other_publishers other" bson:"kind_of_activity"
    string kind_of_activity = 5;
    //@inject_tag: json:"monetization" bson:"monetization"
    UserProfileCompanyMonetization monetization = 6;
    //@inject_tag: json:"platforms" bson:"platforms"
    UserProfileCompanyPlatforms platforms = 7;
}

message UserProfileEmail {
    //@inject_tag: json:"email" validate:"required,email"
    string email = 1;
    //@inject_tag: json:"confirmed"
    bool confirmed = 2;
    //@inject_tag: json:"confirmed_at"
    google.protobuf.Timestamp confirmed_at = 3;
    //@inject_tag: json:"-" bson:"-"
    string confirmation_url = 4;
    //@inject_tag: json:"-" bson:"is_confirmation_email_sent"
    bool is_confirmation_email_sent = 5;
}

message UserProfile {
    //@inject_tag: json:"id"
    string id = 1;
    //@inject_tag: json:"-" validate:"required,hexadecimal,len=24"
    string user_id = 2;
    //@inject_tag: json:"email"
    UserProfileEmail email = 3;
    //@inject_tag: json:"personal"
    UserProfilePersonal personal = 4;
    //@inject_tag: json:"help"
    UserProfileHelp help = 5;
    //@inject_tag: json:"company"
    UserProfileCompany company = 6;
    //@inject_tag: json:"last_step" bson:"last_step"
    string last_step = 7;
    //@inject_tag: json:"centrifugo_token" bson:"centrifugo_token"
    string centrifugo_token = 8;
    // @inject_tag: json:"created_at"
    google.protobuf.Timestamp created_at = 9;
    // @inject_tag: json:"updated_at"
    google.protobuf.Timestamp updated_at = 10;
}

message GetUserProfileRequest {
    //@inject_tag: validate:"required,hexadecimal,len=24"
    string user_id = 1;
}

message GetUserProfileResponse {
    int32 status = 1;
    ResponseErrorMessage message = 2;
    UserProfile item = 3;
}

message PageReview {
    string id = 1;
    //@inject_tag: json:"user_id" bson:"user_id"
    string user_id = 2;
    string review = 3;
    string page_id = 4;
    bool is_read = 5;
    // @inject_tag: json:"created_at"
    google.protobuf.Timestamp created_at = 6;
    // @inject_tag: json:"updated_at"
    google.protobuf.Timestamp updated_at = 7;
}

message CreatePageReviewRequest {
    //@inject_tag: validate:"required,hexadecimal,len=24"
    string user_id = 1;
    //@inject_tag: validate:"required,max=500"
    string review = 2;
    //@inject_tag: validate:"required,oneof=primary_onboarding merchant_onboarding"
    string page_id = 3;
}

message ConfirmUserEmailRequest {
    //@inject_tag: validate:"required"
    string token = 1;
}


message VatTransactionsRequest {
    //@inject_tag: json:"vat_report_id" validate:"required,hexadecimal,len=24"
    string vat_report_id = 1;
    // @inject_tag: query:"limit" validate:"omitempty,numeric,gt=0"
    int32 limit = 2;
    // @inject_tag: query:"offset" validate:"omitempty,numeric,gte=0"
    int32 offset = 3;
    // @inject_tag: query:"sort[]"
    repeated string sort = 4;
}

message TransactionsPaginate {
    // @inject_tag: json:"count"
    int32 count = 1; // total count of selected transactions
    // @inject_tag: json:"items"
    repeated billing.OrderViewPublic items = 2; // array of selected transactions
}

message TransactionsResponse {
    int32 status = 1;
    // @inject_tag: json:"message,omitempty"
    ResponseErrorMessage message = 2;
    // @inject_tag: json:"data"
    TransactionsPaginate data = 3;
}

message VatReportsRequest {
    //@inject_tag: json:"country" query:"country" validate:"required,alpha,len=2"
    string country = 1;
    // @inject_tag: query:"limit" validate:"omitempty,numeric,gt=0"
    int32 limit = 2;
    // @inject_tag: query:"offset" validate:"omitempty,numeric,gte=0"
    int32 offset = 3;
    // @inject_tag: query:"sort[]"
    repeated string sort = 4;
}

message VatReportsPaginate {
    // @inject_tag: json:"count"
    int32 count = 1; // total count of selected orders
    // @inject_tag: json:"items"
    repeated billing.VatReport items = 2; // array of selected orders
}

message VatReportsResponse {
    int32 status = 1;
    // @inject_tag: json:"message,omitempty"
    ResponseErrorMessage message = 2;
    // @inject_tag: json:"data"
    VatReportsPaginate data = 3;
}

message ProcessVatReportsRequest {
    google.protobuf.Timestamp date = 1;
}

message UpdateVatReportStatusRequest {
    //@inject_tag: json:"id" bson:"_id" validate:"hexadecimal,len=24"
    string id = 1;
    //@inject_tag: json:"status" bson:"status" validate:"required,alpha,oneof=paid canceled"
    string status = 2;
}

message GetMerchantOnboardingCompleteDataResponseItem {
    //@inject_tag: json:"status"
    string status = 1;
    //@inject_tag: json:"steps"
    billing.MerchantCompletedSteps steps = 2;
    //@inject_tag: json:"complete_steps_count"
    int32 complete_steps_count = 3;
}

message GetMerchantOnboardingCompleteDataResponse {
    int32 status = 1;
    ResponseErrorMessage message = 2;
    GetMerchantOnboardingCompleteDataResponseItem item = 3;
}

message GetMerchantAgreementSignUrlRequest {
    //@inject_tag: json:"merchant_id" validate:"required,hexadecimal,len=24"
    string merchant_id = 1;
    //@inject_tag: json:"signer_type" validate:"oneof=0 1"
    int32 signer_type = 2;
}

message GetMerchantAgreementSignUrlResponse {
    int32 status = 1;
    ResponseErrorMessage message = 2;
    billing.MerchantAgreementSignatureDataSignUrl item = 3;
}

message GetMerchantTariffRatesRequest {
    // @inject_tag: query:"region" validate:"required,world_region"
    string region = 1;
    //@inject_tag: query:"payout_currency" validate:"required,alpha,len=3"
    string payout_currency = 2;
    // @inject_tag: query:"amount_from" validate:"omitempty,numeric,gte=0"
    double amount_from = 3;
    // @inject_tag: query:"amount_to" validate:"omitempty,numeric,gt=0"
    double amount_to = 4;
}

message GetMerchantTariffRatesResponse {
    int32 status = 1;
    ResponseErrorMessage message = 2;
    billing.MerchantTariffRates item = 3;
}

message SetMerchantTariffRatesRequest {
    //@inject_tag: json:"merchant_id" validate:"required,hexadecimal,len=24"
    string merchant_id = 1;
    // @inject_tag: json:"region" validate:"required,world_region"
    string region = 2;
    //@inject_tag: json:"payout_currency" validate:"required,alpha,len=3"
    string payout_currency = 3;
    // @inject_tag: json:"amount_from" validate:"required,numeric,gte=0"
    double amount_from = 4;
    // @inject_tag: json:"amount_to" validate:"required,numeric,gt=0"
    double amount_to = 5;
}

<<<<<<< HEAD
message GetDashboardMainRequest {
    //@inject_tag: validate:"required,hexadecimal,len=24"
    string merchant_id = 1;
    //@inject_tag: query:"period" validate:"required,oneof=current_month previous_month current_quarter previous_quarter current_year previous_year"
    string period = 2;
}

message GetDashboardMainResponse {
    int32 status = 1;
    ResponseErrorMessage message = 2;
    DashboardMainReport item = 3;
}

message GetDashboardBaseReportRequest {
    //@inject_tag: validate:"required,hexadecimal,len=24"
    string merchant_id = 1;
    //@inject_tag: query:"period" validate:"required,oneof=current_day previous_day current_week previous_week current_month previous_month current_quarter previous_quarter current_year previous_year"
    string period = 2;
}

message GetDashboardBaseReportResponse {
    int32 status = 1;
    ResponseErrorMessage message = 2;
    DashboardBaseReports item = 3;
}

message GetDashboardRevenueDynamicsReportResponse {
    int32 status = 1;
    ResponseErrorMessage message = 2;
    repeated DashboardRevenueDynamicReportItem item = 3;
}

message DashboardAmountItemWithChart {
    //@inject_tag: json:"amount"
    double amount = 1;
    //@inject_tag: json:"currency"
    string currency = 2;
    //@inject_tag: json:"chart"
    repeated DashboardChartItemFloat chart = 3;
}

message DashboardChartItemFloat {
    //@inject_tag: json:"label" bson:"label"
    string label = 1;
    //@inject_tag: json:"value" bson:"value"
    double value = 2;
}

message DashboardMainReportTotalTransactions {
    //@inject_tag: json:"count" bson:"count"
    int64 count = 1;
    //@inject_tag: json:"chart"
    repeated DashboardChartItemFloat chart = 3;
}

message DashboardMainReport {
    //@inject_tag: json:"gross_revenue" bson:"gross_revenue"
    DashboardAmountItemWithChart gross_revenue = 1;
    //@inject_tag: json:"vat" bson:"vat"
    DashboardAmountItemWithChart vat = 2;
    //@inject_tag: json:"total_transactions" bson:"total_transactions"
    DashboardMainReportTotalTransactions total_transactions = 3;
    //@inject_tag: json:"arpu" bson:"arpu"
    DashboardAmountItemWithChart arpu = 4;
}

message DashboardRevenueDynamicReport {
    //@inject_tag: json:"items"
    repeated DashboardRevenueDynamicReportItem items = 1;
}

message DashboardRevenueDynamicReportItem {
    //@inject_tag: json:"label"
    string label = 1;
    //@inject_tag: json:"amount"
    double amount = 2;
    //@inject_tag: json:"currency"
    string currency = 3;
    //@inject_tag: json:"count"
    int64 count = 4;
}

message DashboardRevenueByCountryReportTop {
    //@inject_tag: json:"country"
    string country = 1;
    //@inject_tag: json:"amount"
    double amount = 2;
    //@inject_tag: json:"currency"
    string currency = 3;
}

message DashboardRevenueByCountryReportTotal {
    //@inject_tag: json:"amount"
    double amount = 1;
    //@inject_tag: json:"currency"
    string currency = 2;
}

message DashboardRevenueByCountryReportChartItem {
    //@inject_tag: json:"label"
    string label = 1;
    //@inject_tag: json:"amount"
    double amount = 2;
    //@inject_tag: json:"currency"
    string currency = 3;
}

message DashboardRevenueByCountryReport {
    //@inject_tag: json:"top" bson:"top"
    repeated DashboardRevenueByCountryReportTop top = 1;
    //@inject_tag: json:"total_current" bson:"total"
    DashboardRevenueByCountryReportTotal total_current = 2;
    //@inject_tag: json:"total_previous"
    DashboardRevenueByCountryReportTotal total_previous= 3;
    //@inject_tag: json:"chart" bson:"chart"
    repeated DashboardRevenueByCountryReportChartItem chart = 4;
}

message DashboardSalesTodayReportTop {
    //@inject_tag: json:"name" bson:"name"
    string name = 1;
    //@inject_tag: json:"count" bson:"count"
    int64 count = 2;
}

message DashboardChartItemInt {
    //@inject_tag: json:"label" bson:"label"
    string label = 1;
    //@inject_tag: json:"value" bson:"value"
    int64 value = 2;
}

message DashboardSalesTodayReport {
    //@inject_tag: json:"top" bson:"top"
    repeated DashboardSalesTodayReportTop top = 1;
    //@inject_tag: json:"total_current" bson:"total"
    int64 total_current = 2;
    //@inject_tag: json:"total_previous"
    int64 total_previous = 3;
    //@inject_tag: json:"chart" bson:"chart"
    repeated DashboardChartItemInt chart = 4;
}

message DashboardSourcesReport {
    //@inject_tag: json:"top" bson:"top"
    repeated DashboardSalesTodayReportTop top = 1;
    //@inject_tag: json:"total_current" bson:"total"
    int64 total_current = 2;
    //@inject_tag: json:"total_previous"
    int64 total_previous = 3;
    //@inject_tag: json:"chart" bson:"chart"
    repeated DashboardChartItemInt chart = 4;
}

message DashboardBaseReports {
    //@inject_tag: json:"revenue_by_country"
    DashboardRevenueByCountryReport revenue_by_country = 1;
    //@inject_tag: json:"sales_today"
    DashboardSalesTodayReport sales_today = 2;
    //@inject_tag: json:"sources"
    DashboardSourcesReport sources = 4;
=======
message ListOrdersPublicResponseItem {
    // @inject_tag: json:"count"
    int32 count = 1;
    // @inject_tag: json:"items"
    repeated billing.OrderViewPublic items = 2;
}

message ListOrdersPrivateResponseItem {
    // @inject_tag: json:"count"
    int32 count = 1;
    // @inject_tag: json:"items"
    repeated billing.OrderViewPrivate items = 2;
}

message ListOrdersPublicResponse {
    int32 status = 1;
    ResponseErrorMessage message = 2;
    ListOrdersPublicResponseItem Item = 3;
}

message ListOrdersPrivateResponse {
    int32 status = 1;
    ResponseErrorMessage message = 2;
    ListOrdersPrivateResponseItem Item = 3;
}

message GetOrderPublicResponse {
    int32 status = 1;
    ResponseErrorMessage message = 2;
    billing.OrderViewPublic item = 3;
}

message GetOrderPrivateResponse {
    int32 status = 1;
    ResponseErrorMessage message = 2;
    billing.OrderViewPrivate item = 3;
>>>>>>> d53404c8
}<|MERGE_RESOLUTION|>--- conflicted
+++ resolved
@@ -1651,7 +1651,44 @@
     double amount_to = 5;
 }
 
-<<<<<<< HEAD
+message ListOrdersPublicResponseItem {
+    // @inject_tag: json:"count"
+    int32 count = 1;
+    // @inject_tag: json:"items"
+    repeated billing.OrderViewPublic items = 2;
+}
+
+message ListOrdersPrivateResponseItem {
+    // @inject_tag: json:"count"
+    int32 count = 1;
+    // @inject_tag: json:"items"
+    repeated billing.OrderViewPrivate items = 2;
+}
+
+message ListOrdersPublicResponse {
+    int32 status = 1;
+    ResponseErrorMessage message = 2;
+    ListOrdersPublicResponseItem Item = 3;
+}
+
+message ListOrdersPrivateResponse {
+    int32 status = 1;
+    ResponseErrorMessage message = 2;
+    ListOrdersPrivateResponseItem Item = 3;
+}
+
+message GetOrderPublicResponse {
+    int32 status = 1;
+    ResponseErrorMessage message = 2;
+    billing.OrderViewPublic item = 3;
+}
+
+message GetOrderPrivateResponse {
+    int32 status = 1;
+    ResponseErrorMessage message = 2;
+    billing.OrderViewPrivate item = 3;
+}
+
 message GetDashboardMainRequest {
     //@inject_tag: validate:"required,hexadecimal,len=24"
     string merchant_id = 1;
@@ -1813,42 +1850,4 @@
     DashboardSalesTodayReport sales_today = 2;
     //@inject_tag: json:"sources"
     DashboardSourcesReport sources = 4;
-=======
-message ListOrdersPublicResponseItem {
-    // @inject_tag: json:"count"
-    int32 count = 1;
-    // @inject_tag: json:"items"
-    repeated billing.OrderViewPublic items = 2;
-}
-
-message ListOrdersPrivateResponseItem {
-    // @inject_tag: json:"count"
-    int32 count = 1;
-    // @inject_tag: json:"items"
-    repeated billing.OrderViewPrivate items = 2;
-}
-
-message ListOrdersPublicResponse {
-    int32 status = 1;
-    ResponseErrorMessage message = 2;
-    ListOrdersPublicResponseItem Item = 3;
-}
-
-message ListOrdersPrivateResponse {
-    int32 status = 1;
-    ResponseErrorMessage message = 2;
-    ListOrdersPrivateResponseItem Item = 3;
-}
-
-message GetOrderPublicResponse {
-    int32 status = 1;
-    ResponseErrorMessage message = 2;
-    billing.OrderViewPublic item = 3;
-}
-
-message GetOrderPrivateResponse {
-    int32 status = 1;
-    ResponseErrorMessage message = 2;
-    billing.OrderViewPrivate item = 3;
->>>>>>> d53404c8
 }