--- conflicted
+++ resolved
@@ -7,7 +7,6 @@
 import "billing/billing.proto";
 
 service BillingService {
-<<<<<<< HEAD
     rpc OrderCreateProcess (billing.OrderCreateRequest) returns (OrderCreateProcessResponse) {
     }
     rpc PaymentFormJsonDataProcess (PaymentFormJsonDataRequest) returns (PaymentFormJsonDataResponse) {
@@ -294,179 +293,15 @@
     rpc PayoutDocumentPdfUploaded (PayoutDocumentPdfUploadedRequest) returns (PayoutDocumentPdfUploadedResponse) {
     }
 
-    rpc GetMerchantBalance (GetMerchantBalanceRequest) returns (GetMerchantBalanceResponse) {
-    }
+    rpc GetMerchantBalance(GetMerchantBalanceRequest) returns (GetMerchantBalanceResponse) {}
+
+    rpc PaymentFormPlatformChanged (PaymentFormUserChangePlatformRequest) returns (EmptyResponseWithStatus) {}
 }
 
 message EmptyRequest {
 }
 message EmptyResponse {
 }
-=======
-    rpc OrderCreateProcess (billing.OrderCreateRequest) returns (OrderCreateProcessResponse) {}
-    rpc PaymentFormJsonDataProcess (PaymentFormJsonDataRequest) returns (PaymentFormJsonDataResponse) {}
-    rpc PaymentCreateProcess (PaymentCreateRequest) returns (PaymentCreateResponse) {}
-    rpc PaymentCallbackProcess (PaymentNotifyRequest) returns (PaymentNotifyResponse) {}
-
-    rpc UpdateOrder (billing.Order) returns (EmptyResponse) {}
-    rpc UpdateMerchant (billing.Merchant) returns (EmptyResponse) {}
-
-    rpc GetMerchantBy (GetMerchantByRequest) returns (GetMerchantResponse) {}
-    rpc ListMerchants (MerchantListingRequest) returns (MerchantListingResponse) {}
-    rpc ChangeMerchant (OnboardingRequest) returns (ChangeMerchantResponse) {}
-    rpc ChangeMerchantStatus (MerchantChangeStatusRequest) returns (ChangeMerchantStatusResponse) {}
-    rpc ChangeMerchantData (ChangeMerchantDataRequest) returns (ChangeMerchantDataResponse) {}
-    rpc SetMerchantS3Agreement (SetMerchantS3AgreementRequest) returns (ChangeMerchantDataResponse) {}
-    rpc GetMerchantTariffRates(GetMerchantTariffRatesRequest) returns (GetMerchantTariffRatesResponse) {}
-    rpc SetMerchantTariffRates(SetMerchantTariffRatesRequest) returns (CheckProjectRequestSignatureResponse) {}
-
-    rpc CreateNotification (NotificationRequest) returns (CreateNotificationResponse) {}
-    rpc GetNotification (GetNotificationRequest) returns (billing.Notification) {}
-    rpc ListNotifications (ListingNotificationRequest) returns (Notifications) {}
-    rpc MarkNotificationAsRead (GetNotificationRequest) returns (billing.Notification) {}
-
-    rpc ListMerchantPaymentMethods (ListMerchantPaymentMethodsRequest) returns (ListingMerchantPaymentMethod) {}
-    rpc GetMerchantPaymentMethod (GetMerchantPaymentMethodRequest) returns (GetMerchantPaymentMethodResponse) {}
-    rpc ChangeMerchantPaymentMethod (MerchantPaymentMethodRequest) returns (MerchantPaymentMethodResponse) {}
-
-    rpc CreateRefund (CreateRefundRequest) returns (CreateRefundResponse) {}
-    rpc ListRefunds (ListRefundsRequest) returns (ListRefundsResponse) {}
-    rpc GetRefund (GetRefundRequest) returns (CreateRefundResponse) {}
-    rpc ProcessRefundCallback (CallbackRequest) returns (PaymentNotifyResponse) {}
-
-    rpc PaymentFormLanguageChanged (PaymentFormUserChangeLangRequest) returns (PaymentFormDataChangeResponse) {}
-    rpc PaymentFormPaymentAccountChanged (PaymentFormUserChangePaymentAccountRequest) returns (PaymentFormDataChangeResponse) {}
-    rpc ProcessBillingAddress (ProcessBillingAddressRequest) returns (ProcessBillingAddressResponse) {}
-
-    rpc CreateOrUpdateProduct (Product) returns (Product) {}
-    rpc ListProducts (ListProductsRequest) returns (ListProductsResponse) {}
-    rpc GetProduct (RequestProduct) returns (Product) {}
-    rpc DeleteProduct (RequestProduct) returns (EmptyResponse) {}
-    rpc GetProductsForOrder (GetProductsForOrderRequest) returns (ListProductsResponse) {}
-    rpc GetProductPrices (RequestProduct) returns (ProductPricesResponse) {}
-    rpc UpdateProductPrices (UpdateProductPricesRequest) returns (ResponseError) {}
-
-    rpc ChangeProject (billing.Project) returns (ChangeProjectResponse) {}
-    rpc GetProject (GetProjectRequest) returns (ChangeProjectResponse) {}
-    rpc ListProjects (ListProjectsRequest) returns (ListProjectsResponse) {}
-    rpc DeleteProject (GetProjectRequest) returns (ChangeProjectResponse) {}
-
-    rpc CreateToken (TokenRequest) returns (TokenResponse) {}
-    rpc CheckProjectRequestSignature (CheckProjectRequestSignatureRequest) returns (CheckProjectRequestSignatureResponse) {}
-
-    rpc GetCountriesList (EmptyRequest) returns (billing.CountriesList) {}
-    rpc GetCountry (billing.GetCountryRequest) returns (billing.Country) {}
-    rpc UpdateCountry (billing.Country) returns (billing.Country) {}
-
-    rpc GetOrderPublic (GetOrderRequest) returns (GetOrderPublicResponse) {}
-    rpc GetOrderPrivate (GetOrderRequest) returns (GetOrderPrivateResponse) {}
-    rpc FindAllOrdersPublic (ListOrdersRequest) returns (ListOrdersPublicResponse) {}
-    rpc FindAllOrdersPrivate (ListOrdersRequest) returns (ListOrdersPrivateResponse) {}
-    rpc IsOrderCanBePaying (IsOrderCanBePayingRequest) returns (IsOrderCanBePayingResponse) {}
-
-    rpc GetPriceGroup (billing.GetPriceGroupRequest) returns (billing.PriceGroup) {}
-    rpc UpdatePriceGroup (billing.PriceGroup) returns (billing.PriceGroup) {}
-    rpc GetPriceGroupByCountry (PriceGroupByCountryRequest) returns (billing.PriceGroup) {}
-    rpc GetPriceGroupCurrencies (EmptyRequest) returns (PriceGroupCurrenciesResponse) {}
-    rpc GetPriceGroupCurrencyByRegion (PriceGroupByRegionRequest) returns (PriceGroupCurrenciesResponse) {}
-    rpc GetPriceGroupRecommendedPrice (PriceGroupRecommendedPriceRequest) returns (PriceGroupRecommendedPriceResponse) {}
-
-    rpc SetUserNotifySales (SetUserNotifyRequest) returns (EmptyResponse) {}
-    rpc SetUserNotifyNewRegion (SetUserNotifyRequest) returns (EmptyResponse) {}
-
-    rpc CreateOrUpdatePaymentMethod (billing.PaymentMethod) returns (ChangePaymentMethodResponse) {}
-    rpc CreateOrUpdatePaymentMethodProductionSettings (ChangePaymentMethodParamsRequest) returns (ChangePaymentMethodParamsResponse) {}
-    rpc GetPaymentMethodProductionSettings (GetPaymentMethodSettingsRequest) returns (GetPaymentMethodSettingsResponse) {}
-    rpc DeletePaymentMethodProductionSettings (GetPaymentMethodSettingsRequest) returns (ChangePaymentMethodParamsResponse) {}
-    rpc CreateOrUpdatePaymentMethodTestSettings (ChangePaymentMethodParamsRequest) returns (ChangePaymentMethodParamsResponse) {}
-    rpc GetPaymentMethodTestSettings (GetPaymentMethodSettingsRequest) returns (GetPaymentMethodSettingsResponse) {}
-    rpc DeletePaymentMethodTestSettings (GetPaymentMethodSettingsRequest) returns (ChangePaymentMethodParamsResponse) {}
-
-    rpc FindByZipCode (FindByZipCodeRequest) returns (FindByZipCodeResponse) {}
-
-    rpc GetAllPaymentChannelCostSystem(EmptyRequest) returns (PaymentChannelCostSystemListResponse) {}
-    rpc GetPaymentChannelCostSystem(billing.PaymentChannelCostSystemRequest) returns (PaymentChannelCostSystemResponse) {}
-    rpc SetPaymentChannelCostSystem(billing.PaymentChannelCostSystem) returns (PaymentChannelCostSystemResponse) {}
-    rpc DeletePaymentChannelCostSystem(billing.PaymentCostDeleteRequest) returns (ResponseError) {}
-
-    rpc GetAllPaymentChannelCostMerchant(billing.PaymentChannelCostMerchantListRequest) returns (PaymentChannelCostMerchantListResponse) {}
-    rpc GetPaymentChannelCostMerchant(billing.PaymentChannelCostMerchantRequest) returns (PaymentChannelCostMerchantResponse) {}
-    rpc SetPaymentChannelCostMerchant(billing.PaymentChannelCostMerchant) returns (PaymentChannelCostMerchantResponse) {}
-    rpc DeletePaymentChannelCostMerchant(billing.PaymentCostDeleteRequest) returns (ResponseError) {}
-
-    rpc GetAllMoneyBackCostSystem(EmptyRequest) returns (MoneyBackCostSystemListResponse) {}
-    rpc GetMoneyBackCostSystem(billing.MoneyBackCostSystemRequest) returns (MoneyBackCostSystemResponse) {}
-    rpc SetMoneyBackCostSystem(billing.MoneyBackCostSystem) returns (MoneyBackCostSystemResponse) {}
-    rpc DeleteMoneyBackCostSystem(billing.PaymentCostDeleteRequest) returns (ResponseError) {}
-
-    rpc GetAllMoneyBackCostMerchant(billing.MoneyBackCostMerchantListRequest) returns (MoneyBackCostMerchantListResponse) {}
-    rpc GetMoneyBackCostMerchant(billing.MoneyBackCostMerchantRequest) returns (MoneyBackCostMerchantResponse) {}
-    rpc SetMoneyBackCostMerchant(billing.MoneyBackCostMerchant) returns (MoneyBackCostMerchantResponse) {}
-    rpc DeleteMoneyBackCostMerchant(billing.PaymentCostDeleteRequest) returns (ResponseError) {}
-
-    rpc CreateAccountingEntry(CreateAccountingEntryRequest) returns (CreateAccountingEntryResponse) {}
-
-    rpc GetUserProfile (GetUserProfileRequest) returns (GetUserProfileResponse) {}
-    rpc CreateOrUpdateUserProfile (UserProfile) returns (GetUserProfileResponse) {}
-    rpc ConfirmUserEmail (ConfirmUserEmailRequest) returns (CheckProjectRequestSignatureResponse) {}
-    rpc CreatePageReview(CreatePageReviewRequest) returns (CheckProjectRequestSignatureResponse) {}
-
-    rpc CreateRoyaltyReport(CreateRoyaltyReportRequest) returns (CreateRoyaltyReportRequest) {}
-    rpc ListRoyaltyReports(ListRoyaltyReportsRequest) returns (ListRoyaltyReportsResponse) {}
-    rpc GetRoyaltyReport(GetRoyaltyReportRequest) returns (GetRoyaltyReportResponse) {}
-    rpc ChangeRoyaltyReport(ChangeRoyaltyReportRequest) returns (ResponseError) {}
-    rpc ListRoyaltyReportOrders(ListRoyaltyReportOrdersRequest) returns (TransactionsResponse) {}
-    rpc MerchantReviewRoyaltyReport(MerchantReviewRoyaltyReportRequest) returns (ResponseError) {}
-    rpc AutoAcceptRoyaltyReports(EmptyRequest) returns (EmptyResponse) {}
-
-    rpc GetVatReportsDashboard (EmptyRequest) returns (VatReportsResponse) {}
-    rpc GetVatReportsForCountry (VatReportsRequest) returns (VatReportsResponse) {}
-    rpc GetVatReportTransactions (VatTransactionsRequest) returns (TransactionsResponse) {}
-    rpc ProcessVatReports (ProcessVatReportsRequest) returns (EmptyResponse) {}
-    rpc UpdateVatReportStatus (UpdateVatReportStatusRequest) returns (ResponseError) {}
-
-    rpc CalcAnnualTurnovers(EmptyRequest) returns (EmptyResponse) {}
-    rpc GetMerchantAgreementSignUrl(GetMerchantAgreementSignUrlRequest) returns (GetMerchantAgreementSignUrlResponse) {}
-    rpc GetMerchantOnboardingCompleteData(SetMerchantS3AgreementRequest) returns (GetMerchantOnboardingCompleteDataResponse) {}
-    rpc CreateOrUpdateKeyProduct (CreateOrUpdateKeyProductRequest) returns (KeyProductResponse) {}
-    rpc GetKeyProducts(ListKeyProductsRequest) returns (ListKeyProductsResponse) {}
-    rpc GetKeyProduct (RequestKeyProductMerchant) returns (KeyProductResponse) {}
-    rpc DeleteKeyProduct (RequestKeyProductMerchant) returns (EmptyResponseWithStatus) {}
-    rpc PublishKeyProduct(PublishKeyProductRequest) returns (KeyProductResponse) {}
-    rpc UnPublishKeyProduct(UnPublishKeyProductRequest) returns (KeyProductResponse) {}
-    rpc GetKeyProductsForOrder (GetKeyProductsForOrderRequest) returns (ListKeyProductsResponse) {}
-    rpc GetKeyProductInfo(GetKeyProductInfoRequest) returns (GetKeyProductInfoResponse) {}
-
-    rpc GetPlatforms(ListPlatformsRequest) returns (ListPlatformsResponse) {}
-
-    rpc GetAvailableKeysCount(GetPlatformKeyCountRequest) returns (GetPlatformKeyCountResponse) {}
-    rpc UploadKeysFile(PlatformKeysFileRequest) returns (PlatformKeysFileResponse) {}
-    rpc GetKeyByID(KeyForOrderRequest) returns (GetKeyForOrderRequestResponse) {}
-    rpc ReserveKeyForOrder(PlatformKeyReserveRequest) returns (PlatformKeyReserveResponse) {}
-    rpc FinishRedeemKeyForOrder(KeyForOrderRequest) returns (GetKeyForOrderRequestResponse) {}
-    rpc CancelRedeemKeyForOrder(KeyForOrderRequest) returns (EmptyResponseWithStatus) {}
-
-    rpc ChangeCodeInOrder(ChangeCodeInOrderRequest) returns (ChangeCodeInOrderResponse) {}
-
-    rpc GetDashboardMainReport(GetDashboardMainRequest) returns (GetDashboardMainResponse) {}
-    rpc GetDashboardRevenueDynamicsReport(GetDashboardMainRequest) returns (GetDashboardRevenueDynamicsReportResponse) {}
-    rpc GetDashboardBaseReport(GetDashboardBaseReportRequest) returns (GetDashboardBaseReportResponse) {}
-
-    rpc CreatePayoutDocument(CreatePayoutDocumentRequest) returns (PayoutDocumentResponse) {}
-    rpc UpdatePayoutDocument(UpdatePayoutDocumentRequest) returns (PayoutDocumentResponse) {}
-    rpc GetPayoutDocuments(GetPayoutDocumentsRequest) returns (GetPayoutDocumentsResponse) {}
-    rpc GetPayoutDocumentSignUrl(GetPayoutDocumentSignUrlRequest) returns (GetPayoutDocumentSignUrlResponse) {}
-    rpc UpdatePayoutDocumentSignatures(UpdatePayoutDocumentSignaturesRequest) returns (PayoutDocumentResponse) {}
-    rpc PayoutDocumentPdfUploaded(PayoutDocumentPdfUploadedRequest) returns (PayoutDocumentPdfUploadedResponse) {}
-
-    rpc GetMerchantBalance(GetMerchantBalanceRequest) returns (GetMerchantBalanceResponse) {}
-
-    rpc PaymentFormPlatformChanged (PaymentFormUserChangePlatformRequest) returns (EmptyResponseWithStatus) {}
-}
-
-message EmptyRequest {}
-message EmptyResponse {}
->>>>>>> 3786203d
 
 message EmptyResponseWithStatus {
     int32 status = 1;
