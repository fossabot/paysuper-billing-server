syntax = "proto3";

option go_package = "github.com/paysuper/paysuper-billing-server/pkg/proto/grpc";
package grpc;

import "google/protobuf/timestamp.proto";
import "billing/billing.proto";

service BillingService {
    rpc OrderCreateProcess (billing.OrderCreateRequest) returns (billing.Order) {}
    rpc PaymentFormJsonDataProcess (PaymentFormJsonDataRequest) returns (PaymentFormJsonDataResponse) {}
    rpc PaymentCreateProcess (PaymentCreateRequest) returns (PaymentCreateResponse) {}
    rpc PaymentCallbackProcess (PaymentNotifyRequest) returns (PaymentNotifyResponse) {}

    rpc RebuildCache (EmptyRequest) returns (EmptyResponse) {}
    rpc UpdateOrder (billing.Order) returns (EmptyResponse) {}
    rpc UpdateMerchant (billing.Merchant) returns (EmptyResponse) {}
    rpc GetConvertRate (ConvertRateRequest) returns (ConvertRateResponse) {}

    rpc GetMerchantBy (GetMerchantByRequest) returns (MerchantGetMerchantResponse) {}
    rpc ListMerchants (MerchantListingRequest) returns (MerchantListingResponse) {}
    rpc ChangeMerchant (OnboardingRequest) returns (billing.Merchant) {}
    rpc ChangeMerchantStatus (MerchantChangeStatusRequest) returns (billing.Merchant) {}
    rpc ChangeMerchantAgreementType (ChangeMerchantAgreementTypeRequest) returns (ChangeMerchantAgreementTypeResponse) {}
    rpc ProcessMerchantAgreement (SignMerchantRequest) returns (ChangeMerchantAgreementTypeResponse) {}
    rpc SetMerchantS3Agreement (SetMerchantS3AgreementRequest) returns (ChangeMerchantAgreementTypeResponse) {}

    rpc CreateNotification (NotificationRequest) returns (billing.Notification) {}
    rpc GetNotification (GetNotificationRequest) returns (billing.Notification) {}
    rpc ListNotifications (ListingNotificationRequest) returns (Notifications) {}
    rpc MarkNotificationAsRead (GetNotificationRequest) returns (billing.Notification) {}

    rpc ListMerchantPaymentMethods (ListMerchantPaymentMethodsRequest) returns (ListingMerchantPaymentMethod) {}
    rpc GetMerchantPaymentMethod (GetMerchantPaymentMethodRequest) returns (billing.MerchantPaymentMethod) {}
    rpc ChangeMerchantPaymentMethod (MerchantPaymentMethodRequest) returns (MerchantPaymentMethodResponse) {}

    rpc CreateRefund (CreateRefundRequest) returns (CreateRefundResponse) {}
    rpc ListRefunds (ListRefundsRequest) returns (ListRefundsResponse) {}
    rpc GetRefund (GetRefundRequest) returns (CreateRefundResponse) {}
    rpc ProcessRefundCallback (CallbackRequest) returns (PaymentNotifyResponse) {}

    rpc PaymentFormLanguageChanged (PaymentFormUserChangeLangRequest) returns (PaymentFormDataChangeResponse) {}
    rpc PaymentFormPaymentAccountChanged (PaymentFormUserChangePaymentAccountRequest) returns (PaymentFormDataChangeResponse) {}
    rpc ProcessBillingAddress (ProcessBillingAddressRequest) returns (ProcessBillingAddressResponse) {}

    rpc CreateOrUpdateProduct(Product) returns (Product) {}
    rpc ListProducts(ListProductsRequest) returns (ListProductsResponse) {}
    rpc GetProduct(RequestProduct) returns (Product) {}
    rpc DeleteProduct(RequestProduct) returns (EmptyResponse) {}
}

message EmptyRequest {
}
message EmptyResponse {
}

message PaymentCreateRequest {
    map<string, string> data = 1;
}

message PaymentCreateResponse {
    int32 status = 1;
    string redirect_url = 2;
    string error = 3;
}

message PaymentFormJsonDataRequest {
    string order_id = 1;
    string scheme = 2;
    string host = 3;
    string locale = 4;
    string ip = 5;
}

message PaymentFormJsonDataProject {
    string name = 1; // project name
    // @inject_tag: json:"url_success,omitempty"
    string url_success = 2; // url to redirect user after successfully completed payment. may be NULL if not set in project settings
    // @inject_tag: json:"url_fail,omitempty"
    string url_fail = 3; // url to redirect user after failed payment. may be NULL if not set in project settings
}

message PaymentFormJsonDataResponse {
    string id = 1; // order unique identifier
    // @inject_tag: json:"account,omitempty"
    string account = 2; // user account, may be null
    // @inject_tag: json:"has_vat"
    bool has_vat = 3; // flag to show VAT commission amount in payment form
    // @inject_tag: json:"vat"
    float vat = 4; // amount of vat for payment
    double amount = 5; // payment amount without VAT commission
    double total_amount = 6; // total payment amount with VAT commission
    string currency = 7; // order currency
    PaymentFormJsonDataProject project = 8; // contain data about project
    repeated billing.PaymentFormPaymentMethod payment_methods = 9; // contain data about payment methods
    string inline_form_redirect_url = 10; // url to redirect user to inline form in PSP side
    string token = 11; // access token to websocket private chanel
    // @inject_tag: json:"user_address_data_required"
    bool user_address_data_required = 12;
}

message PaymentNotifyRequest {
    string order_id = 1;
    bytes request = 2;
    string signature = 3;
}

message PaymentNotifyResponse {
    int32 status = 1;
    string error = 2;
}

message ConvertRateRequest {
    int32 from = 1;
    int32 to = 2;
}

message ConvertRateResponse {
    double rate = 1;
}

message OnboardingBanking {
    //@inject_tag: validate:"omitempty,len=3"
    string currency = 1;
    string name = 2;
    string address = 3;
    string account_number = 4;
    string swift = 5;
    string details = 6;
}

message OnboardingRequest {
    // @inject_tag: validate:"omitempty,hexadecimal,len=24"
    string id = 1;
    //@inject_tag: validate:"required"
    billing.MerchantUser user = 2;
    string name = 3;
    string alternative_name = 4;
    string website = 5;
    //@inject_tag: validate:"omitempty,len=2"
    string country = 6;
    string state = 7;
    string zip = 8;
    string city = 9;
    string address = 10;
    string address_additional = 11;
    string registration_number = 12;
    string tax_id = 13;
    // @inject_tag: validate:"required"
    billing.MerchantContact contacts = 14;
    // @inject_tag: validate:"required"
    OnboardingBanking banking = 15;
}

message FindByIdRequest {
    string id = 1;
}

message MerchantListingRequest {
    string name = 1;
    int32 is_signed = 2;
    int64 last_payout_date_from = 3;
    int64 last_payout_date_to = 4;
    double last_payout_amount = 5;
    repeated string sort = 6;
    int32 limit = 7;
    int32 offset = 8;
    string quick_search = 9;
}

message MerchantListingResponse {
    int32 count = 1;
    repeated billing.Merchant items = 2;
}

message MerchantChangeStatusRequest {
    // @inject_tag: validate:"required,hexadecimal"
    string merchant_id = 1;
    string user_id = 2;
    // @inject_tag: validate:"required,numeric"
    int32 status = 3;
    string message = 4;
}

message NotificationRequest {
    // @inject_tag: validate:"required,hexadecimal"
    string merchant_id = 1;
    string user_id = 2;
    // @inject_tag: validate:"required"
    string title = 3;
    // @inject_tag: validate:"required"
    string message = 4;
}

message Notifications {
    repeated billing.Notification notifications = 1;
}

message ListingNotificationRequest {
    string merchant_id = 1;
    string user_id = 2;
    int32 limit = 7;
    int32 offset = 8;
}

message ListingMerchantPaymentMethod {
    repeated billing.MerchantPaymentMethod payment_methods = 1;
}

message GetMerchantPaymentMethodRequest {
    // @inject_tag: query:"merchant_id", validate:"required,hexadecimal,len=24"
    string merchant_id = 1;
    // @inject_tag: query:"payment_method_id", validate:"required,hexadecimal,len=24"
    string payment_method_id = 2;
}

message ListMerchantPaymentMethodsRequest {
    // @inject_tag: query:"merchant_id", validate:"required,hexadecimal,len=24"
    string merchant_id = 1;
    // @inject_tag: query:"payment_method_name"
    string payment_method_name = 2;
}

message MerchantPaymentMethodRequest {
    // @inject_tag: validate:"required,hexadecimal,len=24"
    string merchant_id = 2;
    // @inject_tag: validate:"required,dive"
    billing.MerchantPaymentMethodIdentification payment_method = 3;
    // @inject_tag: validate:"required,dive"
    billing.MerchantPaymentMethodCommissions commission = 4;
    // @inject_tag: validate:"required,dive"
    billing.MerchantPaymentMethodIntegration integration = 5;
    // @inject_tag: validate:"required"
    bool is_active = 6;
}

message MerchantPaymentMethodResponse {
    int32 status = 1;
    string message = 2;
    billing.MerchantPaymentMethod item = 3;
}

message MerchantGetMerchantResponse {
    int32 status = 1;
    string message = 2;
    billing.Merchant item = 3;
}

message GetNotificationRequest {
    string merchant_id = 1;
    string notification_id = 2;
}

message CreateRefundRequest {
    // @inject_tag: validate:"required,hexadecimal,len=24"
    string order_id = 1;
    // @inject_tag: validate:"required,numeric,gt=0"
    double amount = 2;
    string creator_id = 3;
    string reason = 4;
}

message CreateRefundResponse {
    int32 status = 1;
    string message = 2;
    billing.Refund item = 3;
}

message ListRefundsRequest {
    string order_id = 1;
    int32 limit = 7;
    int32 offset = 8;
}

message ListRefundsResponse {
    int32 count = 1;
    repeated billing.Refund items = 2;
}

message GetRefundRequest {
    string order_id = 1;
    string refund_id = 2;
}

message CallbackRequest {
    string handler = 1;
    bytes body = 2;
    string signature = 3;
}

message PaymentFormDataChangedRequest {
    string order_id = 1;
    string lang = 2;
    string account = 3;
}

message PaymentFormUserChangeLangRequest {
    // @inject_tag: validate:"required,uuid"
    string order_id = 1;
    // @inject_tag: validate:"required,len=2"
    string lang = 2;
}

message PaymentFormUserChangePaymentAccountRequest {
    // @inject_tag: validate:"required,uuid"
    string order_id = 1;
    // @inject_tag: validate:"required,hexadecimal,len=24"
    string method_id = 2;
    // @inject_tag: validate:"required"
    string account = 3;
}

message UserIpData {
    // @inject_tag: json:"country"
    string country = 1;
    // @inject_tag: json:"city"
    string city = 2;
    // @inject_tag: json:"zip"
    string zip = 3;
}

message PaymentFormDataChangeResponseItem {
    // @inject_tag: json:"user_address_data_required"
    bool user_address_data_required = 1;
    UserIpData user_ip_data = 2;
}

message PaymentFormDataChangeResponse {
    int32 status = 1;
    string message = 2;
    PaymentFormDataChangeResponseItem item = 3;
}

message ProcessBillingAddressRequest {
    // @inject_tag: validate:"required,uuid"
    string order_id = 1;
    // @inject_tag: validate:"required,len=2"
    string country = 2;
    // @inject_tag: validate:"required"
    string city = 3;
    // @inject_tag: validate:"required"
    string zip = 4;
}

message ProcessBillingAddressResponseItem {
    // @inject_tag: json:"has_vat"
    bool has_vat = 2;
    // @inject_tag: json:"vat"
    float vat = 3;
    // @inject_tag: json:"amount"
    float amount = 4;
    // @inject_tag: json:"total_amount"
    float total_amount = 5;
}

message ProcessBillingAddressResponse {
    int32 status = 1;
    string message = 2;
    ProcessBillingAddressResponseItem item = 3;
}

message GetMerchantByRequest {
    string merchant_id = 1;
    string user_id = 2;
}

message ChangeMerchantAgreementTypeRequest {
    // @inject_tag: validate:"required,hexadecimal,len=24"
    string merchant_id = 1;
    // @inject_tag: validate:"required,numeric,oneof=1 2"
    int32 agreement_type = 2;
}

message ChangeMerchantAgreementTypeResponse {
    int32 status = 1;
    string message = 2;
    billing.Merchant item = 3;
}

message SignMerchantRequest {
    // @inject_tag: validate:"required,hexadecimal,len=24"
    string merchant_id = 1;
    bool has_merchant_signature = 2;
    bool has_psp_signature = 3;
    bool agreement_sent_via_mail = 4;
    string mail_tracking_link = 5;
}

<<<<<<< HEAD
message Product {
    //@inject_tag: validate:"omitempty,hexadecimal,len=24" json:"id" bson:"_id"
    string id = 1;
    //@inject_tag: validate:"required,hexadecimal,len=24" json:"-" bson:"merchant_id"
    string merchant_id = 2;
    //@inject_tag: validate:"required,hexadecimal,len=24" json:"project_id" bson:"project_id"
    string project_id = 3;
    //@inject_tag: validate:"required" json:"object"
    string object = 4;
    //@inject_tag: validate:"required" json:"type"
    string type = 5;
    //@inject_tag: validate:"required" json:"sku" bson:"sku"
    string sku = 6;
    //@inject_tag: validate:"required" json:"name"
    map<string, string> name = 7;
    //@inject_tag: validate:"required,alpha,len=3" json:"default_currency"
    string default_currency = 8;
    //@inject_tag: validate:"required" json:"enabled"
    bool enabled = 9;
    //@inject_tag: validate:"required,min=1,dive" json:"prices"
    repeated ProductPrice prices = 10;
    //@inject_tag: validate:"required" json:"description"
    map<string, string> description = 11;
    //@inject_tag: validate:"omitempty" json:"long_description"
    map<string, string> long_description = 12;
    //@inject_tag: json:"created_at"
    google.protobuf.Timestamp created_at = 13;
    //@inject_tag: json:"updated_at"
    google.protobuf.Timestamp updated_at = 14;
    //@inject_tag: validate:"dive,omitempty,uri" json:"images"
    repeated string images = 15;
    //@inject_tag: validate:"omitempty,url" json:"url"
    string url = 16;
    //@inject_tag: json:"metadata"
    map<string, string> metadata = 17;
    //@inject_tag: json:"-" bson:"deleted"
    bool deleted = 18;

}

message ProductPrice {
    // @inject_tag: validate:"required,numeric,gt=0" json:"amount"
    float amount = 1;
    //@inject_tag: validate:"required,alpha,len=3" json:"currency"
    string currency = 2;
}

message ListProductsRequest {
    //@inject_tag: json:"name"
    string name = 1;
    //@inject_tag: json:"sku"
    string sku = 2;
    // @inject_tag: validate:"required,numeric,gt=0" json:"limit"
    int32 limit = 3;
    // @inject_tag: validate:"omitempty,numeric,gte=0" json:"offset"
    int32 offset = 4;
    //@inject_tag: validate:"required,hexadecimal,len=24" json:"merchant_id" bson:"merchant_id"
    string merchant_id = 5;
    //@inject_tag: validate:"omitempty,hexadecimal,len=24" json:"project_id" bson:"project_id"
    string project_id = 6;
}
message ListProductsResponse {
    // @inject_tag: json:"limit"
    int32 limit = 1;
    // @inject_tag: json:"offset"
    int32 offset = 2;
    // @inject_tag: json:"total"
    int32 total = 3;
    // @inject_tag: json:"products"
    repeated Product products = 5;
}

message RequestProduct {
    //@inject_tag: validate:"required,hexadecimal,len=24"
    string id = 1;
    //@inject_tag: validate:"hexadecimal,len=24" json:"merchant_id" bson:"merchant_id"
    string merchant_id = 2;
}

message I18NTextSearchable {
    //@inject_tag: validate:"required,alpha,len=2" json:"lang"
    string lang = 1;
    //@inject_tag: validate:"required" json:"value"
    string value = 2;
=======
message SetMerchantS3AgreementRequest {
    // @inject_tag: validate:"required,hexadecimal,len=24"
    string merchant_id = 1;
    // @inject_tag: json:"-"
    string s3_agreement_name = 2;
>>>>>>> 55491128
}<|MERGE_RESOLUTION|>--- conflicted
+++ resolved
@@ -386,7 +386,13 @@
     string mail_tracking_link = 5;
 }
 
-<<<<<<< HEAD
+message SetMerchantS3AgreementRequest {
+    // @inject_tag: validate:"required,hexadecimal,len=24"
+    string merchant_id = 1;
+    // @inject_tag: json:"-"
+    string s3_agreement_name = 2;
+}
+
 message Product {
     //@inject_tag: validate:"omitempty,hexadecimal,len=24" json:"id" bson:"_id"
     string id = 1;
@@ -471,11 +477,4 @@
     string lang = 1;
     //@inject_tag: validate:"required" json:"value"
     string value = 2;
-=======
-message SetMerchantS3AgreementRequest {
-    // @inject_tag: validate:"required,hexadecimal,len=24"
-    string merchant_id = 1;
-    // @inject_tag: json:"-"
-    string s3_agreement_name = 2;
->>>>>>> 55491128
 }