--- conflicted
+++ resolved
@@ -232,7 +232,10 @@
 	PaySuperDeclineCodeWrongPaymentWasReceived          = "ps000018"
 	PaySuperDeclineCodeConfirmationsPaymentTimeout      = "ps000019"
 
-<<<<<<< HEAD
+	OrderTypeOrder      = "order"
+	OrderTypeRefund     = "refund"
+	OrderTypeChagreback = "chagreback"
+
 	PaymentCreateBankCardFieldBrand         = "card_brand"
 	PaymentCreateBankCardFieldType          = "card_type"
 	PaymentCreateBankCardFieldCategory      = "card_category"
@@ -269,11 +272,6 @@
 	VatReportStatusPaid      = "paid"
 	VatReportStatusOverdue   = "overdue"
 	VatReportStatusCanceled  = "canceled"
-=======
-	OrderTypeOrder      = "order"
-	OrderTypeRefund     = "refund"
-	OrderTypeChagreback = "chagreback"
->>>>>>> 70704ff9
 )
 
 var (
